# Configuration for Alacritty, the GPU enhanced terminal emulator.

# Any items in the `env` entry below will be added as
# environment variables. Some entries may override variables
# set by alacritty itself.
#env:
  # TERM variable
  #
  # This value is used to set the `$TERM` environment variable for
  # each instance of Alacritty. If it is not present, alacritty will
  # check the local terminfo database and use 'alacritty' if it is
  # available, otherwise 'xterm-256color' is used.
  #
  #TERM: xterm-256color

window:
<<<<<<< HEAD
  # Window dimensions (changes require restart)
  #
  # Specified in number of columns/lines, not pixels.
  # If both are `0`, this setting is ignored.
=======
  # Initial window dimensions in character columns and lines
  # Will only be effective if fullscreen is disabled
  # (changes require restart)
>>>>>>> d617a9e9
  dimensions:
    columns: 80
    lines: 24

<<<<<<< HEAD
  # Window padding (changes require restart)
  #
  # Blank space added around the window in pixels. This padding is not scaled
  # by DPI and the specified value is always added at both opposing sides.
=======
  # Start in fullscreen mode on the primary monitor
  # (changes require restart)
  fullscreen: false

  # Adds this many blank pixels of padding around the window
  # Units are physical pixels; this is not DPI aware.
  # (change requires restart)
>>>>>>> d617a9e9
  padding:
    x: 2
    y: 2

  # Window decorations
  #
  # Available values:
  # - `full`: Window with title bar and title bar buttons
  # - `none`: Window without title bar, rounded corners, or drop shadow
  # - `transparent`: Window with title bar with transparent background and title
  #   bar buttons
  # - `buttonless`: Window with title bar with transparent background and no
  #   title bar buttons
  # Window decorations
  #
  # Values for `decorations`:
  #     - full: Borders and title bar
  #     - none: Neither borders nor title bar
  #     - buttonless: Title bar, transparent background and title bar buttons
  #     - transparent: Title bar, transparent background, but no title bar buttons
  decorations: full

scrolling:
  # Maximum number of lines in the scrollback buffer.
  # Specifying '0' will disable scrolling.
  history: 10000

  # Number of lines the viewport will move for every line scrolled when
  # scrollback is enabled (history > 0).
  multiplier: 3

  # Faux Scrolling
  #
  # The `faux_multiplier` setting controls the number of lines the terminal
  # should scroll when the alternate screen buffer is active. This is used
  # to allow mouse scrolling for applications like `man`.
  #
  # Specifying `0` will disable faux scrolling.
  faux_multiplier: 3

  # Scroll to the bottom when new text is written to the terminal.
  auto_scroll: false

# Spaces per Tab (changes require restart)
#
# This setting defines the width of a tab in cells.
#
# Some applications, like Emacs, rely on knowing about the width of a tab.
# To prevent unexpected behavior in these applications, it's also required to
# change the `it` value in terminfo when altering this setting.
tabspaces: 8

# Font configuration (changes require restart)
font:
  # Normal (roman) font face
  normal:
    family: Menlo
    # The `style` can be specified to pick a specific face.
    # style: Regular

  # Italic font face
  bold:
    family: Menlo
    # The `style` can be specified to pick a specific face.
    # style: Bold

  # Italic font face
  italic:
    family: Menlo
    # The `style` can be specified to pick a specific face.
    # style: Italic

  # Point size
  size: 12.0

  # Offset is the extra space around each character. `offset.y` can be thought of
  # as modifying the line spacing, and `offset.x` as modifying the letter spacing.
  offset:
    x: 0
    y: 0

  # Glyph offset determines the locations of the glyphs within their cells with
  # the default being at the bottom. Increasing `x` moves the glyph to the right,
  # increasing `y` moves the glyph upwards.
  glyph_offset:
    x: 0
    y: 0

  # Scale the font size based on the monitor's DPI. This will lead to bigger text on HiDPI
  # screens and make reading text a little easier.
  scale_with_dpi: true

  # Thin stroke font rendering (OS X only)
  #
  # Thin strokes are suitable for retina displays, but for non-retina screens
  # it is recommended to set `use_thin_strokes` to `false`
  use_thin_strokes: true

# Display the time it takes to redraw each frame.
render_timer: false

# Use custom cursor colors. If `true`, the `colors.cursor.foreground` and
# `colors.cursor.background` colors will be used to display the cursor.
# Otherwise the cell colors are inverted for the cursor.
custom_cursor_colors: false

# If `true`, bold text is drawn using the bright color variants.
draw_bold_text_with_bright_colors: true

# Colors (Tomorrow Night Bright)
colors:
  # Default colors
  primary:
    background: '0x000000'
    foreground: '0xeaeaea'

    # Bright and dim foreground colors
    #
    # The dimmed foreground color is calculated automatically if it is not present.
    # If the bright foreground color is not set, or `draw_bold_text_with_bright_colors`
    # is `false`, the normal foreground color will be used.
    #
    #dim_foreground: '0x9a9a9a'
    #bright_foreground: '0xffffff'

  # Cursor colors
  #
  # These will only be used when the `custom_cursor_colors` field is set to `true`.
  cursor:
    text: '0x000000'
    cursor: '0xffffff'

  # Normal colors
  normal:
    black:   '0x000000'
    red:     '0xd54e53'
    green:   '0xb9ca4a'
    yellow:  '0xe6c547'
    blue:    '0x7aa6da'
    magenta: '0xc397d8'
    cyan:    '0x70c0ba'
    white:   '0xffffff'

  # Bright colors
  bright:
    black:   '0x666666'
    red:     '0xff3334'
    green:   '0x9ec400'
    yellow:  '0xe7c547'
    blue:    '0x7aa6da'
    magenta: '0xb77ee0'
    cyan:    '0x54ced6'
    white:   '0xffffff'

  # Dim colors
  #
  # If the dim colors are not set, they will be calculated automatically based
  # on the `normal` colors.
  dim:
    black:   '0x333333'
    red:     '0xf2777a'
    green:   '0x99cc99'
    yellow:  '0xffcc66'
    blue:    '0x6699cc'
    magenta: '0xcc99cc'
    cyan:    '0x66cccc'
    white:   '0xdddddd'

  # Indexed Colors
  #
  # The indexed colors include all colors from 16 to 256.
  # When these are not set, they're filled with sensible defaults.
  #
  #indexed_colors:
  #  - { index: 16, color: '0x000000' }

# Visual Bell
#
# Any time the BEL code is received, Alacritty "rings" the visual bell. Once
# rung, the terminal background will be set to white and transition back to the
# default background color. You can control the rate of this transition by
# setting the `duration` property (represented in milliseconds). You can also
# configure the transition function by setting the `animation` property.
#
# Values for `animation`:
#   - Ease
#   - EaseOut
#   - EaseOutSine
#   - EaseOutQuad
#   - EaseOutCubic
#   - EaseOutQuart
#   - EaseOutQuint
#   - EaseOutExpo
#   - EaseOutCirc
#   - Linear
#
# Specifying a `duration` of `0` will disable the visual bell.
visual_bell:
  animation: EaseOutExpo
  duration: 0

# Background opacity
#
# Window opacity as a floating point number from `0.0` to `1.0`.
# The value `0.0` is completely transparent and `1.0` is opaque.
background_opacity: 1.0

# Mouse bindings
#
# Available fields:
# - mouse
# - action
# - mods (optional)
#
# Values for `mouse`:
# - Middle
# - Left
# - Right
# - Numeric identifier such as `5`
#
# All available `mods` and `action` values are documented in the key binding
# section.
mouse_bindings:
  - { mouse: Middle, action: PasteSelection }

mouse:
  # Click settings
  #
  # The `double_click` and `triple_click` settings control the time
  # alacritty should wait for accepting multiple clicks as one double
  # or triple click.
  double_click: { threshold: 300 }
  triple_click: { threshold: 300 }

selection:
  semantic_escape_chars: ",│`|:\"' ()[]{}<>"

  # When set to `true`, selected text will be copied to the primary clipboard.
  save_to_clipboard: false

dynamic_title: true

hide_cursor_when_typing: false

# Cursor style
#
# Values for 'cursor_style':
#   - Block
#   - Underline
#   - Beam
cursor_style: Block

# If this is `true`, the cursor will be rendered as a hollow box when the
# window is not focused.
unfocused_hollow_cursor: true

# Live config reload (changes require restart)
live_config_reload: true

# Shell
#
# You can set `shell.program` to the path of your favorite shell, e.g. `/bin/fish`.
# Entries in `shell.args` are passed unmodified as arguments to the shell.
#
#shell:
#  program: /bin/bash
#  args:
#    - --login

# Key bindings
#
# Key bindings are specified as a list of objects. Each binding will specify
# a key and modifiers required to trigger it, terminal modes where the binding
# is applicable, and what should be done when the key binding fires. It can
# either send a byte sequnce to the running application (`chars`), execute
# a predefined action (`action`) or fork and execute a specified command plus
# arguments (`command`).
#
# Example:
#   `- { key: V, mods: Command, action: Paste }`
#
# Available fields:
#   - key
#   - mods (optional)
#   - chars | action | command (exactly one required)
#   - mode (optional)
#
# Values for `key`:
#   - `A` -> `Z`
#   - `F1` -> `F12`
#   - `Key1` -> `Key0`
#
#   A full list with available key codes can be found here:
#   https://docs.rs/glutin/*/glutin/enum.VirtualKeyCode.html#variants
#
# Values for `mods`:
#   - Command
#   - Control
#   - Shift
#   - Alt
#
#   Multiple `mods` can be combined using `|` like this: `mods: Control|Shift`.
#   Whitespace and capitalization is relevant and must match the example.
#
# Values for `chars`:
#   The `chars` field writes the specified string to the terminal. This makes
#   it possible to pass escape sequences.
#   To find escape codes for bindings like `PageUp` ("\x1b[5~"), you can run
#   the command `showkey -a` outside of tmux.
#   Note that applications use terminfo to map escape sequences back to
#   keys. It is therefore required to update the terminfo when
#   changing an escape sequence.
#
# Values for `action`:
#   - Paste
#   - PasteSelection
#   - Copy
#   - IncreaseFontSize
#   - DecreaseFontSize
#   - ResetFontSize
#   - ScrollPageUp
#   - ScrollPageDown
#   - ScrollToTop
#   - ScrollToBottom
#   - ClearHistory
#   - Hide
#   - Quit
#
# Values for `command`:
#   The `command` field must be a map containing a `program` string and
#   an `args` array of command line parameter strings.
#
#   Example:
#       `command: { program: "alacritty", args: ["-e", "vttest"] }`
#
# Values for `mode`:
#   - ~AppCursor
#   - AppCursor
#   - ~AppKeypad
#   - AppKeypad
key_bindings:
  - { key: V,        mods: Command, action: Paste                        }
  - { key: C,        mods: Command, action: Copy                         }
  - { key: Paste,                   action: Paste                        }
  - { key: Copy,                    action: Copy                         }
  - { key: H,        mods: Command, action: Hide                         }
  - { key: Q,        mods: Command, action: Quit                         }
  - { key: W,        mods: Command, action: Quit                         }
  - { key: Home,                    chars: "\x1bOH",   mode: AppCursor   }
  - { key: Home,                    chars: "\x1b[H",   mode: ~AppCursor  }
  - { key: End,                     chars: "\x1bOF",   mode: AppCursor   }
  - { key: End,                     chars: "\x1b[F",   mode: ~AppCursor  }
  - { key: Key0,     mods: Command, action: ResetFontSize                }
  - { key: Equals,   mods: Command, action: IncreaseFontSize             }
  - { key: Minus,    mods: Command, action: DecreaseFontSize             }
  - { key: K,        mods: Command, action: ClearHistory                 }
  - { key: K,        mods: Command, chars: "\x0c"                        }
  - { key: PageUp,   mods: Shift,   chars: "\x1b[5;2~"                   }
  - { key: PageUp,   mods: Control, chars: "\x1b[5;5~"                   }
  - { key: PageUp,                  chars: "\x1b[5~"                     }
  - { key: PageDown, mods: Shift,   chars: "\x1b[6;2~"                   }
  - { key: PageDown, mods: Control, chars: "\x1b[6;5~"                   }
  - { key: PageDown,                chars: "\x1b[6~"                     }
  - { key: Tab,      mods: Shift,   chars: "\x1b[Z"                      }
  - { key: Back,                    chars: "\x7f"                        }
  - { key: Back,     mods: Alt,     chars: "\x1b\x7f"                    }
  - { key: Insert,                  chars: "\x1b[2~"                     }
  - { key: Delete,                  chars: "\x1b[3~"                     }
  - { key: Left,     mods: Shift,   chars: "\x1b[1;2D"                   }
  - { key: Left,     mods: Control, chars: "\x1b[1;5D"                   }
  - { key: Left,     mods: Alt,     chars: "\x1b[1;3D"                   }
  - { key: Left,                    chars: "\x1b[D",   mode: ~AppCursor  }
  - { key: Left,                    chars: "\x1bOD",   mode: AppCursor   }
  - { key: Right,    mods: Shift,   chars: "\x1b[1;2C"                   }
  - { key: Right,    mods: Control, chars: "\x1b[1;5C"                   }
  - { key: Right,    mods: Alt,     chars: "\x1b[1;3C"                   }
  - { key: Right,                   chars: "\x1b[C",   mode: ~AppCursor  }
  - { key: Right,                   chars: "\x1bOC",   mode: AppCursor   }
  - { key: Up,       mods: Shift,   chars: "\x1b[1;2A"                   }
  - { key: Up,       mods: Control, chars: "\x1b[1;5A"                   }
  - { key: Up,       mods: Alt,     chars: "\x1b[1;3A"                   }
  - { key: Up,                      chars: "\x1b[A",   mode: ~AppCursor  }
  - { key: Up,                      chars: "\x1bOA",   mode: AppCursor   }
  - { key: Down,     mods: Shift,   chars: "\x1b[1;2B"                   }
  - { key: Down,     mods: Control, chars: "\x1b[1;5B"                   }
  - { key: Down,     mods: Alt,     chars: "\x1b[1;3B"                   }
  - { key: Down,                    chars: "\x1b[B",   mode: ~AppCursor  }
  - { key: Down,                    chars: "\x1bOB",   mode: AppCursor   }
  - { key: F1,                      chars: "\x1bOP"                      }
  - { key: F2,                      chars: "\x1bOQ"                      }
  - { key: F3,                      chars: "\x1bOR"                      }
  - { key: F4,                      chars: "\x1bOS"                      }
  - { key: F5,                      chars: "\x1b[15~"                    }
  - { key: F6,                      chars: "\x1b[17~"                    }
  - { key: F7,                      chars: "\x1b[18~"                    }
  - { key: F8,                      chars: "\x1b[19~"                    }
  - { key: F9,                      chars: "\x1b[20~"                    }
  - { key: F10,                     chars: "\x1b[21~"                    }
  - { key: F11,                     chars: "\x1b[23~"                    }
  - { key: F12,                     chars: "\x1b[24~"                    }
  - { key: F1,       mods: Shift,   chars: "\x1b[1;2P"                   }
  - { key: F2,       mods: Shift,   chars: "\x1b[1;2Q"                   }
  - { key: F3,       mods: Shift,   chars: "\x1b[1;2R"                   }
  - { key: F4,       mods: Shift,   chars: "\x1b[1;2S"                   }
  - { key: F5,       mods: Shift,   chars: "\x1b[15;2~"                  }
  - { key: F6,       mods: Shift,   chars: "\x1b[17;2~"                  }
  - { key: F7,       mods: Shift,   chars: "\x1b[18;2~"                  }
  - { key: F8,       mods: Shift,   chars: "\x1b[19;2~"                  }
  - { key: F9,       mods: Shift,   chars: "\x1b[20;2~"                  }
  - { key: F10,      mods: Shift,   chars: "\x1b[21;2~"                  }
  - { key: F11,      mods: Shift,   chars: "\x1b[23;2~"                  }
  - { key: F12,      mods: Shift,   chars: "\x1b[24;2~"                  }
  - { key: F1,       mods: Control, chars: "\x1b[1;5P"                   }
  - { key: F2,       mods: Control, chars: "\x1b[1;5Q"                   }
  - { key: F3,       mods: Control, chars: "\x1b[1;5R"                   }
  - { key: F4,       mods: Control, chars: "\x1b[1;5S"                   }
  - { key: F5,       mods: Control, chars: "\x1b[15;5~"                  }
  - { key: F6,       mods: Control, chars: "\x1b[17;5~"                  }
  - { key: F7,       mods: Control, chars: "\x1b[18;5~"                  }
  - { key: F8,       mods: Control, chars: "\x1b[19;5~"                  }
  - { key: F9,       mods: Control, chars: "\x1b[20;5~"                  }
  - { key: F10,      mods: Control, chars: "\x1b[21;5~"                  }
  - { key: F11,      mods: Control, chars: "\x1b[23;5~"                  }
  - { key: F12,      mods: Control, chars: "\x1b[24;5~"                  }
  - { key: F1,       mods: Alt,     chars: "\x1b[1;6P"                   }
  - { key: F2,       mods: Alt,     chars: "\x1b[1;6Q"                   }
  - { key: F3,       mods: Alt,     chars: "\x1b[1;6R"                   }
  - { key: F4,       mods: Alt,     chars: "\x1b[1;6S"                   }
  - { key: F5,       mods: Alt,     chars: "\x1b[15;6~"                  }
  - { key: F6,       mods: Alt,     chars: "\x1b[17;6~"                  }
  - { key: F7,       mods: Alt,     chars: "\x1b[18;6~"                  }
  - { key: F8,       mods: Alt,     chars: "\x1b[19;6~"                  }
  - { key: F9,       mods: Alt,     chars: "\x1b[20;6~"                  }
  - { key: F10,      mods: Alt,     chars: "\x1b[21;6~"                  }
  - { key: F11,      mods: Alt,     chars: "\x1b[23;6~"                  }
  - { key: F12,      mods: Alt,     chars: "\x1b[24;6~"                  }
  - { key: F1,       mods: Command, chars: "\x1b[1;3P"                   }
  - { key: F2,       mods: Command, chars: "\x1b[1;3Q"                   }
  - { key: F3,       mods: Command, chars: "\x1b[1;3R"                   }
  - { key: F4,       mods: Command, chars: "\x1b[1;3S"                   }
  - { key: F5,       mods: Command, chars: "\x1b[15;3~"                  }
  - { key: F6,       mods: Command, chars: "\x1b[17;3~"                  }
  - { key: F7,       mods: Command, chars: "\x1b[18;3~"                  }
  - { key: F8,       mods: Command, chars: "\x1b[19;3~"                  }
  - { key: F9,       mods: Command, chars: "\x1b[20;3~"                  }
  - { key: F10,      mods: Command, chars: "\x1b[21;3~"                  }
  - { key: F11,      mods: Command, chars: "\x1b[23;3~"                  }
  - { key: F12,      mods: Command, chars: "\x1b[24;3~"                  }
  - { key: NumpadEnter,             chars: "\n"                          }<|MERGE_RESOLUTION|>--- conflicted
+++ resolved
@@ -14,34 +14,22 @@
   #TERM: xterm-256color
 
 window:
-<<<<<<< HEAD
-  # Window dimensions (changes require restart)
-  #
-  # Specified in number of columns/lines, not pixels.
-  # If both are `0`, this setting is ignored.
-=======
   # Initial window dimensions in character columns and lines
   # Will only be effective if fullscreen is disabled
   # (changes require restart)
->>>>>>> d617a9e9
   dimensions:
     columns: 80
     lines: 24
 
-<<<<<<< HEAD
-  # Window padding (changes require restart)
-  #
-  # Blank space added around the window in pixels. This padding is not scaled
-  # by DPI and the specified value is always added at both opposing sides.
-=======
+
   # Start in fullscreen mode on the primary monitor
   # (changes require restart)
   fullscreen: false
-
-  # Adds this many blank pixels of padding around the window
-  # Units are physical pixels; this is not DPI aware.
-  # (change requires restart)
->>>>>>> d617a9e9
+  
+  # Window padding (changes require restart)
+  #
+  # Blank space added around the window in pixels. This padding is not scaled
+  # by DPI and the specified value is always added at both opposing sides.
   padding:
     x: 2
     y: 2
@@ -390,6 +378,7 @@
   - { key: H,        mods: Command, action: Hide                         }
   - { key: Q,        mods: Command, action: Quit                         }
   - { key: W,        mods: Command, action: Quit                         }
+  - { key: Return,   mods: Command, action: ToggleFullscreen             }
   - { key: Home,                    chars: "\x1bOH",   mode: AppCursor   }
   - { key: Home,                    chars: "\x1b[H",   mode: ~AppCursor  }
   - { key: End,                     chars: "\x1bOF",   mode: AppCursor   }
