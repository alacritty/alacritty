--- conflicted
+++ resolved
@@ -773,12 +773,8 @@
             },
 
             // Set icon name
-            // This is ignored, since alacritty has no concept of tabs
-<<<<<<< HEAD
-            b"1" => {},
-=======
+            // This is ignored, since alacritty has no concept of tab
             b"1" => (),
->>>>>>> d9d69861
 
             // Set color index
             b"4" => {
@@ -894,10 +890,6 @@
     }
 
     #[inline]
-<<<<<<< HEAD
-    #[allow(clippy::needless_return)] // csi_dispatch doesn't type check if return in unhandled is removed.
-=======
->>>>>>> d9d69861
     fn csi_dispatch(
         &mut self,
         args: &[i64],
