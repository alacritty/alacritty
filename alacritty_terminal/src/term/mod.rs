--- conflicted
+++ resolved
@@ -58,13 +58,8 @@
     fn semantic_search_left(&self, _: Point<usize>) -> Point<usize>;
     /// Find the nearest semantic boundary _to the point_ of provided point.
     fn semantic_search_right(&self, _: Point<usize>) -> Point<usize>;
-<<<<<<< HEAD
     /// Find the extent of wrap lines to either side of provided point.
     fn search_wrapline(&self, _: Point<usize>) -> Span;
-    /// Find the nearest URL boundary in both directions.
-    fn url_search(&self, _: Point<usize>) -> Option<Url>;
-=======
->>>>>>> 5cf77bf2
     /// Find the nearest matching bracket.
     fn bracket_search(&self, _: Point<usize>) -> Option<Point<usize>>;
 }
@@ -114,7 +109,6 @@
         point
     }
 
-<<<<<<< HEAD
     fn search_wrapline(&self, point: Point<usize>) -> Span
     {
         let mut start: Point<usize> = point;
@@ -131,42 +125,6 @@
         Span { start: start, end: end, is_block: false }
     }
 
-    fn url_search(&self, mut point: Point<usize>) -> Option<Url> {
-        let last_col = self.grid.num_cols() - 1;
-
-        // Switch first line from top to bottom
-        point.line = self.grid.num_lines().0 - point.line - 1;
-
-        // Remove viewport scroll offset
-        point.line += self.grid.display_offset();
-
-        // Create forwards and backwards iterators
-        let mut iterf = self.grid.iter_from(point);
-        point.col += 1;
-        let mut iterb = self.grid.iter_from(point);
-
-        // Find URLs
-        let mut url_parser = UrlParser::new();
-        while let Some(cell) = iterb.prev() {
-            if (iterb.cur.col == last_col && !cell.flags.contains(cell::Flags::WRAPLINE))
-                || url_parser.advance_left(cell)
-            {
-                break;
-            }
-        }
-
-        while let Some(cell) = iterf.next() {
-            if url_parser.advance_right(cell)
-                || (iterf.cur.col == last_col && !cell.flags.contains(cell::Flags::WRAPLINE))
-            {
-                break;
-            }
-        }
-        url_parser.url()
-    }
-
-=======
->>>>>>> 5cf77bf2
     fn bracket_search(&self, point: Point<usize>) -> Option<Point<usize>> {
         let start_char = self.grid[point.line][point.col].c;
 
