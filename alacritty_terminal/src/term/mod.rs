// Copyright 2016 Joe Wilm, The Alacritty Project Contributors
//
// Licensed under the Apache License, Version 2.0 (the "License");
// you may not use this file except in compliance with the License.
// You may obtain a copy of the License at
//
//     http://www.apache.org/licenses/LICENSE-2.0
//
// Unless required by applicable law or agreed to in writing, software
// distributed under the License is distributed on an "AS IS" BASIS,
// WITHOUT WARRANTIES OR CONDITIONS OF ANY KIND, either express or implied.
// See the License for the specific language governing permissions and
// limitations under the License.
//
//! Exports the `Term` type which is a high-level API for the Grid
use std::cmp::{max, min};
use std::ops::{Index, IndexMut, Range, RangeInclusive};
use std::time::{Duration, Instant};
use std::{io, mem, ptr};

use log::{debug, trace};
use rfind_url::{Parser, ParserState};
use serde::{Deserialize, Serialize};
use unicode_width::UnicodeWidthChar;

use crate::ansi::{
    self, Attr, CharsetIndex, Color, CursorStyle, Handler, NamedColor, StandardCharset, TermInfo,
};
use crate::clipboard::{Clipboard, ClipboardType};
use crate::config::{Config, VisualBellAnimation};
use crate::cursor::CursorKey;
use crate::event::{Event, EventListener};
use crate::grid::{
    BidirectionalIterator, DisplayIter, Grid, GridCell, IndexRegion, Indexed, Scroll,
};
use crate::index::{self, Column, Contains, IndexRange, Line, Linear, Point};
use crate::selection::{self, Selection, SelectionRange, Span};
use crate::term::cell::{Cell, Flags, LineLength};
use crate::term::color::Rgb;
<<<<<<< HEAD
use crate::text_run::{TextRun, TextRunIter};
use crate::url::Url;

=======
>>>>>>> 24651a61
#[cfg(windows)]
use crate::tty;
use crate::url::Url;

pub mod cell;
pub mod color;

/// Used to match equal brackets, when performing a bracket-pair selection.
const BRACKET_PAIRS: [(char, char); 4] = [('(', ')'), ('[', ']'), ('{', '}'), ('<', '>')];

/// A type that can expand a given point to a region
///
/// Usually this is implemented for some 2-D array type since
/// points are two dimensional indices.
pub trait Search {
    /// Find the nearest semantic boundary _to the left_ of provided point.
    fn semantic_search_left(&self, _: Point<usize>) -> Point<usize>;
    /// Find the nearest semantic boundary _to the point_ of provided point.
    fn semantic_search_right(&self, _: Point<usize>) -> Point<usize>;
    /// Find the nearest matching bracket.
    fn bracket_search(&self, _: Point<usize>) -> Option<Point<usize>>;
}

impl<T> Search for Term<T> {
    fn semantic_search_left(&self, mut point: Point<usize>) -> Point<usize> {
        // Limit the starting point to the last line in the history
        point.line = min(point.line, self.grid.len() - 1);

        let mut iter = self.grid.iter_from(point);
        let last_col = self.grid.num_cols() - Column(1);

        while let Some(cell) = iter.prev() {
            if self.semantic_escape_chars.contains(cell.c) {
                break;
            }

            if iter.point().col == last_col && !cell.flags.contains(cell::Flags::WRAPLINE) {
                break; // cut off if on new line or hit escape char
            }

            point = iter.point();
        }

        point
    }

    fn semantic_search_right(&self, mut point: Point<usize>) -> Point<usize> {
        // Limit the starting point to the last line in the history
        point.line = min(point.line, self.grid.len() - 1);

        let mut iter = self.grid.iter_from(point);
        let last_col = self.grid.num_cols() - 1;

        while let Some(cell) = iter.next() {
            if self.semantic_escape_chars.contains(cell.c) {
                break;
            }

            point = iter.point();

            if point.col == last_col && !cell.flags.contains(cell::Flags::WRAPLINE) {
                break; // cut off if on new line or hit escape char
            }
        }

        point
    }

    fn bracket_search(&self, point: Point<usize>) -> Option<Point<usize>> {
        let start_char = self.grid[point.line][point.col].c;

        // Find the matching bracket we're looking for
        let (forwards, end_char) = BRACKET_PAIRS.iter().find_map(|(open, close)| {
            if open == &start_char {
                Some((true, *close))
            } else if close == &start_char {
                Some((false, *open))
            } else {
                None
            }
        })?;

        let mut iter = self.grid.iter_from(point);

        // For every character match that equals the starting bracket, we
        // ignore one bracket of the opposite type.
        let mut skip_pairs = 0;

        loop {
            // Check the next cell
            let cell = if forwards { iter.next() } else { iter.prev() };

            // Break if there are no more cells
            let c = match cell {
                Some(cell) => cell.c,
                None => break,
            };

            // Check if the bracket matches
            if c == end_char && skip_pairs == 0 {
                return Some(iter.point());
            } else if c == start_char {
                skip_pairs += 1;
            } else if c == end_char {
                skip_pairs -= 1;
            }
        }

        None
    }
}

impl<T> selection::Dimensions for Term<T> {
    fn dimensions(&self) -> Point {
        let line = if self.mode.contains(TermMode::ALT_SCREEN) {
            self.grid.num_lines()
        } else {
            Line(self.grid.len())
        };
        Point { col: self.grid.num_cols(), line }
    }
}

/// Iterator that yields cells needing render
///
/// Yields cells that require work to be displayed (that is, not a an empty
/// background cell). Additionally, this manages some state of the grid only
/// relevant for rendering like temporarily changing the cell with the cursor.
///
/// This manages the cursor during a render. The cursor location is inverted to
/// draw it, and reverted after drawing to maintain state.
pub struct RenderableCellsIter<'a, C> {
    inner: DisplayIter<'a, Cell>,
    grid: &'a Grid<Cell>,
    cursor: &'a Point,
    cursor_offset: usize,
    cursor_key: Option<CursorKey>,
    cursor_style: CursorStyle,
    config: &'a Config<C>,
    colors: &'a color::List,
    selection: Option<SelectionRange>,
    url_highlight: &'a Option<RangeInclusive<index::Linear>>,
}

impl<'a, C> RenderableCellsIter<'a, C> {
    /// Create the renderable cells iterator
    ///
    /// The cursor and terminal mode are required for properly displaying the
    /// cursor.
    fn new<'b, T>(
        term: &'b Term<T>,
        config: &'b Config<C>,
        selection: Option<Span>,
        mut cursor_style: CursorStyle,
    ) -> RenderableCellsIter<'b, C> {
        let grid = &term.grid;

        let cursor_offset = grid.line_to_offset(term.cursor.point.line);
        let inner = grid.display_iter();

        let selection_range = selection.map(|span| {
            let (limit_start, limit_end) = if span.is_block {
                (span.end.col, span.start.col)
            } else {
                (Column(0), term.cols() - 1)
            };

            // Get on-screen lines of the selection's locations
            let mut start = term.buffer_to_visible(span.start);
            let mut end = term.buffer_to_visible(span.end);

            // Start and end lines are swapped as we switch from buffer to line coordinates
            if start > end {
                mem::swap(&mut start, &mut end);
            }

            // Trim start/end with partially visible block selection
            start.col = max(limit_start, start.col);
            end.col = min(limit_end, end.col);

            SelectionRange::new(start.into(), end.into(), span.is_block)
        });

        // Load cursor glyph
        let cursor = &term.cursor.point;
        let cursor_visible = term.mode.contains(TermMode::SHOW_CURSOR) && grid.contains(cursor);
        let cursor_key = if cursor_visible {
            let is_wide = grid[cursor].flags.contains(cell::Flags::WIDE_CHAR)
                && (cursor.col + 1) < grid.num_cols();
            Some(CursorKey { style: cursor_style, is_wide })
        } else {
            // Use hidden cursor so text will not get inverted
            cursor_style = CursorStyle::Hidden;
            None
        };

        RenderableCellsIter {
            cursor,
            cursor_offset,
            grid,
            inner,
            selection: selection_range,
            url_highlight: &grid.url_highlight,
            config,
            colors: &term.colors,
            cursor_key,
            cursor_style,
        }
    }
}

#[derive(Copy, Clone, Debug)]
pub enum RenderableCellContent {
    Chars([char; cell::MAX_ZEROWIDTH_CHARS + 1]),
    Cursor(CursorKey),
}

#[derive(Copy, Clone, Debug)]
pub struct RenderableCell {
    /// A _Display_ line (not necessarily an _Active_ line)
    pub line: Line,
    pub column: Column,
    pub inner: RenderableCellContent,
    pub fg: Rgb,
    pub bg: Rgb,
    pub bg_alpha: f32,
    pub flags: cell::Flags,
}

impl RenderableCell {
    fn new<C>(
        config: &Config<C>,
        colors: &color::List,
        cell: Indexed<Cell>,
        selected: bool,
    ) -> Self {
        // Lookup RGB values
        let mut fg_rgb = Self::compute_fg_rgb(config, colors, cell.fg, cell.flags);
        let mut bg_rgb = Self::compute_bg_rgb(colors, cell.bg);
        let mut bg_alpha = Self::compute_bg_alpha(cell.bg);

        let selection_background = config.colors.selection.background;
        if let (true, Some(col)) = (selected, selection_background) {
            // Override selection background with config colors
            bg_rgb = col;
            bg_alpha = 1.0;
        } else if selected ^ cell.inverse() {
            if fg_rgb == bg_rgb && !cell.flags.contains(Flags::HIDDEN) {
                // Reveal inversed text when fg/bg is the same
                fg_rgb = colors[NamedColor::Background];
                bg_rgb = colors[NamedColor::Foreground];
            } else {
                // Invert cell fg and bg colors
                mem::swap(&mut fg_rgb, &mut bg_rgb);
            }

            bg_alpha = 1.0;
        }

        // Override selection text with config colors
        if let (true, Some(col)) = (selected, config.colors.selection.text) {
            fg_rgb = col;
        }

        RenderableCell {
            line: cell.line,
            column: cell.column,
            inner: RenderableCellContent::Chars(cell.chars()),
            fg: fg_rgb,
            bg: bg_rgb,
            bg_alpha,
            flags: cell.flags,
        }
    }

<<<<<<< HEAD
    pub fn is_cursor(&self) -> bool {
        match &self.inner {
            RenderableCellContent::Cursor(_) => true,
            _ => false,
        }
    }

    fn compute_fg_rgb(config: &Config, colors: &color::List, fg: Color, flags: cell::Flags) -> Rgb {
=======
    fn compute_fg_rgb<C>(
        config: &Config<C>,
        colors: &color::List,
        fg: Color,
        flags: cell::Flags,
    ) -> Rgb {
>>>>>>> 24651a61
        match fg {
            Color::Spec(rgb) => rgb,
            Color::Named(ansi) => {
                match (config.draw_bold_text_with_bright_colors(), flags & Flags::DIM_BOLD) {
                    // If no bright foreground is set, treat it like the BOLD flag doesn't exist
                    (_, cell::Flags::DIM_BOLD)
                        if ansi == NamedColor::Foreground
                            && config.colors.primary.bright_foreground.is_none() =>
                    {
                        colors[NamedColor::DimForeground]
                    },
                    // Draw bold text in bright colors *and* contains bold flag.
                    (true, cell::Flags::BOLD) => colors[ansi.to_bright()],
                    // Cell is marked as dim and not bold
                    (_, cell::Flags::DIM) | (false, cell::Flags::DIM_BOLD) => colors[ansi.to_dim()],
                    // None of the above, keep original color.
                    _ => colors[ansi],
                }
            },
            Color::Indexed(idx) => {
                let idx = match (
                    config.draw_bold_text_with_bright_colors(),
                    flags & Flags::DIM_BOLD,
                    idx,
                ) {
                    (true, cell::Flags::BOLD, 0..=7) => idx as usize + 8,
                    (false, cell::Flags::DIM, 8..=15) => idx as usize - 8,
                    (false, cell::Flags::DIM, 0..=7) => idx as usize + 260,
                    _ => idx as usize,
                };

                colors[idx]
            },
        }
    }

    #[inline]
    fn compute_bg_alpha(bg: Color) -> f32 {
        if bg == Color::Named(NamedColor::Background) {
            0.
        } else {
            1.
        }
    }

    #[inline]
    fn compute_bg_rgb(colors: &color::List, bg: Color) -> Rgb {
        match bg {
            Color::Spec(rgb) => rgb,
            Color::Named(ansi) => colors[ansi],
            Color::Indexed(idx) => colors[idx],
        }
    }
}

impl<'a, C> Iterator for RenderableCellsIter<'a, C> {
    type Item = RenderableCell;

    /// Gets the next renderable cell
    ///
    /// Skips empty (background) cells and applies any flags to the cell state
    /// (eg. invert fg and bg colors).
    #[inline]
    fn next(&mut self) -> Option<Self::Item> {
        loop {
            if self.cursor_offset == self.inner.offset() && self.inner.column() == self.cursor.col {
                let selected = self
                    .selection
                    .as_ref()
                    .map(|range| range.contains(self.cursor.col, self.cursor.line))
                    .unwrap_or(false);

                // Handle cursor
                if let Some(cursor_key) = self.cursor_key.take() {
                    let cell = Indexed {
                        inner: self.grid[self.cursor],
                        column: self.cursor.col,
                        // Using `self.cursor.line` leads to inconsitent cursor position when
                        // scrolling. See https://github.com/jwilm/alacritty/issues/2570 for more
                        // info.
                        line: self.inner.line(),
                    };

                    let mut renderable_cell =
                        RenderableCell::new(self.config, self.colors, cell, selected);

                    renderable_cell.inner = RenderableCellContent::Cursor(cursor_key);

                    if let Some(color) = self.config.cursor_cursor_color() {
                        renderable_cell.fg = RenderableCell::compute_bg_rgb(self.colors, color);
                    }

                    return Some(renderable_cell);
                } else {
                    let mut cell =
                        RenderableCell::new(self.config, self.colors, self.inner.next()?, selected);

                    if self.cursor_style == CursorStyle::Block {
                        std::mem::swap(&mut cell.bg, &mut cell.fg);

                        if let Some(color) = self.config.cursor_text_color() {
                            cell.fg = color;
                        }
                    }

                    return Some(cell);
                }
            } else {
                let mut cell = self.inner.next()?;

                let selected = self
                    .selection
                    .as_ref()
                    .map(|range| range.contains(cell.column, cell.line))
                    .unwrap_or(false);

                // Underline URL highlights
                let index = Linear::new(self.grid.num_cols(), cell.column, cell.line);
                if self.url_highlight.as_ref().map(|range| range.contains_(index)).unwrap_or(false)
                {
                    cell.inner.flags.insert(Flags::UNDERLINE);
                }

                if !cell.is_empty() || selected {
                    return Some(RenderableCell::new(self.config, self.colors, cell, selected));
                }
            }
        }
    }
}

pub mod mode {
    use bitflags::bitflags;

    bitflags! {
        pub struct TermMode: u16 {
            const SHOW_CURSOR         = 0b00_0000_0000_0001;
            const APP_CURSOR          = 0b00_0000_0000_0010;
            const APP_KEYPAD          = 0b00_0000_0000_0100;
            const MOUSE_REPORT_CLICK  = 0b00_0000_0000_1000;
            const BRACKETED_PASTE     = 0b00_0000_0001_0000;
            const SGR_MOUSE           = 0b00_0000_0010_0000;
            const MOUSE_MOTION        = 0b00_0000_0100_0000;
            const LINE_WRAP           = 0b00_0000_1000_0000;
            const LINE_FEED_NEW_LINE  = 0b00_0001_0000_0000;
            const ORIGIN              = 0b00_0010_0000_0000;
            const INSERT              = 0b00_0100_0000_0000;
            const FOCUS_IN_OUT        = 0b00_1000_0000_0000;
            const ALT_SCREEN          = 0b01_0000_0000_0000;
            const MOUSE_DRAG          = 0b10_0000_0000_0000;
            const ANY                 = 0b11_1111_1111_1111;
            const NONE                = 0;
        }
    }

    impl Default for TermMode {
        fn default() -> TermMode {
            TermMode::SHOW_CURSOR | TermMode::LINE_WRAP
        }
    }
}

pub use crate::term::mode::TermMode;

trait CharsetMapping {
    fn map(&self, c: char) -> char {
        c
    }
}

impl CharsetMapping for StandardCharset {
    /// Switch/Map character to the active charset. Ascii is the common case and
    /// for that we want to do as little as possible.
    #[inline]
    fn map(&self, c: char) -> char {
        match *self {
            StandardCharset::Ascii => c,
            StandardCharset::SpecialCharacterAndLineDrawing => match c {
                '`' => '◆',
                'a' => '▒',
                'b' => '\t',
                'c' => '\u{000c}',
                'd' => '\r',
                'e' => '\n',
                'f' => '°',
                'g' => '±',
                'h' => '\u{2424}',
                'i' => '\u{000b}',
                'j' => '┘',
                'k' => '┐',
                'l' => '┌',
                'm' => '└',
                'n' => '┼',
                'o' => '⎺',
                'p' => '⎻',
                'q' => '─',
                'r' => '⎼',
                's' => '⎽',
                't' => '├',
                'u' => '┤',
                'v' => '┴',
                'w' => '┬',
                'x' => '│',
                'y' => '≤',
                'z' => '≥',
                '{' => 'π',
                '|' => '≠',
                '}' => '£',
                '~' => '·',
                _ => c,
            },
        }
    }
}

#[derive(Default, Copy, Clone)]
struct Charsets([StandardCharset; 4]);

impl Index<CharsetIndex> for Charsets {
    type Output = StandardCharset;

    fn index(&self, index: CharsetIndex) -> &StandardCharset {
        &self.0[index as usize]
    }
}

impl IndexMut<CharsetIndex> for Charsets {
    fn index_mut(&mut self, index: CharsetIndex) -> &mut StandardCharset {
        &mut self.0[index as usize]
    }
}

#[derive(Default, Copy, Clone)]
pub struct Cursor {
    /// The location of this cursor
    pub point: Point,

    /// Template cell when using this cursor
    template: Cell,

    /// Currently configured graphic character sets
    charsets: Charsets,
}

pub struct VisualBell {
    /// Visual bell animation
    animation: VisualBellAnimation,

    /// Visual bell duration
    duration: Duration,

    /// The last time the visual bell rang, if at all
    start_time: Option<Instant>,
}

fn cubic_bezier(p0: f64, p1: f64, p2: f64, p3: f64, x: f64) -> f64 {
    (1.0 - x).powi(3) * p0
        + 3.0 * (1.0 - x).powi(2) * x * p1
        + 3.0 * (1.0 - x) * x.powi(2) * p2
        + x.powi(3) * p3
}

impl VisualBell {
    pub fn new<C>(config: &Config<C>) -> VisualBell {
        let visual_bell_config = &config.visual_bell;
        VisualBell {
            animation: visual_bell_config.animation,
            duration: visual_bell_config.duration(),
            start_time: None,
        }
    }

    /// Ring the visual bell, and return its intensity.
    pub fn ring(&mut self) -> f64 {
        let now = Instant::now();
        self.start_time = Some(now);
        self.intensity_at_instant(now)
    }

    /// Get the currently intensity of the visual bell. The bell's intensity
    /// ramps down from 1.0 to 0.0 at a rate determined by the bell's duration.
    pub fn intensity(&self) -> f64 {
        self.intensity_at_instant(Instant::now())
    }

    /// Check whether or not the visual bell has completed "ringing".
    pub fn completed(&mut self) -> bool {
        match self.start_time {
            Some(earlier) => {
                if Instant::now().duration_since(earlier) >= self.duration {
                    self.start_time = None;
                }
                false
            },
            None => true,
        }
    }

    /// Get the intensity of the visual bell at a particular instant. The bell's
    /// intensity ramps down from 1.0 to 0.0 at a rate determined by the bell's
    /// duration.
    pub fn intensity_at_instant(&self, instant: Instant) -> f64 {
        // If `duration` is zero, then the VisualBell is disabled; therefore,
        // its `intensity` is zero.
        if self.duration == Duration::from_secs(0) {
            return 0.0;
        }

        match self.start_time {
            // Similarly, if `start_time` is `None`, then the VisualBell has not
            // been "rung"; therefore, its `intensity` is zero.
            None => 0.0,

            Some(earlier) => {
                // Finally, if the `instant` at which we wish to compute the
                // VisualBell's `intensity` occurred before the VisualBell was
                // "rung", then its `intensity` is also zero.
                if instant < earlier {
                    return 0.0;
                }

                let elapsed = instant.duration_since(earlier);
                let elapsed_f =
                    elapsed.as_secs() as f64 + f64::from(elapsed.subsec_nanos()) / 1e9f64;
                let duration_f = self.duration.as_secs() as f64
                    + f64::from(self.duration.subsec_nanos()) / 1e9f64;

                // Otherwise, we compute a value `time` from 0.0 to 1.0
                // inclusive that represents the ratio of `elapsed` time to the
                // `duration` of the VisualBell.
                let time = (elapsed_f / duration_f).min(1.0);

                // We use this to compute the inverse `intensity` of the
                // VisualBell. When `time` is 0.0, `inverse_intensity` is 0.0,
                // and when `time` is 1.0, `inverse_intensity` is 1.0.
                let inverse_intensity = match self.animation {
                    VisualBellAnimation::Ease | VisualBellAnimation::EaseOut => {
                        cubic_bezier(0.25, 0.1, 0.25, 1.0, time)
                    },
                    VisualBellAnimation::EaseOutSine => cubic_bezier(0.39, 0.575, 0.565, 1.0, time),
                    VisualBellAnimation::EaseOutQuad => cubic_bezier(0.25, 0.46, 0.45, 0.94, time),
                    VisualBellAnimation::EaseOutCubic => {
                        cubic_bezier(0.215, 0.61, 0.355, 1.0, time)
                    },
                    VisualBellAnimation::EaseOutQuart => cubic_bezier(0.165, 0.84, 0.44, 1.0, time),
                    VisualBellAnimation::EaseOutQuint => cubic_bezier(0.23, 1.0, 0.32, 1.0, time),
                    VisualBellAnimation::EaseOutExpo => cubic_bezier(0.19, 1.0, 0.22, 1.0, time),
                    VisualBellAnimation::EaseOutCirc => cubic_bezier(0.075, 0.82, 0.165, 1.0, time),
                    VisualBellAnimation::Linear => time,
                };

                // Since we want the `intensity` of the VisualBell to decay over
                // `time`, we subtract the `inverse_intensity` from 1.0.
                1.0 - inverse_intensity
            },
        }
    }

    pub fn update_config<C>(&mut self, config: &Config<C>) {
        let visual_bell_config = &config.visual_bell;
        self.animation = visual_bell_config.animation;
        self.duration = visual_bell_config.duration();
    }
}

pub struct Term<T> {
    /// The grid
    grid: Grid<Cell>,

    /// Tracks if the next call to input will need to first handle wrapping.
    /// This is true after the last column is set with the input function. Any function that
    /// implicitly sets the line or column needs to set this to false to avoid wrapping twice.
    /// input_needs_wrap ensures that cursor.col is always valid for use into indexing into
    /// arrays. Without it we would have to sanitize cursor.col every time we used it.
    input_needs_wrap: bool,

    /// Alternate grid
    alt_grid: Grid<Cell>,

    /// Alt is active
    alt: bool,

    /// The cursor
    cursor: Cursor,

    /// The graphic character set, out of `charsets`, which ASCII is currently
    /// being mapped to
    active_charset: CharsetIndex,

    /// Tabstops
    tabs: TabStops,

    /// Mode flags
    mode: TermMode,

    /// Scroll region
    scroll_region: Range<Line>,

    pub dirty: bool,

    pub visual_bell: VisualBell,

    /// Saved cursor from main grid
    cursor_save: Cursor,

    /// Saved cursor from alt grid
    cursor_save_alt: Cursor,

    semantic_escape_chars: String,

    /// Colors used for rendering
    colors: color::List,

    /// Is color in `colors` modified or not
    color_modified: [bool; color::COUNT],

    /// Original colors from config
    original_colors: color::List,

    /// Current style of the cursor
    cursor_style: Option<CursorStyle>,

    /// Default style for resetting the cursor
    default_cursor_style: CursorStyle,

    /// Whether to permit updating the terminal title
    dynamic_title: bool,

    /// Number of spaces in one tab
    tabspaces: usize,

    /// Automatically scroll to bottom when new lines are added
    auto_scroll: bool,

    /// Clipboard access coupled to the active window
    clipboard: Clipboard,

    /// Proxy for sending events to the event loop
    event_proxy: T,

    /// Terminal focus
    pub is_focused: bool,
}

/// Terminal size info
#[derive(Serialize, Deserialize, Debug, Copy, Clone, PartialEq)]
pub struct SizeInfo {
    /// Terminal window width
    pub width: f32,

    /// Terminal window height
    pub height: f32,

    /// Width of individual cell
    pub cell_width: f32,

    /// Height of individual cell
    pub cell_height: f32,

    /// Horizontal window padding
    pub padding_x: f32,

    /// Horizontal window padding
    pub padding_y: f32,

    /// DPI factor of the current window
    #[serde(default)]
    pub dpr: f64,
}

impl SizeInfo {
    #[inline]
    pub fn lines(&self) -> Line {
        Line(((self.height - 2. * self.padding_y) / self.cell_height) as usize)
    }

    #[inline]
    pub fn cols(&self) -> Column {
        Column(((self.width - 2. * self.padding_x) / self.cell_width) as usize)
    }

    pub fn contains_point(&self, x: usize, y: usize, include_padding: bool) -> bool {
        if include_padding {
            x < self.width as usize && y < self.height as usize
        } else {
            x < (self.width - self.padding_x) as usize
                && x >= self.padding_x as usize
                && y < (self.height - self.padding_y) as usize
                && y >= self.padding_y as usize
        }
    }

    pub fn pixels_to_coords(&self, x: usize, y: usize) -> Point {
        let col = Column(x.saturating_sub(self.padding_x as usize) / (self.cell_width as usize));
        let line = Line(y.saturating_sub(self.padding_y as usize) / (self.cell_height as usize));

        Point {
            line: min(line, Line(self.lines().saturating_sub(1))),
            col: min(col, Column(self.cols().saturating_sub(1))),
        }
    }
}

impl<T> Term<T> {
    pub fn selection(&self) -> &Option<Selection> {
        &self.grid.selection
    }

    pub fn selection_mut(&mut self) -> &mut Option<Selection> {
        &mut self.grid.selection
    }

    #[inline]
    pub fn scroll_display(&mut self, scroll: Scroll)
    where
        T: EventListener,
    {
        self.event_proxy.send_event(Event::MouseCursorDirty);
        self.grid.scroll_display(scroll);
        self.reset_url_highlight();
        self.dirty = true;
    }

    pub fn new<C>(
        config: &Config<C>,
        size: &SizeInfo,
        clipboard: Clipboard,
        event_proxy: T,
    ) -> Term<T> {
        let num_cols = size.cols();
        let num_lines = size.lines();

        let history_size = config.scrolling.history() as usize;
        let grid = Grid::new(num_lines, num_cols, history_size, Cell::default());
        let alt = Grid::new(num_lines, num_cols, 0 /* scroll history */, Cell::default());

        let tabspaces = config.tabspaces();
        let tabs = TabStops::new(grid.num_cols(), tabspaces);

        let scroll_region = Line(0)..grid.num_lines();

        let colors = color::List::from(&config.colors);

        Term {
            dirty: false,
            visual_bell: VisualBell::new(config),
            input_needs_wrap: false,
            grid,
            alt_grid: alt,
            alt: false,
            active_charset: Default::default(),
            cursor: Default::default(),
            cursor_save: Default::default(),
            cursor_save_alt: Default::default(),
            tabs,
            mode: Default::default(),
            scroll_region,
            colors,
            color_modified: [false; color::COUNT],
            original_colors: colors,
            semantic_escape_chars: config.selection.semantic_escape_chars().to_owned(),
            cursor_style: None,
            default_cursor_style: config.cursor.style,
            dynamic_title: config.dynamic_title(),
            tabspaces,
            auto_scroll: config.scrolling.auto_scroll,
            clipboard,
            event_proxy,
            is_focused: true,
        }
    }

    pub fn update_config<C>(&mut self, config: &Config<C>) {
        self.semantic_escape_chars = config.selection.semantic_escape_chars().to_owned();
        self.original_colors.fill_named(&config.colors);
        self.original_colors.fill_cube(&config.colors);
        self.original_colors.fill_gray_ramp(&config.colors);
        for i in 0..color::COUNT {
            if !self.color_modified[i] {
                self.colors[i] = self.original_colors[i];
            }
        }
        self.visual_bell.update_config(config);
        self.default_cursor_style = config.cursor.style;
        self.dynamic_title = config.dynamic_title();
        self.auto_scroll = config.scrolling.auto_scroll;
        self.grid.update_history(config.scrolling.history() as usize, &self.cursor.template);
    }

    pub fn selection_to_string(&self) -> Option<String> {
        trait Append {
            fn append(
                &mut self,
                append_newline: bool,
                grid: &Grid<Cell>,
                tabs: &TabStops,
                line: usize,
                cols: Range<Column>,
            );
        }

        impl Append for String {
            fn append(
                &mut self,
                append_newline: bool,
                grid: &Grid<Cell>,
                tabs: &TabStops,
                mut line: usize,
                cols: Range<Column>,
            ) {
                // Select until last line still within the buffer
                line = min(line, grid.len() - 1);

                let grid_line = &grid[line];
                let line_length = grid_line.line_length();
                let line_end = min(line_length, cols.end + 1);

                if cols.start < line_end {
                    let mut tab_mode = false;

                    for col in IndexRange::from(cols.start..line_end) {
                        let cell = grid_line[col];

                        if tab_mode {
                            // Skip over whitespace until next tab-stop once a tab was found
                            if tabs[col] {
                                tab_mode = false;
                            } else if cell.c == ' ' {
                                continue;
                            }
                        }

                        if !cell.flags.contains(cell::Flags::WIDE_CHAR_SPACER) {
                            self.push(cell.c);
                            for c in (&cell.chars()[1..]).iter().filter(|c| **c != ' ') {
                                self.push(*c);
                            }
                        }

                        if cell.c == '\t' {
                            tab_mode = true;
                        }
                    }
                }

                if append_newline
                    || (cols.end >= grid.num_cols() - 1
                        && (line_end == Column(0)
                            || !grid[line][line_end - 1].flags.contains(cell::Flags::WRAPLINE)))
                {
                    self.push('\n');
                }
            }
        }

        let selection = self.grid.selection.clone()?;
        let Span { mut start, mut end, is_block } = selection.to_span(self)?;

        let mut res = String::new();

        if start > end {
            ::std::mem::swap(&mut start, &mut end);
        }

        let line_count = end.line - start.line;

        // Setup block selection start/end point limits
        let (limit_start, limit_end) =
            if is_block { (end.col, start.col) } else { (Column(0), self.grid.num_cols()) };

        match line_count {
            // Selection within single line
            0 => {
                res.append(false, &self.grid, &self.tabs, start.line, start.col..end.col);
            },

            // Selection ends on line following start
            1 => {
                // Ending line
                res.append(is_block, &self.grid, &self.tabs, end.line, end.col..limit_end);

                // Starting line
                res.append(false, &self.grid, &self.tabs, start.line, limit_start..start.col);
            },

            // Multi line selection
            _ => {
                // Ending line
                res.append(is_block, &self.grid, &self.tabs, end.line, end.col..limit_end);

                let middle_range = (start.line + 1)..(end.line);
                for line in middle_range.rev() {
                    res.append(is_block, &self.grid, &self.tabs, line, limit_start..limit_end);
                }

                // Starting line
                res.append(false, &self.grid, &self.tabs, start.line, limit_start..start.col);
            },
        }

        Some(res)
    }

    pub fn visible_to_buffer(&self, point: Point) -> Point<usize> {
        self.grid.visible_to_buffer(point)
    }

    pub fn buffer_to_visible(&self, point: impl Into<Point<usize>>) -> Point<usize> {
        self.grid.buffer_to_visible(point)
    }

    /// Access to the raw grid data structure
    ///
    /// This is a bit of a hack; when the window is closed, the event processor
    /// serializes the grid state to a file.
    pub fn grid(&self) -> &Grid<Cell> {
        &self.grid
    }

    /// Mutable access for swapping out the grid during tests
    #[cfg(test)]
    pub fn grid_mut(&mut self) -> &mut Grid<Cell> {
        &mut self.grid
    }

    /// Iterate over the *renderable* cells in the terminal
    ///
    /// A renderable cell is any cell which has content other than the default
    /// background color.  Cells with an alternate background color are
    /// considered renderable as are cells with any text content.
<<<<<<< HEAD
    fn renderable_cells<'b>(
        &'b self,
        config: &'b Config,
        window_focused: bool,
    ) -> RenderableCellsIter<'_> {
=======
    pub fn renderable_cells<'b, C>(&'b self, config: &'b Config<C>) -> RenderableCellsIter<'_, C> {
>>>>>>> 24651a61
        let selection = self.grid.selection.as_ref().and_then(|s| s.to_span(self));

        let cursor = if self.is_focused || !config.cursor.unfocused_hollow() {
            self.cursor_style.unwrap_or(self.default_cursor_style)
        } else {
            CursorStyle::HollowBlock
        };

        RenderableCellsIter::new(&self, config, selection, cursor)
    }

    /// Iterate over the text runs in the terminal
    ///
    /// A text run is a continuous line of cells that all share the same rendering properties
    /// (background color, foreground color, etc.).
    pub fn text_runs<'b>(
        &'b self,
        config: &'b Config,
        window_focused: bool,
    ) -> impl Iterator<Item = TextRun> + 'b {
        // Logic for WIDE_CHAR is handled internally by TextRun
        // So we no longer need WIDE_CHAR_SPACER at this point.
        let filtered_cells: std::iter::Filter<
            RenderableCellsIter<'b>,
            fn(&RenderableCell) -> bool,
        > = self
            .renderable_cells(config, window_focused)
            .filter(|cell| !cell.flags.contains(Flags::WIDE_CHAR_SPACER));
        TextRunIter::new(filtered_cells)
    }

    /// Resize terminal to new dimensions
    pub fn resize(&mut self, size: &SizeInfo) {
        // Bounds check; lots of math assumes width and height are > 0
        if size.width as usize <= 2 * size.padding_x as usize
            || size.height as usize <= 2 * size.padding_y as usize
        {
            return;
        }

        let old_cols = self.grid.num_cols();
        let old_lines = self.grid.num_lines();
        let mut num_cols = size.cols();
        let mut num_lines = size.lines();

        if old_cols == num_cols && old_lines == num_lines {
            debug!("Term::resize dimensions unchanged");
            return;
        }

        self.grid.selection = None;
        self.alt_grid.selection = None;
        self.grid.url_highlight = None;

        // Should not allow less than 1 col, causes all sorts of checks to be required.
        if num_cols <= Column(1) {
            num_cols = Column(2);
        }

        // Should not allow less than 1 line, causes all sorts of checks to be required.
        if num_lines <= Line(1) {
            num_lines = Line(2);
        }

        // Scroll up to keep cursor in terminal
        if self.cursor.point.line >= num_lines {
            let lines = self.cursor.point.line - num_lines + 1;
            self.grid.scroll_up(&(Line(0)..old_lines), lines, &self.cursor.template);
        }

        // Scroll up alt grid as well
        if self.cursor_save_alt.point.line >= num_lines {
            let lines = self.cursor_save_alt.point.line - num_lines + 1;
            self.alt_grid.scroll_up(&(Line(0)..old_lines), lines, &self.cursor_save_alt.template);
        }

        // Move prompt down when growing if scrollback lines are available
        if num_lines > old_lines {
            if self.mode.contains(TermMode::ALT_SCREEN) {
                let growage = min(num_lines - old_lines, Line(self.alt_grid.scroll_limit()));
                self.cursor_save.point.line += growage;
            } else {
                let growage = min(num_lines - old_lines, Line(self.grid.scroll_limit()));
                self.cursor.point.line += growage;
            }
        }

        debug!("New num_cols is {} and num_lines is {}", num_cols, num_lines);

        // Resize grids to new size
        let is_alt = self.mode.contains(TermMode::ALT_SCREEN);
        let alt_cursor_point =
            if is_alt { &mut self.cursor_save.point } else { &mut self.cursor_save_alt.point };
        self.grid.resize(!is_alt, num_lines, num_cols, &mut self.cursor.point, &Cell::default());
        self.alt_grid.resize(is_alt, num_lines, num_cols, alt_cursor_point, &Cell::default());

        // Reset scrolling region to new size
        self.scroll_region = Line(0)..self.grid.num_lines();

        // Ensure cursors are in-bounds.
        self.cursor.point.col = min(self.cursor.point.col, num_cols - 1);
        self.cursor.point.line = min(self.cursor.point.line, num_lines - 1);
        self.cursor_save.point.col = min(self.cursor_save.point.col, num_cols - 1);
        self.cursor_save.point.line = min(self.cursor_save.point.line, num_lines - 1);
        self.cursor_save_alt.point.col = min(self.cursor_save_alt.point.col, num_cols - 1);
        self.cursor_save_alt.point.line = min(self.cursor_save_alt.point.line, num_lines - 1);

        // Recreate tabs list
        self.tabs = TabStops::new(self.grid.num_cols(), self.tabspaces);
    }

    #[inline]
    pub fn mode(&self) -> &TermMode {
        &self.mode
    }

    #[inline]
    pub fn cursor(&self) -> &Cursor {
        &self.cursor
    }

    pub fn swap_alt(&mut self) {
        if self.alt {
            let template = &self.cursor.template;
            self.grid.region_mut(..).each(|c| c.reset(template));
        }

        self.alt = !self.alt;
        ::std::mem::swap(&mut self.grid, &mut self.alt_grid);
    }

    /// Scroll screen down
    ///
    /// Text moves down; clear at bottom
    /// Expects origin to be in scroll range.
    #[inline]
    fn scroll_down_relative(&mut self, origin: Line, mut lines: Line) {
        trace!("Scrolling down relative: origin={}, lines={}", origin, lines);
        lines = min(lines, self.scroll_region.end - self.scroll_region.start);
        lines = min(lines, self.scroll_region.end - origin);

        // Scroll between origin and bottom
        let mut template = self.cursor.template;
        template.flags = Flags::empty();
        self.grid.scroll_down(&(origin..self.scroll_region.end), lines, &template);
    }

    /// Scroll screen up
    ///
    /// Text moves up; clear at top
    /// Expects origin to be in scroll range.
    #[inline]
    fn scroll_up_relative(&mut self, origin: Line, lines: Line) {
        trace!("Scrolling up relative: origin={}, lines={}", origin, lines);
        let lines = min(lines, self.scroll_region.end - self.scroll_region.start);

        // Scroll from origin to bottom less number of lines
        let mut template = self.cursor.template;
        template.flags = Flags::empty();
        self.grid.scroll_up(&(origin..self.scroll_region.end), lines, &template);
    }

    fn deccolm(&mut self)
    where
        T: EventListener,
    {
        // Setting 132 column font makes no sense, but run the other side effects
        // Clear scrolling region
        self.set_scrolling_region(1, self.grid.num_lines().0);

        // Clear grid
        let template = self.cursor.template;
        self.grid.region_mut(..).each(|c| c.reset(&template));
    }

    #[inline]
    pub fn background_color(&self) -> Rgb {
        self.colors[NamedColor::Background]
    }

    #[inline]
    pub fn exit(&mut self)
    where
        T: EventListener,
    {
        self.event_proxy.send_event(Event::Exit);
    }

    #[inline]
    pub fn set_url_highlight(&mut self, hl: RangeInclusive<index::Linear>) {
        self.grid.url_highlight = Some(hl);
        self.dirty = true;
    }

    #[inline]
    pub fn reset_url_highlight(&mut self) {
        self.grid.url_highlight = None;
        self.dirty = true;
    }

    pub fn clipboard(&mut self) -> &mut Clipboard {
        &mut self.clipboard
    }

    pub fn urls(&self) -> Vec<Url> {
        let display_offset = self.grid.display_offset();
        let num_cols = self.grid.num_cols().0;
        let last_col = Column(num_cols - 1);
        let last_line = self.grid.num_lines() - 1;

        let grid_end_point = Point::new(0, last_col);
        let mut iter = self.grid.iter_from(grid_end_point);

        let mut parser = Parser::new();
        let mut extra_url_len = 0;
        let mut urls = Vec::new();

        let mut c = Some(iter.cell());
        while let Some(cell) = c {
            let point = iter.point();
            c = iter.prev();

            // Skip double-width cell but extend URL length
            if cell.flags.contains(cell::Flags::WIDE_CHAR_SPACER) {
                extra_url_len += 1;
                continue;
            }

            // Interrupt URLs on line break
            if point.col == last_col && !cell.flags.contains(cell::Flags::WRAPLINE) {
                extra_url_len = 0;
                parser.reset();
            }

            // Advance parser
            match parser.advance(cell.c) {
                ParserState::Url(length) => {
                    urls.push(Url::new(point, length + extra_url_len, num_cols))
                },
                ParserState::NoUrl => {
                    extra_url_len = 0;

                    // Stop searching for URLs once the viewport has been left without active URL
                    if point.line > last_line.0 + display_offset {
                        break;
                    }
                },
                _ => (),
            }
        }

        urls
    }

    pub fn url_to_string(&self, url: Url) -> String {
        let mut url_text = String::new();

        let mut iter = self.grid.iter_from(url.start);

        let mut c = Some(iter.cell());
        while let Some(cell) = c {
            if !cell.flags.contains(cell::Flags::WIDE_CHAR_SPACER) {
                url_text.push(cell.c);
            }

            if iter.point() == url.end {
                break;
            }

            c = iter.next();
        }

        url_text
    }
}

impl<T> TermInfo for Term<T> {
    #[inline]
    fn lines(&self) -> Line {
        self.grid.num_lines()
    }

    #[inline]
    fn cols(&self) -> Column {
        self.grid.num_cols()
    }
}

impl<T: EventListener> ansi::Handler for Term<T> {
    #[inline]
    #[cfg(not(windows))]
    fn set_title(&mut self, title: &str) {
        if self.dynamic_title {
            self.event_proxy.send_event(Event::Title(title.to_owned()));
        }
    }

    #[inline]
    #[cfg(windows)]
    fn set_title(&mut self, title: &str) {
        if self.dynamic_title {
            // cmd.exe in winpty: winpty incorrectly sets the title to ' ' instead of
            // 'Alacritty' - thus we have to substitute this back to get equivalent
            // behaviour as conpty.
            //
            // The starts_with check is necessary because other shells e.g. bash set a
            // different title and don't need Alacritty prepended.
            let title = if !tty::is_conpty() && title.starts_with(' ') {
                format!("Alacritty {}", title.trim())
            } else {
                title.to_owned()
            };

            self.event_proxy.send_event(Event::Title(title));
        }
    }

    /// A character to be displayed
    #[inline]
    fn input(&mut self, c: char) {
        // If enabled, scroll to bottom when character is received
        if self.auto_scroll {
            self.scroll_display(Scroll::Bottom);
        }

        if self.input_needs_wrap {
            if !self.mode.contains(TermMode::LINE_WRAP) {
                return;
            }

            trace!("Wrapping input");

            {
                let location = Point { line: self.cursor.point.line, col: self.cursor.point.col };

                let cell = &mut self.grid[&location];
                cell.flags.insert(cell::Flags::WRAPLINE);
            }

            if (self.cursor.point.line + 1) >= self.scroll_region.end {
                self.linefeed();
            } else {
                self.cursor.point.line += 1;
            }

            self.cursor.point.col = Column(0);
            self.input_needs_wrap = false;
        }

        // Number of cells the char will occupy
        if let Some(width) = c.width() {
            let num_cols = self.grid.num_cols();

            // If in insert mode, first shift cells to the right.
            if self.mode.contains(TermMode::INSERT) && self.cursor.point.col + width < num_cols {
                let line = self.cursor.point.line;
                let col = self.cursor.point.col;
                let line = &mut self.grid[line];

                let src = line[col..].as_ptr();
                let dst = line[(col + width)..].as_mut_ptr();
                unsafe {
                    // memmove
                    ptr::copy(src, dst, (num_cols - col - width).0);
                }
            }

            // Handle zero-width characters
            if width == 0 {
                let mut col = self.cursor.point.col.0.saturating_sub(1);
                let line = self.cursor.point.line;
                if self.grid[line][Column(col)].flags.contains(cell::Flags::WIDE_CHAR_SPACER) {
                    col = col.saturating_sub(1);
                }
                self.grid[line][Column(col)].push_extra(c);
                return;
            }

            let cell = &mut self.grid[&self.cursor.point];
            *cell = self.cursor.template;
            cell.c = self.cursor.charsets[self.active_charset].map(c);

            // Handle wide chars
            if width == 2 {
                cell.flags.insert(cell::Flags::WIDE_CHAR);

                if self.cursor.point.col + 1 < num_cols {
                    self.cursor.point.col += 1;
                    let spacer = &mut self.grid[&self.cursor.point];
                    *spacer = self.cursor.template;
                    spacer.flags.insert(cell::Flags::WIDE_CHAR_SPACER);
                }
            }
        }

        if (self.cursor.point.col + 1) < self.grid.num_cols() {
            self.cursor.point.col += 1;
        } else {
            self.input_needs_wrap = true;
        }
    }

    #[inline]
    fn dectest(&mut self) {
        trace!("Dectesting");
        let mut template = self.cursor.template;
        template.c = 'E';

        self.grid.region_mut(..).each(|c| c.reset(&template));
    }

    #[inline]
    fn goto(&mut self, line: Line, col: Column) {
        trace!("Going to: line={}, col={}", line, col);
        let (y_offset, max_y) = if self.mode.contains(TermMode::ORIGIN) {
            (self.scroll_region.start, self.scroll_region.end - 1)
        } else {
            (Line(0), self.grid.num_lines() - 1)
        };

        self.cursor.point.line = min(line + y_offset, max_y);
        self.cursor.point.col = min(col, self.grid.num_cols() - 1);
        self.input_needs_wrap = false;
    }

    #[inline]
    fn goto_line(&mut self, line: Line) {
        trace!("Going to line: {}", line);
        self.goto(line, self.cursor.point.col)
    }

    #[inline]
    fn goto_col(&mut self, col: Column) {
        trace!("Going to column: {}", col);
        self.goto(self.cursor.point.line, col)
    }

    #[inline]
    fn insert_blank(&mut self, count: Column) {
        // Ensure inserting within terminal bounds

        let count = min(count, self.grid.num_cols() - self.cursor.point.col);

        let source = self.cursor.point.col;
        let destination = self.cursor.point.col + count;
        let num_cells = (self.grid.num_cols() - destination).0;

        let line = &mut self.grid[self.cursor.point.line];

        unsafe {
            let src = line[source..].as_ptr();
            let dst = line[destination..].as_mut_ptr();

            ptr::copy(src, dst, num_cells);
        }

        // Cells were just moved out towards the end of the line; fill in
        // between source and dest with blanks.
        let template = self.cursor.template;
        for c in &mut line[source..destination] {
            c.reset(&template);
        }
    }

    #[inline]
    fn move_up(&mut self, lines: Line) {
        trace!("Moving up: {}", lines);
        let move_to = Line(self.cursor.point.line.0.saturating_sub(lines.0));
        self.goto(move_to, self.cursor.point.col)
    }

    #[inline]
    fn move_down(&mut self, lines: Line) {
        trace!("Moving down: {}", lines);
        let move_to = self.cursor.point.line + lines;
        self.goto(move_to, self.cursor.point.col)
    }

    #[inline]
    fn move_forward(&mut self, cols: Column) {
        trace!("Moving forward: {}", cols);
        self.cursor.point.col = min(self.cursor.point.col + cols, self.grid.num_cols() - 1);
        self.input_needs_wrap = false;
    }

    #[inline]
    fn move_backward(&mut self, cols: Column) {
        trace!("Moving backward: {}", cols);
        self.cursor.point.col -= min(self.cursor.point.col, cols);
        self.input_needs_wrap = false;
    }

    #[inline]
    fn identify_terminal<W: io::Write>(&mut self, writer: &mut W) {
        let _ = writer.write_all(b"\x1b[?6c");
    }

    #[inline]
    fn device_status<W: io::Write>(&mut self, writer: &mut W, arg: usize) {
        trace!("Reporting device status: {}", arg);
        match arg {
            5 => {
                let _ = writer.write_all(b"\x1b[0n");
            },
            6 => {
                let pos = self.cursor.point;
                let response = format!("\x1b[{};{}R", pos.line + 1, pos.col + 1);
                let _ = writer.write_all(response.as_bytes());
            },
            _ => debug!("unknown device status query: {}", arg),
        };
    }

    #[inline]
    fn move_down_and_cr(&mut self, lines: Line) {
        trace!("Moving down and cr: {}", lines);
        let move_to = self.cursor.point.line + lines;
        self.goto(move_to, Column(0))
    }

    #[inline]
    fn move_up_and_cr(&mut self, lines: Line) {
        trace!("Moving up and cr: {}", lines);
        let move_to = Line(self.cursor.point.line.0.saturating_sub(lines.0));
        self.goto(move_to, Column(0))
    }

    #[inline]
    fn put_tab(&mut self, mut count: i64) {
        trace!("Putting tab: {}", count);

        while self.cursor.point.col < self.grid.num_cols() && count != 0 {
            count -= 1;

            let cell = &mut self.grid[&self.cursor.point];
            if cell.c == ' ' {
                cell.c = self.cursor.charsets[self.active_charset].map('\t');
            }

            loop {
                if (self.cursor.point.col + 1) == self.grid.num_cols() {
                    break;
                }

                self.cursor.point.col += 1;

                if self.tabs[self.cursor.point.col] {
                    break;
                }
            }
        }

        self.input_needs_wrap = false;
    }

    /// Backspace `count` characters
    #[inline]
    fn backspace(&mut self) {
        trace!("Backspace");
        if self.cursor.point.col > Column(0) {
            self.cursor.point.col -= 1;
            self.input_needs_wrap = false;
        }
    }

    /// Carriage return
    #[inline]
    fn carriage_return(&mut self) {
        trace!("Carriage return");
        self.cursor.point.col = Column(0);
        self.input_needs_wrap = false;
    }

    /// Linefeed
    #[inline]
    fn linefeed(&mut self) {
        trace!("Linefeed");
        let next = self.cursor.point.line + 1;
        if next == self.scroll_region.end {
            self.scroll_up(Line(1));
        } else if next < self.grid.num_lines() {
            self.cursor.point.line += 1;
        }
    }

    /// Set current position as a tabstop
    #[inline]
    fn bell(&mut self) {
        trace!("Bell");
        self.visual_bell.ring();
        self.event_proxy.send_event(Event::Urgent);
    }

    #[inline]
    fn substitute(&mut self) {
        trace!("[unimplemented] Substitute");
    }

    /// Run LF/NL
    ///
    /// LF/NL mode has some interesting history. According to ECMA-48 4th
    /// edition, in LINE FEED mode,
    ///
    /// > The execution of the formatter functions LINE FEED (LF), FORM FEED
    /// (FF), LINE TABULATION (VT) cause only movement of the active position in
    /// the direction of the line progression.
    ///
    /// In NEW LINE mode,
    ///
    /// > The execution of the formatter functions LINE FEED (LF), FORM FEED
    /// (FF), LINE TABULATION (VT) cause movement to the line home position on
    /// the following line, the following form, etc. In the case of LF this is
    /// referred to as the New Line (NL) option.
    ///
    /// Additionally, ECMA-48 4th edition says that this option is deprecated.
    /// ECMA-48 5th edition only mentions this option (without explanation)
    /// saying that it's been removed.
    ///
    /// As an emulator, we need to support it since applications may still rely
    /// on it.
    #[inline]
    fn newline(&mut self) {
        self.linefeed();

        if self.mode.contains(TermMode::LINE_FEED_NEW_LINE) {
            self.carriage_return();
        }
    }

    #[inline]
    fn set_horizontal_tabstop(&mut self) {
        trace!("Setting horizontal tabstop");
        let column = self.cursor.point.col;
        self.tabs[column] = true;
    }

    #[inline]
    fn scroll_up(&mut self, lines: Line) {
        let origin = self.scroll_region.start;
        self.scroll_up_relative(origin, lines);
    }

    #[inline]
    fn scroll_down(&mut self, lines: Line) {
        let origin = self.scroll_region.start;
        self.scroll_down_relative(origin, lines);
    }

    #[inline]
    fn insert_blank_lines(&mut self, lines: Line) {
        trace!("Inserting blank {} lines", lines);
        if self.scroll_region.contains_(self.cursor.point.line) {
            let origin = self.cursor.point.line;
            self.scroll_down_relative(origin, lines);
        }
    }

    #[inline]
    fn delete_lines(&mut self, lines: Line) {
        trace!("Deleting {} lines", lines);
        if self.scroll_region.contains_(self.cursor.point.line) {
            let origin = self.cursor.point.line;
            self.scroll_up_relative(origin, lines);
        }
    }

    #[inline]
    fn erase_chars(&mut self, count: Column) {
        trace!("Erasing chars: count={}, col={}", count, self.cursor.point.col);
        let start = self.cursor.point.col;
        let end = min(start + count, self.grid.num_cols());

        let row = &mut self.grid[self.cursor.point.line];
        let template = self.cursor.template; // Cleared cells have current background color set
        for c in &mut row[start..end] {
            c.reset(&template);
        }
    }

    #[inline]
    fn delete_chars(&mut self, count: Column) {
        let cols = self.grid.num_cols();

        // Ensure deleting within terminal bounds
        let count = min(count, cols);

        let start = self.cursor.point.col;
        let end = min(start + count, cols - 1);
        let n = (cols - end).0;

        let line = &mut self.grid[self.cursor.point.line];

        unsafe {
            let src = line[end..].as_ptr();
            let dst = line[start..].as_mut_ptr();

            ptr::copy(src, dst, n);
        }

        // Clear last `count` cells in line. If deleting 1 char, need to delete
        // 1 cell.
        let template = self.cursor.template;
        let end = cols - count;
        for c in &mut line[end..] {
            c.reset(&template);
        }
    }

    #[inline]
    fn move_backward_tabs(&mut self, count: i64) {
        trace!("Moving backward {} tabs", count);

        for _ in 0..count {
            let mut col = self.cursor.point.col;
            for i in (0..(col.0)).rev() {
                if self.tabs[index::Column(i)] {
                    col = index::Column(i);
                    break;
                }
            }
            self.cursor.point.col = col;
        }
    }

    #[inline]
    fn move_forward_tabs(&mut self, count: i64) {
        trace!("[unimplemented] Moving forward {} tabs", count);
    }

    #[inline]
    fn save_cursor_position(&mut self) {
        trace!("Saving cursor position");
        let cursor = if self.alt { &mut self.cursor_save_alt } else { &mut self.cursor_save };

        *cursor = self.cursor;
    }

    #[inline]
    fn restore_cursor_position(&mut self) {
        trace!("Restoring cursor position");
        let source = if self.alt { &self.cursor_save_alt } else { &self.cursor_save };

        self.cursor = *source;
        self.cursor.point.line = min(self.cursor.point.line, self.grid.num_lines() - 1);
        self.cursor.point.col = min(self.cursor.point.col, self.grid.num_cols() - 1);
    }

    #[inline]
    fn clear_line(&mut self, mode: ansi::LineClearMode) {
        trace!("Clearing line: {:?}", mode);
        let mut template = self.cursor.template;
        template.flags ^= template.flags;

        let col = self.cursor.point.col;

        match mode {
            ansi::LineClearMode::Right => {
                let row = &mut self.grid[self.cursor.point.line];
                for cell in &mut row[col..] {
                    cell.reset(&template);
                }
            },
            ansi::LineClearMode::Left => {
                let row = &mut self.grid[self.cursor.point.line];
                for cell in &mut row[..=col] {
                    cell.reset(&template);
                }
            },
            ansi::LineClearMode::All => {
                let row = &mut self.grid[self.cursor.point.line];
                for cell in &mut row[..] {
                    cell.reset(&template);
                }
            },
        }
    }

    /// Set the indexed color value
    #[inline]
    fn set_color(&mut self, index: usize, color: Rgb) {
        trace!("Setting color[{}] = {:?}", index, color);
        self.colors[index] = color;
        self.color_modified[index] = true;
    }

    /// Write a foreground/background color escape sequence with the current color
    #[inline]
    fn dynamic_color_sequence<W: io::Write>(&mut self, writer: &mut W, code: u8, index: usize) {
        trace!("Writing escape sequence for dynamic color code {}: color[{}]", code, index);
        let color = self.colors[index];
        let response = format!(
            "\x1b]{};rgb:{1:02x}{1:02x}/{2:02x}{2:02x}/{3:02x}{3:02x}\x07",
            code, color.r, color.g, color.b
        );
        let _ = writer.write_all(response.as_bytes());
    }

    /// Reset the indexed color to original value
    #[inline]
    fn reset_color(&mut self, index: usize) {
        trace!("Resetting color[{}]", index);
        self.colors[index] = self.original_colors[index];
        self.color_modified[index] = false;
    }

    /// Set the clipboard
    #[inline]
    fn set_clipboard(&mut self, string: &str) {
        self.clipboard.store(ClipboardType::Clipboard, string);
    }

    #[inline]
    fn clear_screen(&mut self, mode: ansi::ClearMode) {
        trace!("Clearing screen: {:?}", mode);
        let mut template = self.cursor.template;
        template.flags ^= template.flags;

        // Remove active selections and URL highlights
        self.grid.selection = None;
        self.grid.url_highlight = None;

        match mode {
            ansi::ClearMode::Below => {
                for cell in &mut self.grid[self.cursor.point.line][self.cursor.point.col..] {
                    cell.reset(&template);
                }
                if self.cursor.point.line < self.grid.num_lines() - 1 {
                    self.grid
                        .region_mut((self.cursor.point.line + 1)..)
                        .each(|cell| cell.reset(&template));
                }
            },
            ansi::ClearMode::All => self.grid.region_mut(..).each(|c| c.reset(&template)),
            ansi::ClearMode::Above => {
                // If clearing more than one line
                if self.cursor.point.line > Line(1) {
                    // Fully clear all lines before the current line
                    self.grid
                        .region_mut(..self.cursor.point.line)
                        .each(|cell| cell.reset(&template));
                }
                // Clear up to the current column in the current line
                let end = min(self.cursor.point.col + 1, self.grid.num_cols());
                for cell in &mut self.grid[self.cursor.point.line][..end] {
                    cell.reset(&template);
                }
            },
            ansi::ClearMode::Saved => self.grid.clear_history(),
        }
    }

    #[inline]
    fn clear_tabs(&mut self, mode: ansi::TabulationClearMode) {
        trace!("Clearing tabs: {:?}", mode);
        match mode {
            ansi::TabulationClearMode::Current => {
                let column = self.cursor.point.col;
                self.tabs[column] = false;
            },
            ansi::TabulationClearMode::All => {
                self.tabs.clear_all();
            },
        }
    }

    // Reset all important fields in the term struct
    #[inline]
    fn reset_state(&mut self) {
        if self.alt {
            self.swap_alt();
        }
        self.input_needs_wrap = false;
        self.cursor = Default::default();
        self.active_charset = Default::default();
        self.mode = Default::default();
        self.cursor_save = Default::default();
        self.cursor_save_alt = Default::default();
        self.colors = self.original_colors;
        self.color_modified = [false; color::COUNT];
        self.cursor_style = None;
        self.grid.reset(&Cell::default());
        self.alt_grid.reset(&Cell::default());
        self.scroll_region = Line(0)..self.grid.num_lines();
    }

    #[inline]
    fn reverse_index(&mut self) {
        trace!("Reversing index");
        // if cursor is at the top
        if self.cursor.point.line == self.scroll_region.start {
            self.scroll_down(Line(1));
        } else {
            self.cursor.point.line -= min(self.cursor.point.line, Line(1));
        }
    }

    /// set a terminal attribute
    #[inline]
    fn terminal_attribute(&mut self, attr: Attr) {
        trace!("Setting attribute: {:?}", attr);
        match attr {
            Attr::Foreground(color) => self.cursor.template.fg = color,
            Attr::Background(color) => self.cursor.template.bg = color,
            Attr::Reset => {
                self.cursor.template.fg = Color::Named(NamedColor::Foreground);
                self.cursor.template.bg = Color::Named(NamedColor::Background);
                self.cursor.template.flags = cell::Flags::empty();
            },
            Attr::Reverse => self.cursor.template.flags.insert(cell::Flags::INVERSE),
            Attr::CancelReverse => self.cursor.template.flags.remove(cell::Flags::INVERSE),
            Attr::Bold => self.cursor.template.flags.insert(cell::Flags::BOLD),
            Attr::CancelBold => self.cursor.template.flags.remove(cell::Flags::BOLD),
            Attr::Dim => self.cursor.template.flags.insert(cell::Flags::DIM),
            Attr::CancelBoldDim => {
                self.cursor.template.flags.remove(cell::Flags::BOLD | cell::Flags::DIM)
            },
            Attr::Italic => self.cursor.template.flags.insert(cell::Flags::ITALIC),
            Attr::CancelItalic => self.cursor.template.flags.remove(cell::Flags::ITALIC),
            Attr::Underscore => self.cursor.template.flags.insert(cell::Flags::UNDERLINE),
            Attr::CancelUnderline => self.cursor.template.flags.remove(cell::Flags::UNDERLINE),
            Attr::Hidden => self.cursor.template.flags.insert(cell::Flags::HIDDEN),
            Attr::CancelHidden => self.cursor.template.flags.remove(cell::Flags::HIDDEN),
            Attr::Strike => self.cursor.template.flags.insert(cell::Flags::STRIKEOUT),
            Attr::CancelStrike => self.cursor.template.flags.remove(cell::Flags::STRIKEOUT),
            _ => {
                debug!("Term got unhandled attr: {:?}", attr);
            },
        }
    }

    #[inline]
    fn set_mode(&mut self, mode: ansi::Mode) {
        trace!("Setting mode: {:?}", mode);
        match mode {
            ansi::Mode::SwapScreenAndSetRestoreCursor => {
                if !self.alt {
                    self.mode.insert(TermMode::ALT_SCREEN);
                    self.save_cursor_position();
                    self.swap_alt();
                    self.save_cursor_position();
                }
            },
            ansi::Mode::ShowCursor => self.mode.insert(TermMode::SHOW_CURSOR),
            ansi::Mode::CursorKeys => self.mode.insert(TermMode::APP_CURSOR),
            ansi::Mode::ReportMouseClicks => {
                self.mode.insert(TermMode::MOUSE_REPORT_CLICK);
                self.event_proxy.send_event(Event::MouseCursorDirty);
            },
            ansi::Mode::ReportCellMouseMotion => {
                self.mode.insert(TermMode::MOUSE_DRAG);
                self.event_proxy.send_event(Event::MouseCursorDirty);
            },
            ansi::Mode::ReportAllMouseMotion => {
                self.mode.insert(TermMode::MOUSE_MOTION);
                self.event_proxy.send_event(Event::MouseCursorDirty);
            },
            ansi::Mode::ReportFocusInOut => self.mode.insert(TermMode::FOCUS_IN_OUT),
            ansi::Mode::BracketedPaste => self.mode.insert(TermMode::BRACKETED_PASTE),
            ansi::Mode::SgrMouse => self.mode.insert(TermMode::SGR_MOUSE),
            ansi::Mode::LineWrap => self.mode.insert(TermMode::LINE_WRAP),
            ansi::Mode::LineFeedNewLine => self.mode.insert(TermMode::LINE_FEED_NEW_LINE),
            ansi::Mode::Origin => self.mode.insert(TermMode::ORIGIN),
            ansi::Mode::DECCOLM => self.deccolm(),
            ansi::Mode::Insert => self.mode.insert(TermMode::INSERT), // heh
            ansi::Mode::BlinkingCursor => {
                trace!("... unimplemented mode");
            },
        }
    }

    #[inline]
    fn unset_mode(&mut self, mode: ansi::Mode) {
        trace!("Unsetting mode: {:?}", mode);
        match mode {
            ansi::Mode::SwapScreenAndSetRestoreCursor => {
                if self.alt {
                    self.mode.remove(TermMode::ALT_SCREEN);
                    self.restore_cursor_position();
                    self.swap_alt();
                    self.restore_cursor_position();
                }
            },
            ansi::Mode::ShowCursor => self.mode.remove(TermMode::SHOW_CURSOR),
            ansi::Mode::CursorKeys => self.mode.remove(TermMode::APP_CURSOR),
            ansi::Mode::ReportMouseClicks => {
                self.mode.remove(TermMode::MOUSE_REPORT_CLICK);
                self.event_proxy.send_event(Event::MouseCursorDirty);
            },
            ansi::Mode::ReportCellMouseMotion => {
                self.mode.remove(TermMode::MOUSE_DRAG);
                self.event_proxy.send_event(Event::MouseCursorDirty);
            },
            ansi::Mode::ReportAllMouseMotion => {
                self.mode.remove(TermMode::MOUSE_MOTION);
                self.event_proxy.send_event(Event::MouseCursorDirty);
            },
            ansi::Mode::ReportFocusInOut => self.mode.remove(TermMode::FOCUS_IN_OUT),
            ansi::Mode::BracketedPaste => self.mode.remove(TermMode::BRACKETED_PASTE),
            ansi::Mode::SgrMouse => self.mode.remove(TermMode::SGR_MOUSE),
            ansi::Mode::LineWrap => self.mode.remove(TermMode::LINE_WRAP),
            ansi::Mode::LineFeedNewLine => self.mode.remove(TermMode::LINE_FEED_NEW_LINE),
            ansi::Mode::Origin => self.mode.remove(TermMode::ORIGIN),
            ansi::Mode::DECCOLM => self.deccolm(),
            ansi::Mode::Insert => self.mode.remove(TermMode::INSERT),
            ansi::Mode::BlinkingCursor => {
                trace!("... unimplemented mode");
            },
        }
    }

    #[inline]
    fn set_scrolling_region(&mut self, top: usize, bottom: usize) {
        if top >= bottom {
            debug!("Invalid scrolling region: ({};{})", top, bottom);
            return;
        }

        // Bottom should be included in the range, but range end is not
        // usually included. One option would be to use an inclusive
        // range, but instead we just let the open range end be 1
        // higher.
        let start = Line(top - 1);
        let end = Line(bottom);

        trace!("Setting scrolling region: ({};{})", start, end);

        self.scroll_region.start = min(start, self.grid.num_lines());
        self.scroll_region.end = min(end, self.grid.num_lines());
        self.goto(Line(0), Column(0));
    }

    #[inline]
    fn set_keypad_application_mode(&mut self) {
        trace!("Setting keypad application mode");
        self.mode.insert(TermMode::APP_KEYPAD);
    }

    #[inline]
    fn unset_keypad_application_mode(&mut self) {
        trace!("Unsetting keypad application mode");
        self.mode.remove(TermMode::APP_KEYPAD);
    }

    #[inline]
    fn configure_charset(&mut self, index: CharsetIndex, charset: StandardCharset) {
        trace!("Configuring charset {:?} as {:?}", index, charset);
        self.cursor.charsets[index] = charset;
    }

    #[inline]
    fn set_active_charset(&mut self, index: CharsetIndex) {
        trace!("Setting active charset {:?}", index);
        self.active_charset = index;
    }

    #[inline]
    fn set_cursor_style(&mut self, style: Option<CursorStyle>) {
        trace!("Setting cursor style {:?}", style);
        self.cursor_style = style;
    }
}

struct TabStops {
    tabs: Vec<bool>,
}

impl TabStops {
    fn new(num_cols: Column, tabspaces: usize) -> TabStops {
        TabStops {
            tabs: IndexRange::from(Column(0)..num_cols)
                .map(|i| (*i as usize) % tabspaces == 0)
                .collect::<Vec<bool>>(),
        }
    }

    fn clear_all(&mut self) {
        unsafe {
            ptr::write_bytes(self.tabs.as_mut_ptr(), 0, self.tabs.len());
        }
    }
}

impl Index<Column> for TabStops {
    type Output = bool;

    fn index(&self, index: Column) -> &bool {
        &self.tabs[index.0]
    }
}

impl IndexMut<Column> for TabStops {
    fn index_mut(&mut self, index: Column) -> &mut bool {
        self.tabs.index_mut(index.0)
    }
}

#[cfg(test)]
mod tests {
    use std::mem;

    use serde_json;

    use crate::ansi::{self, CharsetIndex, Handler, StandardCharset};
    use crate::clipboard::Clipboard;
    use crate::config::MockConfig;
    use crate::event::{Event, EventListener};
    use crate::grid::{Grid, Scroll};
    use crate::index::{Column, Line, Point, Side};
    use crate::selection::Selection;
    use crate::term::{cell, Cell, SizeInfo, Term};

    struct Mock;
    impl EventListener for Mock {
        fn send_event(&self, _event: Event) {}
    }

    #[test]
    fn semantic_selection_works() {
        let size = SizeInfo {
            width: 21.0,
            height: 51.0,
            cell_width: 3.0,
            cell_height: 3.0,
            padding_x: 0.0,
            padding_y: 0.0,
            dpr: 1.0,
        };
        let mut term = Term::new(&MockConfig::default(), &size, Clipboard::new_nop(), Mock);
        let mut grid: Grid<Cell> = Grid::new(Line(3), Column(5), 0, Cell::default());
        for i in 0..5 {
            for j in 0..2 {
                grid[Line(j)][Column(i)].c = 'a';
            }
        }
        grid[Line(0)][Column(0)].c = '"';
        grid[Line(0)][Column(3)].c = '"';
        grid[Line(1)][Column(2)].c = '"';
        grid[Line(0)][Column(4)].flags.insert(cell::Flags::WRAPLINE);

        let mut escape_chars = String::from("\"");

        mem::swap(&mut term.grid, &mut grid);
        mem::swap(&mut term.semantic_escape_chars, &mut escape_chars);

        {
            *term.selection_mut() = Some(Selection::semantic(Point { line: 2, col: Column(1) }));
            assert_eq!(term.selection_to_string(), Some(String::from("aa")));
        }

        {
            *term.selection_mut() = Some(Selection::semantic(Point { line: 2, col: Column(4) }));
            assert_eq!(term.selection_to_string(), Some(String::from("aaa")));
        }

        {
            *term.selection_mut() = Some(Selection::semantic(Point { line: 1, col: Column(1) }));
            assert_eq!(term.selection_to_string(), Some(String::from("aaa")));
        }
    }

    #[test]
    fn line_selection_works() {
        let size = SizeInfo {
            width: 21.0,
            height: 51.0,
            cell_width: 3.0,
            cell_height: 3.0,
            padding_x: 0.0,
            padding_y: 0.0,
            dpr: 1.0,
        };
        let mut term = Term::new(&MockConfig::default(), &size, Clipboard::new_nop(), Mock);
        let mut grid: Grid<Cell> = Grid::new(Line(1), Column(5), 0, Cell::default());
        for i in 0..5 {
            grid[Line(0)][Column(i)].c = 'a';
        }
        grid[Line(0)][Column(0)].c = '"';
        grid[Line(0)][Column(3)].c = '"';

        mem::swap(&mut term.grid, &mut grid);

        *term.selection_mut() = Some(Selection::lines(Point { line: 0, col: Column(3) }));
        assert_eq!(term.selection_to_string(), Some(String::from("\"aa\"a\n")));
    }

    #[test]
    fn selecting_empty_line() {
        let size = SizeInfo {
            width: 21.0,
            height: 51.0,
            cell_width: 3.0,
            cell_height: 3.0,
            padding_x: 0.0,
            padding_y: 0.0,
            dpr: 1.0,
        };
        let mut term = Term::new(&MockConfig::default(), &size, Clipboard::new_nop(), Mock);
        let mut grid: Grid<Cell> = Grid::new(Line(3), Column(3), 0, Cell::default());
        for l in 0..3 {
            if l != 1 {
                for c in 0..3 {
                    grid[Line(l)][Column(c)].c = 'a';
                }
            }
        }

        mem::swap(&mut term.grid, &mut grid);

        let mut selection = Selection::simple(Point { line: 2, col: Column(0) }, Side::Left);
        selection.update(Point { line: 0, col: Column(2) }, Side::Right);
        *term.selection_mut() = Some(selection);
        assert_eq!(term.selection_to_string(), Some("aaa\n\naaa\n".into()));
    }

    /// Check that the grid can be serialized back and forth losslessly
    ///
    /// This test is in the term module as opposed to the grid since we want to
    /// test this property with a T=Cell.
    #[test]
    fn grid_serde() {
        let template = Cell::default();

        let grid: Grid<Cell> = Grid::new(Line(24), Column(80), 0, template);
        let serialized = serde_json::to_string(&grid).expect("ser");
        let deserialized = serde_json::from_str::<Grid<Cell>>(&serialized).expect("de");

        assert_eq!(deserialized, grid);
    }

    #[test]
    fn input_line_drawing_character() {
        let size = SizeInfo {
            width: 21.0,
            height: 51.0,
            cell_width: 3.0,
            cell_height: 3.0,
            padding_x: 0.0,
            padding_y: 0.0,
            dpr: 1.0,
        };
        let mut term = Term::new(&MockConfig::default(), &size, Clipboard::new_nop(), Mock);
        let cursor = Point::new(Line(0), Column(0));
        term.configure_charset(CharsetIndex::G0, StandardCharset::SpecialCharacterAndLineDrawing);
        term.input('a');

        assert_eq!(term.grid()[&cursor].c, '▒');
    }

    #[test]
    fn clear_saved_lines() {
        let size = SizeInfo {
            width: 21.0,
            height: 51.0,
            cell_width: 3.0,
            cell_height: 3.0,
            padding_x: 0.0,
            padding_y: 0.0,
            dpr: 1.0,
        };
        let mut term = Term::new(&MockConfig::default(), &size, Clipboard::new_nop(), Mock);

        // Add one line of scrollback
        term.grid.scroll_up(&(Line(0)..Line(1)), Line(1), &Cell::default());

        // Clear the history
        term.clear_screen(ansi::ClearMode::Saved);

        // Make sure that scrolling does not change the grid
        let mut scrolled_grid = term.grid.clone();
        scrolled_grid.scroll_display(Scroll::Top);
        assert_eq!(term.grid, scrolled_grid);
    }
}

#[cfg(all(test, feature = "bench"))]
mod benches {
    extern crate serde_json as json;
    extern crate test;

    use std::fs::File;
    use std::io::Read;
    use std::mem;
    use std::path::Path;

    use crate::clipboard::Clipboard;
    use crate::config::MockConfig;
    use crate::event::{Event, EventListener};
    use crate::grid::Grid;

    use super::cell::Cell;
    use super::{SizeInfo, Term};

    struct Mock;
    impl EventListener for Mock {
        fn send_event(&self, _event: Event) {}
    }

    fn read_string<P>(path: P) -> String
    where
        P: AsRef<Path>,
    {
        let mut res = String::new();
        File::open(path.as_ref()).unwrap().read_to_string(&mut res).unwrap();

        res
    }

    /// Benchmark for the renderable cells iterator
    ///
    /// The renderable cells iterator yields cells that require work to be
    /// displayed (that is, not a an empty background cell). This benchmark
    /// measures how long it takes to process the whole iterator.
    ///
    /// When this benchmark was first added, it averaged ~78usec on my macbook
    /// pro. The total render time for this grid is anywhere between ~1500 and
    /// ~2000usec (measured imprecisely with the visual meter).
    #[bench]
    fn render_iter(b: &mut test::Bencher) {
        // Need some realistic grid state; using one of the ref files.
        let serialized_grid = read_string(concat!(
            env!("CARGO_MANIFEST_DIR"),
            "/tests/ref/vim_large_window_scroll/grid.json"
        ));
        let serialized_size = read_string(concat!(
            env!("CARGO_MANIFEST_DIR"),
            "/tests/ref/vim_large_window_scroll/size.json"
        ));

        let mut grid: Grid<Cell> = json::from_str(&serialized_grid).unwrap();
        let size: SizeInfo = json::from_str(&serialized_size).unwrap();

        let config = MockConfig::default();

        let mut terminal = Term::new(&config, &size, Clipboard::new_nop(), Mock);
        mem::swap(&mut terminal.grid, &mut grid);

        b.iter(|| {
            let iter = terminal.renderable_cells(&config);
            for cell in iter {
                test::black_box(cell);
            }
        })
    }
}<|MERGE_RESOLUTION|>--- conflicted
+++ resolved
@@ -37,12 +37,8 @@
 use crate::selection::{self, Selection, SelectionRange, Span};
 use crate::term::cell::{Cell, Flags, LineLength};
 use crate::term::color::Rgb;
-<<<<<<< HEAD
 use crate::text_run::{TextRun, TextRunIter};
-use crate::url::Url;
-
-=======
->>>>>>> 24651a61
+
 #[cfg(windows)]
 use crate::tty;
 use crate::url::Url;
@@ -318,7 +314,6 @@
         }
     }
 
-<<<<<<< HEAD
     pub fn is_cursor(&self) -> bool {
         match &self.inner {
             RenderableCellContent::Cursor(_) => true,
@@ -326,15 +321,12 @@
         }
     }
 
-    fn compute_fg_rgb(config: &Config, colors: &color::List, fg: Color, flags: cell::Flags) -> Rgb {
-=======
     fn compute_fg_rgb<C>(
-        config: &Config<C>,
-        colors: &color::List,
-        fg: Color,
-        flags: cell::Flags,
+        config: &Config<C>, 
+        colors: &color::List, 
+        fg: Color, 
+        flags: cell::Flags
     ) -> Rgb {
->>>>>>> 24651a61
         match fg {
             Color::Spec(rgb) => rgb,
             Color::Named(ansi) => {
@@ -1065,15 +1057,7 @@
     /// A renderable cell is any cell which has content other than the default
     /// background color.  Cells with an alternate background color are
     /// considered renderable as are cells with any text content.
-<<<<<<< HEAD
-    fn renderable_cells<'b>(
-        &'b self,
-        config: &'b Config,
-        window_focused: bool,
-    ) -> RenderableCellsIter<'_> {
-=======
-    pub fn renderable_cells<'b, C>(&'b self, config: &'b Config<C>) -> RenderableCellsIter<'_, C> {
->>>>>>> 24651a61
+    fn renderable_cells<'b, C>( &'b self, config: &'b Config<C>) -> RenderableCellsIter<'_, C> {
         let selection = self.grid.selection.as_ref().and_then(|s| s.to_span(self));
 
         let cursor = if self.is_focused || !config.cursor.unfocused_hollow() {
@@ -1089,10 +1073,9 @@
     ///
     /// A text run is a continuous line of cells that all share the same rendering properties
     /// (background color, foreground color, etc.).
-    pub fn text_runs<'b>(
+    pub fn text_runs<'b, C>(
         &'b self,
-        config: &'b Config,
-        window_focused: bool,
+        config: &'b Config<C>,
     ) -> impl Iterator<Item = TextRun> + 'b {
         // Logic for WIDE_CHAR is handled internally by TextRun
         // So we no longer need WIDE_CHAR_SPACER at this point.
@@ -1100,7 +1083,7 @@
             RenderableCellsIter<'b>,
             fn(&RenderableCell) -> bool,
         > = self
-            .renderable_cells(config, window_focused)
+            .renderable_cells(config)
             .filter(|cell| !cell.flags.contains(Flags::WIDE_CHAR_SPACER));
         TextRunIter::new(filtered_cells)
     }
