// Copyright 2016 Joe Wilm, The Alacritty Project Contributors
//
// Licensed under the Apache License, Version 2.0 (the "License");
// you may not use this file except in compliance with the License.
// You may obtain a copy of the License at
//
//     http://www.apache.org/licenses/LICENSE-2.0
//
// Unless required by applicable law or agreed to in writing, software
// distributed under the License is distributed on an "AS IS" BASIS,
// WITHOUT WARRANTIES OR CONDITIONS OF ANY KIND, either express or implied.
// See the License for the specific language governing permissions and
// limitations under the License.
use std::collections::HashMap;
use std::fs::File;
use std::hash::BuildHasherDefault;
use std::io::{self, Read};
use std::mem::size_of;
use std::path::PathBuf;
use std::ptr;
use std::sync::mpsc;
use std::time::Duration;

use fnv::FnvHasher;
<<<<<<< HEAD
#[cfg(not(any(target_os = "macos", windows)))]
use font::HbFtExt;
use font::{
    self, FontDesc, FontKey, GlyphKey, KeyType, Rasterize, RasterizedGlyph, Rasterizer,
    PLACEHOLDER_GLYPH,
};
use glutin::dpi::PhysicalSize;
=======
use font::{self, FontDesc, FontKey, GlyphKey, Rasterize, RasterizedGlyph, Rasterizer};
use log::{error, info};
>>>>>>> 24651a61
use notify::{watcher, DebouncedEvent, RecursiveMode, Watcher};

use crate::config::{self, Config, Delta, Font, StartupMode};
use crate::cursor::{get_cursor_glyph, CursorKey};
use crate::gl;
use crate::gl::types::*;
use crate::index::{Column, Line};
use crate::renderer::rects::RenderRect;
<<<<<<< HEAD
use crate::term::{
    self,
    cell::{Flags, MAX_ZEROWIDTH_CHARS},
    color::Rgb,
    RenderableCell,
};
use crate::text_run::{TextRun, TextRunContent};
=======
use crate::term::cell::{self, Flags};
use crate::term::color::Rgb;
use crate::term::SizeInfo;
use crate::term::{self, RenderableCell, RenderableCellContent};
use crate::util;
>>>>>>> 24651a61

pub mod rects;

// Shader paths for live reload
static TEXT_SHADER_F_PATH: &str = concat!(env!("CARGO_MANIFEST_DIR"), "/../res/text.f.glsl");
static TEXT_SHADER_V_PATH: &str = concat!(env!("CARGO_MANIFEST_DIR"), "/../res/text.v.glsl");
static RECT_SHADER_F_PATH: &str = concat!(env!("CARGO_MANIFEST_DIR"), "/../res/rect.f.glsl");
static RECT_SHADER_V_PATH: &str = concat!(env!("CARGO_MANIFEST_DIR"), "/../res/rect.v.glsl");

// Shader source which is used when live-shader-reload feature is disable
static TEXT_SHADER_F: &str =
    include_str!(concat!(env!("CARGO_MANIFEST_DIR"), "/../res/text.f.glsl"));
static TEXT_SHADER_V: &str =
    include_str!(concat!(env!("CARGO_MANIFEST_DIR"), "/../res/text.v.glsl"));
static RECT_SHADER_F: &str =
    include_str!(concat!(env!("CARGO_MANIFEST_DIR"), "/../res/rect.f.glsl"));
static RECT_SHADER_V: &str =
    include_str!(concat!(env!("CARGO_MANIFEST_DIR"), "/../res/rect.v.glsl"));

/// `LoadGlyph` allows for copying a rasterized glyph into graphics memory
pub trait LoadGlyph {
    /// Load the rasterized glyph into GPU memory
    fn load_glyph(&mut self, rasterized: &RasterizedGlyph) -> Glyph;

    /// Clear any state accumulated from previous loaded glyphs
    ///
    /// This can, for instance, be used to reset the texture Atlas.
    fn clear(&mut self);
}

enum Msg {
    ShaderReload,
}

#[derive(Debug)]
pub enum Error {
    ShaderCreation(ShaderCreationError),
}

impl ::std::error::Error for Error {
    fn cause(&self) -> Option<&dyn (::std::error::Error)> {
        match *self {
            Error::ShaderCreation(ref err) => Some(err),
        }
    }

    fn description(&self) -> &str {
        match *self {
            Error::ShaderCreation(ref err) => err.description(),
        }
    }
}

impl ::std::fmt::Display for Error {
    fn fmt(&self, f: &mut ::std::fmt::Formatter<'_>) -> ::std::fmt::Result {
        match *self {
            Error::ShaderCreation(ref err) => {
                write!(f, "There was an error initializing the shaders: {}", err)
            },
        }
    }
}

impl From<ShaderCreationError> for Error {
    fn from(val: ShaderCreationError) -> Error {
        Error::ShaderCreation(val)
    }
}

/// Text drawing program
///
/// Uniforms are prefixed with "u", and vertex attributes are prefixed with "a".
#[derive(Debug)]
pub struct TextShaderProgram {
    // Program id
    id: GLuint,

    /// projection scale and offset uniform
    u_projection: GLint,

    /// Cell dimensions (pixels)
    u_cell_dim: GLint,

    /// Background pass flag
    ///
    /// Rendering is split into two passes; 1 for backgrounds, and one for text
    u_background: GLint,
}

/// Rectangle drawing program
///
/// Uniforms are prefixed with "u"
#[derive(Debug)]
pub struct RectShaderProgram {
    // Program id
    id: GLuint,
    /// Rectangle color
    u_color: GLint,
}

#[derive(Clone, Copy, Debug, Default)]
pub struct Glyph {
    tex_id: GLuint,
    top: f32,
    left: f32,
    width: f32,
    height: f32,
    uv_bot: f32,
    uv_left: f32,
    uv_width: f32,
    uv_height: f32,
}

/// Naïve glyph cache
///
/// Currently only keyed by `char`, and thus not possible to hold different
/// representations of the same code point.
pub struct GlyphCache {
    /// Cache of buffered glyphs
    cache: HashMap<GlyphKey, Glyph, BuildHasherDefault<FnvHasher>>,

    /// Cache of buffered cursor glyphs
    cursor_cache: HashMap<CursorKey, Glyph, BuildHasherDefault<FnvHasher>>,

    /// Rasterizer for loading new glyphs
    rasterizer: Rasterizer,

    /// regular font
    font_key: FontKey,

    /// bold font
    bold_key: FontKey,

    /// italic font
    italic_key: FontKey,

    /// bold italic font
    bold_italic_key: FontKey,

    /// font size
    font_size: font::Size,

    /// glyph offset
    glyph_offset: Delta<i8>,

    metrics: ::font::Metrics,
}

impl GlyphCache {
    pub fn new<L>(
        mut rasterizer: Rasterizer,
        font: &config::Font,
        loader: &mut L,
    ) -> Result<GlyphCache, font::Error>
    where
        L: LoadGlyph,
    {
        let (regular, bold, italic, bold_italic) = Self::compute_font_keys(font, &mut rasterizer)?;

        // Need to load at least one glyph for the face before calling metrics.
        // The glyph requested here has no special meaning.
        rasterizer.get_glyph(GlyphKey {
            id: PLACEHOLDER_GLYPH,
            font_key: regular,
            size: font.size,
        })?;

        let metrics = rasterizer.metrics(regular, font.size)?;

        let mut cache = GlyphCache {
            cache: HashMap::default(),
            cursor_cache: HashMap::default(),
            rasterizer,
            font_size: font.size,
            font_key: regular,
            bold_key: bold,
            italic_key: italic,
            bold_italic_key: bold_italic,
            glyph_offset: font.glyph_offset,
            metrics,
        };

        cache.load_glyphs_for_font(regular, loader);
        cache.load_glyphs_for_font(bold, loader);
        cache.load_glyphs_for_font(italic, loader);
        cache.load_glyphs_for_font(bold_italic, loader);

        Ok(cache)
    }

    fn load_glyphs_for_font<L: LoadGlyph>(&mut self, font: FontKey, loader: &mut L) {
        let size = self.font_size;
        for i in 32..=126 {
            self.get(GlyphKey { font_key: font, id: KeyType::GlyphIndex(i), size }, loader);
        }
    }

    /// Computes font keys for (Regular, Bold, Italic, Bold Italic)
    fn compute_font_keys(
        font: &config::Font,
        rasterizer: &mut Rasterizer,
    ) -> Result<(FontKey, FontKey, FontKey, FontKey), font::Error> {
        let size = font.size;

        // Load regular font
        let regular_desc =
            Self::make_desc(&font.normal(), font::Slant::Normal, font::Weight::Normal);

        let regular = rasterizer.load_font(&regular_desc, size)?;

        // helper to load a description if it is not the regular_desc
        let mut load_or_regular = |desc: FontDesc| {
            if desc == regular_desc {
                regular
            } else {
                rasterizer.load_font(&desc, size).unwrap_or_else(|_| regular)
            }
        };

        // Load bold font
        let bold_desc = Self::make_desc(&font.bold(), font::Slant::Normal, font::Weight::Bold);

        let bold = load_or_regular(bold_desc);

        // Load italic font
        let italic_desc =
            Self::make_desc(&font.italic(), font::Slant::Italic, font::Weight::Normal);

        let italic = load_or_regular(italic_desc);

        // Load bold italic font
        let bold_italic_desc =
            Self::make_desc(&font.bold_italic(), font::Slant::Italic, font::Weight::Bold);

        let bold_italic = load_or_regular(bold_italic_desc);

        Ok((regular, bold, italic, bold_italic))
    }

    fn make_desc(
        desc: &config::FontDescription,
        slant: font::Slant,
        weight: font::Weight,
    ) -> FontDesc {
        let style = if let Some(ref spec) = desc.style {
            font::Style::Specific(spec.to_owned())
        } else {
            font::Style::Description { slant, weight }
        };
        FontDesc::new(desc.family.clone(), style)
    }

<<<<<<< HEAD
    pub fn font_metrics(&self) -> font::Metrics {
        self.rasterizer
            .metrics(self.font_key, self.font_size)
            .expect("metrics load since font is loaded at glyph cache creation")
    }

    // Since shaping is not available on Windows/Mac OSX, text run glyphs are rasterized one by one
    // as characters
    #[cfg(any(target_os = "macos", windows))]
    fn shape_run<'a, L>(
        &'a mut self,
        text_run: &str,
        font_key: FontKey,
        loader: &'a mut L,
    ) -> Vec<Glyph>
    where
        L: LoadGlyph,
    {
        text_run
            .chars()
            .map(|c| {
                let glyph_key = GlyphKey { id: c.into(), font_key, size: self.font_size };
                *self.get(glyph_key, loader)
            })
            .collect()
    }

    // Shape using harfbuzz
    #[cfg(not(any(target_os = "macos", windows)))]
    pub fn shape_run<'a, L>(
        &'a mut self,
        text_run: &'a str,
        font_key: FontKey,
        loader: &'a mut L,
    ) -> Vec<Glyph>
    where
        L: LoadGlyph,
    {
        self.rasterizer
            .shape(text_run, font_key)
            .get_glyph_infos()
            .iter()
            .map(move |glyph_info| {
                let codepoint = glyph_info.codepoint;

                // Codepoint of 0 indicates a missing or undefined glyph
                let id: font::KeyType = if codepoint == 0 {
                    Self::find_fallback_char(text_run, glyph_info.cluster as usize)
                } else {
                    codepoint.into()
                };

                let glyph_key = GlyphKey { id, font_key, size: self.font_size };
                *self.get(glyph_key, loader)
            })
            .collect()
    }

    #[cfg(not(any(target_os = "macos", windows)))]
    fn find_fallback_char(text_run: &str, index: usize) -> font::KeyType {
        // TODO: this is a linear scan over text_run for each missing glyph.
        // Try to find all missing glyphs first and only scan over text_run once.
        text_run
            .char_indices()
            .find_map(|(i, c)| if i == index { Some(c) } else { None })
            .unwrap_or_else(|| panic!("Could not find cluster {} in run {}", index, text_run))
            .into()
    }

    pub fn get<L>(&mut self, glyph_key: GlyphKey, loader: &mut L) -> &Glyph
=======
    pub fn get<'a, L>(&'a mut self, glyph_key: GlyphKey, loader: &mut L) -> &'a Glyph
>>>>>>> 24651a61
    where
        L: LoadGlyph,
    {
        let glyph_offset = self.glyph_offset;
        let rasterizer = &mut self.rasterizer;
        let metrics = &self.metrics;
        self.cache.entry(glyph_key).or_insert_with(|| {
            let mut rasterized =
                rasterizer.get_glyph(glyph_key).unwrap_or_else(|_| Default::default());

            rasterized.left += i32::from(glyph_offset.x);
            rasterized.top += i32::from(glyph_offset.y);
            rasterized.top -= metrics.descent as i32;

            loader.load_glyph(&rasterized)
        })
    }

    pub fn update_font_size<L: LoadGlyph>(
        &mut self,
        font: config::Font,
        dpr: f64,
        loader: &mut L,
    ) -> Result<(), font::Error> {
        // Clear currently cached data in both GL and the registry
        loader.clear();
        self.cache = HashMap::default();
        self.cursor_cache = HashMap::default();

        // Update dpi scaling
        self.rasterizer.update_dpr(dpr as f32);

        // Recompute font keys
        let (regular, bold, italic, bold_italic) =
            Self::compute_font_keys(&font, &mut self.rasterizer)?;

<<<<<<< HEAD
        self.rasterizer.get_glyph(GlyphKey {
            id: PLACEHOLDER_GLYPH,
            font_key: regular,
            size: font.size,
        })?;
        let metrics = self.rasterizer.metrics(regular, size)?;
=======
        self.rasterizer.get_glyph(GlyphKey { font_key: regular, c: 'm', size: font.size })?;
        let metrics = self.rasterizer.metrics(regular, font.size)?;
>>>>>>> 24651a61

        info!("Font size changed to {:?} with DPR of {}", font.size, dpr);

        self.font_size = font.size;
        self.font_key = regular;
        self.bold_key = bold;
        self.italic_key = italic;
        self.bold_italic_key = bold_italic;
        self.metrics = metrics;

        self.load_glyphs_for_font(regular, loader);
        self.load_glyphs_for_font(bold, loader);
        self.load_glyphs_for_font(italic, loader);
        self.load_glyphs_for_font(bold_italic, loader);

        Ok(())
    }

    pub fn font_metrics(&self) -> font::Metrics {
        self.rasterizer
            .metrics(self.font_key, self.font_size)
            .expect("metrics load since font is loaded at glyph cache creation")
    }

<<<<<<< HEAD
        let mut rasterizer =
            font::Rasterizer::new(dpr, config.font.use_thin_strokes(), config.font.ligatures())?;
=======
    // Calculate font metrics without access to a glyph cache
    pub fn static_metrics(font: Font, dpr: f64) -> Result<font::Metrics, font::Error> {
        let mut rasterizer = font::Rasterizer::new(dpr as f32, font.use_thin_strokes())?;
>>>>>>> 24651a61
        let regular_desc =
            GlyphCache::make_desc(&font.normal(), font::Slant::Normal, font::Weight::Normal);
        let regular = rasterizer.load_font(&regular_desc, font.size)?;
        rasterizer.get_glyph(GlyphKey {
            id: PLACEHOLDER_GLYPH,
            font_key: regular,
            size: font.size,
        })?;

        rasterizer.metrics(regular, font.size)
    }

    pub fn calculate_dimensions<C>(
        config: &Config<C>,
        dpr: f64,
        cell_width: f32,
        cell_height: f32,
    ) -> Option<(f64, f64)> {
        let dimensions = config.window.dimensions;

        if dimensions.columns_u32() == 0
            || dimensions.lines_u32() == 0
            || config.window.startup_mode() != StartupMode::Windowed
        {
            return None;
        }

        let padding_x = f64::from(config.window.padding.x) * dpr;
        let padding_y = f64::from(config.window.padding.y) * dpr;

        // Calculate new size based on cols/lines specified in config
        let grid_width = cell_width as u32 * dimensions.columns_u32();
        let grid_height = cell_height as u32 * dimensions.lines_u32();

        let width = (f64::from(grid_width) + 2. * padding_x).floor();
        let height = (f64::from(grid_height) + 2. * padding_y).floor();

        Some((width, height))
    }
}

#[derive(Debug)]
#[repr(C)]
struct InstanceData {
    // coords
    col: f32,
    row: f32,
    // glyph offset
    left: f32,
    top: f32,
    // glyph scale
    width: f32,
    height: f32,
    // uv offset
    uv_left: f32,
    uv_bot: f32,
    // uv scale
    uv_width: f32,
    uv_height: f32,
    // color
    r: f32,
    g: f32,
    b: f32,
    // background color
    bg_r: f32,
    bg_g: f32,
    bg_b: f32,
    bg_a: f32,
}

#[derive(Debug)]
pub struct QuadRenderer {
    program: TextShaderProgram,
    rect_program: RectShaderProgram,
    vao: GLuint,
    ebo: GLuint,
    vbo_instance: GLuint,
    rect_vao: GLuint,
    rect_vbo: GLuint,
    atlas: Vec<Atlas>,
    current_atlas: usize,
    active_tex: GLuint,
    batch: Batch,
    rx: mpsc::Receiver<Msg>,
}

#[derive(Debug)]
pub struct RenderApi<'a, C> {
    active_tex: &'a mut GLuint,
    batch: &'a mut Batch,
    atlas: &'a mut Vec<Atlas>,
    current_atlas: &'a mut usize,
    program: &'a mut TextShaderProgram,
    config: &'a Config<C>,
}

#[derive(Debug)]
pub struct LoaderApi<'a> {
    active_tex: &'a mut GLuint,
    atlas: &'a mut Vec<Atlas>,
    current_atlas: &'a mut usize,
}

#[derive(Debug)]
pub struct PackedVertex {
    x: f32,
    y: f32,
}

#[derive(Debug, Default)]
pub struct Batch {
    tex: GLuint,
    instances: Vec<InstanceData>,
}

impl Batch {
    #[inline]
    pub fn new() -> Batch {
        Batch { tex: 0, instances: Vec::with_capacity(BATCH_MAX) }
    }

    pub fn add_item(&mut self, cell: RenderableCell, glyph: &Glyph) {
        if self.is_empty() {
            self.tex = glyph.tex_id;
        }

        self.instances.push(InstanceData {
            col: cell.column.0 as f32,
            row: cell.line.0 as f32,

            top: glyph.top,
            left: glyph.left,
            width: glyph.width,
            height: glyph.height,

            uv_bot: glyph.uv_bot,
            uv_left: glyph.uv_left,
            uv_width: glyph.uv_width,
            uv_height: glyph.uv_height,

            r: f32::from(cell.fg.r),
            g: f32::from(cell.fg.g),
            b: f32::from(cell.fg.b),

            bg_r: f32::from(cell.bg.r),
            bg_g: f32::from(cell.bg.g),
            bg_b: f32::from(cell.bg.b),
            bg_a: cell.bg_alpha,
        });
    }

    #[inline]
    pub fn full(&self) -> bool {
        self.capacity() == self.len()
    }

    #[inline]
    pub fn len(&self) -> usize {
        self.instances.len()
    }

    #[inline]
    pub fn capacity(&self) -> usize {
        BATCH_MAX
    }

    #[inline]
    pub fn is_empty(&self) -> bool {
        self.len() == 0
    }

    #[inline]
    pub fn size(&self) -> usize {
        self.len() * size_of::<InstanceData>()
    }

    pub fn clear(&mut self) {
        self.tex = 0;
        self.instances.clear();
    }
}

/// Maximum items to be drawn in a batch.
const BATCH_MAX: usize = 0x1_0000;
const ATLAS_SIZE: i32 = 1024;

impl QuadRenderer {
    pub fn new() -> Result<QuadRenderer, Error> {
        let program = TextShaderProgram::new()?;
        let rect_program = RectShaderProgram::new()?;

        let mut vao: GLuint = 0;
        let mut ebo: GLuint = 0;

        let mut vbo_instance: GLuint = 0;

        let mut rect_vao: GLuint = 0;
        let mut rect_vbo: GLuint = 0;
        let mut rect_ebo: GLuint = 0;

        unsafe {
            gl::Enable(gl::BLEND);
            gl::BlendFunc(gl::SRC1_COLOR, gl::ONE_MINUS_SRC1_COLOR);
            gl::Enable(gl::MULTISAMPLE);

            // Disable depth mask, as the renderer never uses depth tests
            gl::DepthMask(gl::FALSE);

            gl::GenVertexArrays(1, &mut vao);
            gl::GenBuffers(1, &mut ebo);
            gl::GenBuffers(1, &mut vbo_instance);
            gl::BindVertexArray(vao);

            // ---------------------
            // Set up element buffer
            // ---------------------
            let indices: [u32; 6] = [0, 1, 3, 1, 2, 3];

            gl::BindBuffer(gl::ELEMENT_ARRAY_BUFFER, ebo);
            gl::BufferData(
                gl::ELEMENT_ARRAY_BUFFER,
                (6 * size_of::<u32>()) as isize,
                indices.as_ptr() as *const _,
                gl::STATIC_DRAW,
            );

            // ----------------------------
            // Setup vertex instance buffer
            // ----------------------------
            gl::BindBuffer(gl::ARRAY_BUFFER, vbo_instance);
            gl::BufferData(
                gl::ARRAY_BUFFER,
                (BATCH_MAX * size_of::<InstanceData>()) as isize,
                ptr::null(),
                gl::STREAM_DRAW,
            );
            // coords
            gl::VertexAttribPointer(
                0,
                2,
                gl::FLOAT,
                gl::FALSE,
                size_of::<InstanceData>() as i32,
                ptr::null(),
            );
            gl::EnableVertexAttribArray(0);
            gl::VertexAttribDivisor(0, 1);
            // glyphoffset
            gl::VertexAttribPointer(
                1,
                4,
                gl::FLOAT,
                gl::FALSE,
                size_of::<InstanceData>() as i32,
                (2 * size_of::<f32>()) as *const _,
            );
            gl::EnableVertexAttribArray(1);
            gl::VertexAttribDivisor(1, 1);
            // uv
            gl::VertexAttribPointer(
                2,
                4,
                gl::FLOAT,
                gl::FALSE,
                size_of::<InstanceData>() as i32,
                (6 * size_of::<f32>()) as *const _,
            );
            gl::EnableVertexAttribArray(2);
            gl::VertexAttribDivisor(2, 1);
            // color
            gl::VertexAttribPointer(
                3,
                3,
                gl::FLOAT,
                gl::FALSE,
                size_of::<InstanceData>() as i32,
                (10 * size_of::<f32>()) as *const _,
            );
            gl::EnableVertexAttribArray(3);
            gl::VertexAttribDivisor(3, 1);
            // color
            gl::VertexAttribPointer(
                4,
                4,
                gl::FLOAT,
                gl::FALSE,
                size_of::<InstanceData>() as i32,
                (13 * size_of::<f32>()) as *const _,
            );
            gl::EnableVertexAttribArray(4);
            gl::VertexAttribDivisor(4, 1);

            // Rectangle setup
            gl::GenVertexArrays(1, &mut rect_vao);
            gl::GenBuffers(1, &mut rect_vbo);
            gl::GenBuffers(1, &mut rect_ebo);
            gl::BindVertexArray(rect_vao);
            let indices: [i32; 6] = [0, 1, 3, 1, 2, 3];
            gl::BindBuffer(gl::ELEMENT_ARRAY_BUFFER, rect_ebo);
            gl::BufferData(
                gl::ELEMENT_ARRAY_BUFFER,
                (size_of::<i32>() * indices.len()) as _,
                indices.as_ptr() as *const _,
                gl::STATIC_DRAW,
            );

            // Cleanup
            gl::BindVertexArray(0);
            gl::BindBuffer(gl::ARRAY_BUFFER, 0);
            gl::BindBuffer(gl::ELEMENT_ARRAY_BUFFER, 0);
        }

        let (msg_tx, msg_rx) = mpsc::channel();

        if cfg!(feature = "live-shader-reload") {
            util::thread::spawn_named("live shader reload", move || {
                let (tx, rx) = ::std::sync::mpsc::channel();
                // The Duration argument is a debouncing period.
                let mut watcher =
                    watcher(tx, Duration::from_millis(10)).expect("create file watcher");
                watcher
                    .watch(TEXT_SHADER_F_PATH, RecursiveMode::NonRecursive)
                    .expect("watch fragment shader");
                watcher
                    .watch(TEXT_SHADER_V_PATH, RecursiveMode::NonRecursive)
                    .expect("watch vertex shader");

                loop {
                    let event = rx.recv().expect("watcher event");

                    match event {
                        DebouncedEvent::Rename(..) => continue,
                        DebouncedEvent::Create(_)
                        | DebouncedEvent::Write(_)
                        | DebouncedEvent::Chmod(_) => {
                            msg_tx.send(Msg::ShaderReload).expect("msg send ok");
                        },
                        _ => {},
                    }
                }
            });
        }

        let mut renderer = QuadRenderer {
            program,
            rect_program,
            vao,
            ebo,
            vbo_instance,
            rect_vao,
            rect_vbo,
            atlas: Vec::new(),
            current_atlas: 0,
            active_tex: 0,
            batch: Batch::new(),
            rx: msg_rx,
        };

        let atlas = Atlas::new(ATLAS_SIZE);
        renderer.atlas.push(atlas);

        Ok(renderer)
    }

    // Draw all rectangles simultaneously to prevent excessive program swaps
    pub fn draw_rects(
        &mut self,
        props: &term::SizeInfo,
        visual_bell_color: Rgb,
        visual_bell_intensity: f64,
        cell_line_rects: Vec<RenderRect>,
    ) {
        // Swap to rectangle rendering program
        unsafe {
            // Swap program
            gl::UseProgram(self.rect_program.id);

            // Remove padding from viewport
            gl::Viewport(0, 0, props.width as i32, props.height as i32);

            // Change blending strategy
            gl::BlendFunc(gl::SRC_ALPHA, gl::ONE_MINUS_SRC_ALPHA);

            // Setup data and buffers
            gl::BindVertexArray(self.rect_vao);
            gl::BindBuffer(gl::ARRAY_BUFFER, self.rect_vbo);

            // Position
            gl::VertexAttribPointer(
                0,
                2,
                gl::FLOAT,
                gl::FALSE,
                (size_of::<f32>() * 2) as _,
                ptr::null(),
            );
            gl::EnableVertexAttribArray(0);
        }

        // Draw visual bell
        let rect = RenderRect::new(0., 0., props.width, props.height, visual_bell_color);
        self.render_rect(&rect, visual_bell_intensity as f32, props);

        // Draw underlines and strikeouts
        for cell_line_rect in cell_line_rects {
            self.render_rect(&cell_line_rect, 255., props);
        }

        // Deactivate rectangle program again
        unsafe {
            // Reset blending strategy
            gl::BlendFunc(gl::SRC1_COLOR, gl::ONE_MINUS_SRC1_COLOR);

            // Reset data and buffers
            gl::BindBuffer(gl::ARRAY_BUFFER, 0);
            gl::BindVertexArray(0);

            let padding_x = props.padding_x as i32;
            let padding_y = props.padding_y as i32;
            let width = props.width as i32;
            let height = props.height as i32;
            gl::Viewport(padding_x, padding_y, width - 2 * padding_x, height - 2 * padding_y);

            // Disable program
            gl::UseProgram(0);
        }
    }

    pub fn with_api<F, T, C>(&mut self, config: &Config<C>, props: &term::SizeInfo, func: F) -> T
    where
        F: FnOnce(RenderApi<'_, C>) -> T,
    {
        // Flush message queue
        if let Ok(Msg::ShaderReload) = self.rx.try_recv() {
            self.reload_shaders(props);
        }
        while let Ok(_) = self.rx.try_recv() {}

        unsafe {
            gl::UseProgram(self.program.id);
            self.program.set_term_uniforms(props);

            gl::BindVertexArray(self.vao);
            gl::BindBuffer(gl::ELEMENT_ARRAY_BUFFER, self.ebo);
            gl::BindBuffer(gl::ARRAY_BUFFER, self.vbo_instance);
            gl::ActiveTexture(gl::TEXTURE0);
        }

        let res = func(RenderApi {
            active_tex: &mut self.active_tex,
            batch: &mut self.batch,
            atlas: &mut self.atlas,
            current_atlas: &mut self.current_atlas,
            program: &mut self.program,
            config,
        });

        unsafe {
            gl::BindBuffer(gl::ELEMENT_ARRAY_BUFFER, 0);
            gl::BindBuffer(gl::ARRAY_BUFFER, 0);
            gl::BindVertexArray(0);

            gl::UseProgram(0);
        }

        res
    }

    pub fn with_loader<F, T>(&mut self, func: F) -> T
    where
        F: FnOnce(LoaderApi<'_>) -> T,
    {
        unsafe {
            gl::ActiveTexture(gl::TEXTURE0);
        }

        func(LoaderApi {
            active_tex: &mut self.active_tex,
            atlas: &mut self.atlas,
            current_atlas: &mut self.current_atlas,
        })
    }

    pub fn reload_shaders(&mut self, props: &term::SizeInfo) {
        info!("Reloading shaders...");
        let result = (TextShaderProgram::new(), RectShaderProgram::new());
        let (program, rect_program) = match result {
            (Ok(program), Ok(rect_program)) => {
                unsafe {
                    gl::UseProgram(program.id);
                    program.update_projection(
                        props.width,
                        props.height,
                        props.padding_x,
                        props.padding_y,
                    );
                    gl::UseProgram(0);
                }

                info!("... successfully reloaded shaders");
                (program, rect_program)
            },
            (Err(err), _) | (_, Err(err)) => {
                error!("{}", err);
                return;
            },
        };

        self.active_tex = 0;
        self.program = program;
        self.rect_program = rect_program;
    }

    pub fn resize(&mut self, size: &SizeInfo) {
        // viewport
        unsafe {
            gl::Viewport(
                size.padding_x as i32,
                size.padding_y as i32,
                size.width as i32 - 2 * size.padding_x as i32,
                size.height as i32 - 2 * size.padding_y as i32,
            );

            // update projection
            gl::UseProgram(self.program.id);
            self.program.update_projection(size.width, size.height, size.padding_x, size.padding_y);
            gl::UseProgram(0);
        }
    }

    // Render a rectangle
    //
    // This requires the rectangle program to be activated
    fn render_rect(&mut self, rect: &RenderRect, alpha: f32, size: &term::SizeInfo) {
        // Do nothing when alpha is fully transparent
        if alpha == 0. {
            return;
        }

        // Calculate rectangle position
        let center_x = size.width / 2.;
        let center_y = size.height / 2.;
        let x = (rect.x - center_x) / center_x;
        let y = -(rect.y - center_y) / center_y;
        let width = rect.width / center_x;
        let height = rect.height / center_y;

        unsafe {
            // Setup vertices
            let vertices: [f32; 8] = [x + width, y, x + width, y - height, x, y - height, x, y];

            // Load vertex data into array buffer
            gl::BufferData(
                gl::ARRAY_BUFFER,
                (size_of::<f32>() * vertices.len()) as _,
                vertices.as_ptr() as *const _,
                gl::STATIC_DRAW,
            );

            // Color
            self.rect_program.set_color(rect.color, alpha);

            // Draw the rectangle
            gl::DrawElements(gl::TRIANGLES, 6, gl::UNSIGNED_INT, ptr::null());
        }
    }
}

impl<'a, C> RenderApi<'a, C> {
    pub fn clear(&self, color: Rgb) {
        unsafe {
            let alpha = self.config.background_opacity();
            gl::ClearColor(
                (f32::from(color.r) / 255.0).min(1.0) * alpha,
                (f32::from(color.g) / 255.0).min(1.0) * alpha,
                (f32::from(color.b) / 255.0).min(1.0) * alpha,
                alpha,
            );
            gl::Clear(gl::COLOR_BUFFER_BIT);
        }
    }

    fn render_batch(&mut self) {
        unsafe {
            gl::BufferSubData(
                gl::ARRAY_BUFFER,
                0,
                self.batch.size() as isize,
                self.batch.instances.as_ptr() as *const _,
            );
        }

        // Bind texture if necessary
        if *self.active_tex != self.batch.tex {
            unsafe {
                gl::BindTexture(gl::TEXTURE_2D, self.batch.tex);
            }
            *self.active_tex = self.batch.tex;
        }

        unsafe {
            self.program.set_background_pass(true);
            gl::DrawElementsInstanced(
                gl::TRIANGLES,
                6,
                gl::UNSIGNED_INT,
                ptr::null(),
                self.batch.len() as GLsizei,
            );
            self.program.set_background_pass(false);
            gl::DrawElementsInstanced(
                gl::TRIANGLES,
                6,
                gl::UNSIGNED_INT,
                ptr::null(),
                self.batch.len() as GLsizei,
            );
        }

        self.batch.clear();
    }

    /// Render a string in a variable location. Used for printing the render timer, warnings and
    /// errors.
    pub fn render_string(
        &mut self,
        string: &str,
        line: Line,
        glyph_cache: &mut GlyphCache,
        color: Option<Rgb>,
    ) {
        let bg_alpha = color.map(|_| 1.0).unwrap_or(0.0);

        let str_length: usize = string.chars().map(|_| 1).sum();
        let text_run = TextRun {
            line,
            span: (Column(0), Column(str_length - 1)),
            content: TextRunContent::CharRun(string.to_owned(), vec![
                [' '; MAX_ZEROWIDTH_CHARS];
                str_length
            ]),
            fg: Rgb { r: 0, g: 0, b: 0 },
            bg: color.unwrap_or(Rgb { r: 0, g: 0, b: 0 }),
            flags: Flags::empty(),
            bg_alpha,
        };

        self.render_text_run(text_run, glyph_cache);
    }

    #[inline]
    fn add_render_item(&mut self, cell: RenderableCell, glyph: &Glyph) {
        // Flush batch if tex changing
        if !self.batch.is_empty() && self.batch.tex != glyph.tex_id {
            self.render_batch();
        }

        self.batch.add_item(cell, glyph);

        // Render batch and clear if it's full
        if self.batch.full() {
            self.render_batch();
        }
    }

<<<<<<< HEAD
    fn render_cursor(
        &mut self,
        start_cell: &RenderableCell,
        cursor_key: CursorKey,
        glyph_cache: &mut GlyphCache,
    ) {
        // Raw cell pixel buffers like cursors don't need to go through font lookup
        let metrics = glyph_cache.metrics;
        let glyph = glyph_cache.cursor_cache.entry(cursor_key).or_insert_with(|| {
            let offset_x = self.config.font.offset.x;
            let offset_y = self.config.font.offset.y;

            self.load_glyph(&get_cursor_glyph(
                cursor_key.style,
                metrics,
                offset_x,
                offset_y,
                cursor_key.is_wide,
            ))
        });
        self.add_render_item(start_cell, &glyph);
    }
=======
    pub fn render_cell(&mut self, cell: RenderableCell, glyph_cache: &mut GlyphCache) {
        let chars = match cell.inner {
            RenderableCellContent::Cursor(cursor_key) => {
                // Raw cell pixel buffers like cursors don't need to go through font lookup
                let metrics = glyph_cache.metrics;
                let glyph = glyph_cache.cursor_cache.entry(cursor_key).or_insert_with(|| {
                    self.load_glyph(&get_cursor_glyph(
                        cursor_key.style,
                        metrics,
                        self.config.font.offset.x,
                        self.config.font.offset.y,
                        cursor_key.is_wide,
                    ))
                });
                self.add_render_item(cell, &glyph);
                return;
            },
            RenderableCellContent::Chars(chars) => chars,
        };
>>>>>>> 24651a61

    fn determine_font_key(flags: Flags, glyph_cache: &GlyphCache) -> FontKey {
        // FIXME this is super inefficient.
        match flags & Flags::BOLD_ITALIC {
            Flags::BOLD_ITALIC => glyph_cache.bold_italic_key,
            Flags::BOLD => glyph_cache.bold_key,
            Flags::ITALIC => glyph_cache.italic_key,
            _ => glyph_cache.font_key,
        }
    }

<<<<<<< HEAD
    fn render_zero_widths<'r, I>(
        &mut self,
        zero_width_chars: I,
        cell: &RenderableCell,
        font_key: FontKey,
        glyph_cache: &mut GlyphCache,
    ) where
        I: Iterator<Item = &'r char>,
    {
        for c in zero_width_chars {
            let glyph_key = GlyphKey { font_key, size: glyph_cache.font_size, id: (*c).into() };
            let average_advance = glyph_cache.metrics.average_advance as f32;
=======
        let mut glyph_key = GlyphKey { font_key, size: glyph_cache.font_size, c: chars[0] };

        // Add cell to batch
        let glyph = glyph_cache.get(glyph_key, self);
        self.add_render_item(cell, glyph);

        // Render zero-width characters
        for c in (&chars[1..]).iter().filter(|c| **c != ' ') {
            glyph_key.c = *c;
>>>>>>> 24651a61
            let mut glyph = *glyph_cache.get(glyph_key, self);

            // The metrics of zero-width characters are based on rendering
            // the character after the current cell, with the anchor at the
            // right side of the preceding character. Since we render the
            // zero-width characters inside the preceding character, the
            // anchor has been moved to the right by one cell.
            glyph.left += average_advance;

            self.add_render_item(cell, &glyph);
        }
    }

    pub fn render_text_run(&mut self, text_run: TextRun, glyph_cache: &mut GlyphCache) {
        match &text_run.content {
            TextRunContent::Cursor(cursor_key) => {
                self.render_cursor(&text_run.start_cell(), *cursor_key, glyph_cache)
            },
            TextRunContent::CharRun(run, zero_widths) => {
                // Get font key for cell
                let font_key = Self::determine_font_key(text_run.flags, glyph_cache);

                let shaped_glyphs = if text_run.flags.contains(Flags::HIDDEN) {
                    GlyphIter::Hidden
                } else {
                    GlyphIter::Shaped(glyph_cache.shape_run(&run, font_key, self).into_iter())
                };

                for ((cell, glyph), zero_width_chars) in
                    text_run.cells().zip(shaped_glyphs).zip(zero_widths.iter())
                {
                    self.add_render_item(&cell, &glyph);
                    // Add empty spacer for full width characters
                    if text_run.flags.contains(Flags::WIDE_CHAR) {
                        self.add_render_item(
                            &RenderableCell { column: cell.column + 1, ..cell.clone() },
                            &Glyph::default(),
                        );
                    }
                    self.render_zero_widths(
                        zero_width_chars.iter().filter(|c| **c != ' '),
                        &cell,
                        font_key,
                        glyph_cache,
                    );
                }
            },
        };
    }
}

/// Abstracts iteration over a run of hidden glyphs or shaped glyphs.
enum GlyphIter<I> {
    /// Our run was not hidden and our glyphs were shaped
    Shaped(I),
    /// Our run is hidden and was not shaped
    Hidden,
}

impl<I> Iterator for GlyphIter<I>
where
    I: Iterator<Item = Glyph>,
{
    type Item = Glyph;

    fn next(&mut self) -> Option<Self::Item> {
        match self {
            GlyphIter::Shaped(inner) => inner.next(),
            GlyphIter::Hidden => Some(Glyph::default()),
        }
    }
}

/// Load a glyph into a texture atlas
///
/// If the current atlas is full, a new one will be created.
#[inline]
fn load_glyph(
    active_tex: &mut GLuint,
    atlas: &mut Vec<Atlas>,
    current_atlas: &mut usize,
    rasterized: &RasterizedGlyph,
) -> Glyph {
    // At least one atlas is guaranteed to be in the `self.atlas` list; thus
    // the unwrap.
    match atlas[*current_atlas].insert(rasterized, active_tex) {
        Ok(glyph) => glyph,
        Err(AtlasInsertError::Full) => {
            *current_atlas += 1;
            if *current_atlas == atlas.len() {
                let new = Atlas::new(ATLAS_SIZE);
                *active_tex = 0; // Atlas::new binds a texture. Ugh this is sloppy.
                atlas.push(new);
            }
            load_glyph(active_tex, atlas, current_atlas, rasterized)
        },
        Err(AtlasInsertError::GlyphTooLarge) => Glyph {
            tex_id: atlas[*current_atlas].id,
            top: 0.0,
            left: 0.0,
            width: 0.0,
            height: 0.0,
            uv_bot: 0.0,
            uv_left: 0.0,
            uv_width: 0.0,
            uv_height: 0.0,
        },
    }
}

#[inline]
fn clear_atlas(atlas: &mut Vec<Atlas>, current_atlas: &mut usize) {
    for atlas in atlas.iter_mut() {
        atlas.clear();
    }
    *current_atlas = 0;
}

impl<'a> LoadGlyph for LoaderApi<'a> {
    fn load_glyph(&mut self, rasterized: &RasterizedGlyph) -> Glyph {
        load_glyph(self.active_tex, self.atlas, self.current_atlas, rasterized)
    }

    fn clear(&mut self) {
        clear_atlas(self.atlas, self.current_atlas)
    }
}

impl<'a, C> LoadGlyph for RenderApi<'a, C> {
    fn load_glyph(&mut self, rasterized: &RasterizedGlyph) -> Glyph {
        load_glyph(self.active_tex, self.atlas, self.current_atlas, rasterized)
    }

    fn clear(&mut self) {
        clear_atlas(self.atlas, self.current_atlas)
    }
}

impl<'a, C> Drop for RenderApi<'a, C> {
    fn drop(&mut self) {
        if !self.batch.is_empty() {
            self.render_batch();
        }
    }
}

impl TextShaderProgram {
    pub fn new() -> Result<TextShaderProgram, ShaderCreationError> {
        let (vertex_src, fragment_src) = if cfg!(feature = "live-shader-reload") {
            (None, None)
        } else {
            (Some(TEXT_SHADER_V), Some(TEXT_SHADER_F))
        };
        let vertex_shader = create_shader(TEXT_SHADER_V_PATH, gl::VERTEX_SHADER, vertex_src)?;
        let fragment_shader = create_shader(TEXT_SHADER_F_PATH, gl::FRAGMENT_SHADER, fragment_src)?;
        let program = create_program(vertex_shader, fragment_shader)?;

        unsafe {
            gl::DeleteShader(fragment_shader);
            gl::DeleteShader(vertex_shader);
            gl::UseProgram(program);
        }

        macro_rules! cptr {
            ($thing:expr) => {
                $thing.as_ptr() as *const _
            };
        }

        macro_rules! assert_uniform_valid {
            ($uniform:expr) => {
                assert!($uniform != gl::INVALID_VALUE as i32);
                assert!($uniform != gl::INVALID_OPERATION as i32);
            };
            ( $( $uniform:expr ),* ) => {
                $( assert_uniform_valid!($uniform); )*
            };
        }

        // get uniform locations
        let (projection, cell_dim, background) = unsafe {
            (
                gl::GetUniformLocation(program, cptr!(b"projection\0")),
                gl::GetUniformLocation(program, cptr!(b"cellDim\0")),
                gl::GetUniformLocation(program, cptr!(b"backgroundPass\0")),
            )
        };

        assert_uniform_valid!(projection, cell_dim, background);

        let shader = TextShaderProgram {
            id: program,
            u_projection: projection,
            u_cell_dim: cell_dim,
            u_background: background,
        };

        unsafe {
            gl::UseProgram(0);
        }

        Ok(shader)
    }

    fn update_projection(&self, width: f32, height: f32, padding_x: f32, padding_y: f32) {
        // Bounds check
        if (width as u32) < (2 * padding_x as u32) || (height as u32) < (2 * padding_y as u32) {
            return;
        }

        // Compute scale and offset factors, from pixel to ndc space. Y is inverted
        //   [0, width - 2 * padding_x] to [-1, 1]
        //   [height - 2 * padding_y, 0] to [-1, 1]
        let scale_x = 2. / (width - 2. * padding_x);
        let scale_y = -2. / (height - 2. * padding_y);
        let offset_x = -1.;
        let offset_y = 1.;

        info!("Width: {}, Height: {}", width, height);

        unsafe {
            gl::Uniform4f(self.u_projection, offset_x, offset_y, scale_x, scale_y);
        }
    }

    fn set_term_uniforms(&self, props: &term::SizeInfo) {
        unsafe {
            gl::Uniform2f(self.u_cell_dim, props.cell_width, props.cell_height);
        }
    }

    fn set_background_pass(&self, background_pass: bool) {
        let value = if background_pass { 1 } else { 0 };

        unsafe {
            gl::Uniform1i(self.u_background, value);
        }
    }
}

impl Drop for TextShaderProgram {
    fn drop(&mut self) {
        unsafe {
            gl::DeleteProgram(self.id);
        }
    }
}

impl RectShaderProgram {
    pub fn new() -> Result<Self, ShaderCreationError> {
        let (vertex_src, fragment_src) = if cfg!(feature = "live-shader-reload") {
            (None, None)
        } else {
            (Some(RECT_SHADER_V), Some(RECT_SHADER_F))
        };
        let vertex_shader = create_shader(RECT_SHADER_V_PATH, gl::VERTEX_SHADER, vertex_src)?;
        let fragment_shader = create_shader(RECT_SHADER_F_PATH, gl::FRAGMENT_SHADER, fragment_src)?;
        let program = create_program(vertex_shader, fragment_shader)?;

        unsafe {
            gl::DeleteShader(fragment_shader);
            gl::DeleteShader(vertex_shader);
            gl::UseProgram(program);
        }

        // get uniform locations
        let u_color = unsafe { gl::GetUniformLocation(program, b"color\0".as_ptr() as *const _) };

        let shader = RectShaderProgram { id: program, u_color };

        unsafe { gl::UseProgram(0) }

        Ok(shader)
    }

    fn set_color(&self, color: Rgb, alpha: f32) {
        unsafe {
            gl::Uniform4f(
                self.u_color,
                f32::from(color.r) / 255.,
                f32::from(color.g) / 255.,
                f32::from(color.b) / 255.,
                alpha,
            );
        }
    }
}

impl Drop for RectShaderProgram {
    fn drop(&mut self) {
        unsafe {
            gl::DeleteProgram(self.id);
        }
    }
}

fn create_program(vertex: GLuint, fragment: GLuint) -> Result<GLuint, ShaderCreationError> {
    unsafe {
        let program = gl::CreateProgram();
        gl::AttachShader(program, vertex);
        gl::AttachShader(program, fragment);
        gl::LinkProgram(program);

        let mut success: GLint = 0;
        gl::GetProgramiv(program, gl::LINK_STATUS, &mut success);

        if success == i32::from(gl::TRUE) {
            Ok(program)
        } else {
            Err(ShaderCreationError::Link(get_program_info_log(program)))
        }
    }
}

fn create_shader(
    path: &str,
    kind: GLenum,
    source: Option<&'static str>,
) -> Result<GLuint, ShaderCreationError> {
    let from_disk;
    let source = if let Some(src) = source {
        src
    } else {
        from_disk = read_file(path)?;
        &from_disk[..]
    };

    let len: [GLint; 1] = [source.len() as GLint];

    let shader = unsafe {
        let shader = gl::CreateShader(kind);
        gl::ShaderSource(shader, 1, &(source.as_ptr() as *const _), len.as_ptr());
        gl::CompileShader(shader);
        shader
    };

    let mut success: GLint = 0;
    unsafe {
        gl::GetShaderiv(shader, gl::COMPILE_STATUS, &mut success);
    }

    if success == GLint::from(gl::TRUE) {
        Ok(shader)
    } else {
        // Read log
        let log = get_shader_info_log(shader);

        // Cleanup
        unsafe {
            gl::DeleteShader(shader);
        }

        Err(ShaderCreationError::Compile(PathBuf::from(path), log))
    }
}

fn get_program_info_log(program: GLuint) -> String {
    // Get expected log length
    let mut max_length: GLint = 0;
    unsafe {
        gl::GetProgramiv(program, gl::INFO_LOG_LENGTH, &mut max_length);
    }

    // Read the info log
    let mut actual_length: GLint = 0;
    let mut buf: Vec<u8> = Vec::with_capacity(max_length as usize);
    unsafe {
        gl::GetProgramInfoLog(program, max_length, &mut actual_length, buf.as_mut_ptr() as *mut _);
    }

    // Build a string
    unsafe {
        buf.set_len(actual_length as usize);
    }

    // XXX should we expect opengl to return garbage?
    String::from_utf8(buf).unwrap()
}

fn get_shader_info_log(shader: GLuint) -> String {
    // Get expected log length
    let mut max_length: GLint = 0;
    unsafe {
        gl::GetShaderiv(shader, gl::INFO_LOG_LENGTH, &mut max_length);
    }

    // Read the info log
    let mut actual_length: GLint = 0;
    let mut buf: Vec<u8> = Vec::with_capacity(max_length as usize);
    unsafe {
        gl::GetShaderInfoLog(shader, max_length, &mut actual_length, buf.as_mut_ptr() as *mut _);
    }

    // Build a string
    unsafe {
        buf.set_len(actual_length as usize);
    }

    // XXX should we expect opengl to return garbage?
    String::from_utf8(buf).unwrap()
}

fn read_file(path: &str) -> Result<String, io::Error> {
    let mut f = File::open(path)?;
    let mut buf = String::new();
    f.read_to_string(&mut buf)?;

    Ok(buf)
}

#[derive(Debug)]
pub enum ShaderCreationError {
    /// Error reading file
    Io(io::Error),

    /// Error compiling shader
    Compile(PathBuf, String),

    /// Problem linking
    Link(String),
}

impl ::std::error::Error for ShaderCreationError {
    fn cause(&self) -> Option<&dyn (::std::error::Error)> {
        match *self {
            ShaderCreationError::Io(ref err) => Some(err),
            _ => None,
        }
    }

    fn description(&self) -> &str {
        match *self {
            ShaderCreationError::Io(ref err) => err.description(),
            ShaderCreationError::Compile(ref _path, ref s) => s.as_str(),
            ShaderCreationError::Link(ref s) => s.as_str(),
        }
    }
}

impl ::std::fmt::Display for ShaderCreationError {
    fn fmt(&self, f: &mut ::std::fmt::Formatter<'_>) -> ::std::fmt::Result {
        match *self {
            ShaderCreationError::Io(ref err) => write!(f, "Couldn't read shader: {}", err),
            ShaderCreationError::Compile(ref path, ref log) => {
                write!(f, "Failed compiling shader at {}: {}", path.display(), log)
            },
            ShaderCreationError::Link(ref log) => write!(f, "Failed linking shader: {}", log),
        }
    }
}

impl From<io::Error> for ShaderCreationError {
    fn from(val: io::Error) -> ShaderCreationError {
        ShaderCreationError::Io(val)
    }
}

/// Manages a single texture atlas
///
/// The strategy for filling an atlas looks roughly like this:
///
/// ```text
///                           (width, height)
///   ┌─────┬─────┬─────┬─────┬─────┐
///   │ 10  │     │     │     │     │ <- Empty spaces; can be filled while
///   │     │     │     │     │     │    glyph_height < height - row_baseline
///   ├─────┼─────┼─────┼─────┼─────┤
///   │ 5   │ 6   │ 7   │ 8   │ 9   │
///   │     │     │     │     │     │
///   ├─────┼─────┼─────┼─────┴─────┤ <- Row height is tallest glyph in row; this is
///   │ 1   │ 2   │ 3   │ 4         │    used as the baseline for the following row.
///   │     │     │     │           │ <- Row considered full when next glyph doesn't
///   └─────┴─────┴─────┴───────────┘    fit in the row.
/// (0, 0)  x->
/// ```
#[derive(Debug)]
struct Atlas {
    /// Texture id for this atlas
    id: GLuint,

    /// Width of atlas
    width: i32,

    /// Height of atlas
    height: i32,

    /// Left-most free pixel in a row.
    ///
    /// This is called the extent because it is the upper bound of used pixels
    /// in a row.
    row_extent: i32,

    /// Baseline for glyphs in the current row
    row_baseline: i32,

    /// Tallest glyph in current row
    ///
    /// This is used as the advance when end of row is reached
    row_tallest: i32,
}

/// Error that can happen when inserting a texture to the Atlas
enum AtlasInsertError {
    /// Texture atlas is full
    Full,

    /// The glyph cannot fit within a single texture
    GlyphTooLarge,
}

impl Atlas {
    fn new(size: i32) -> Atlas {
        let mut id: GLuint = 0;
        unsafe {
            gl::PixelStorei(gl::UNPACK_ALIGNMENT, 1);
            gl::GenTextures(1, &mut id);
            gl::BindTexture(gl::TEXTURE_2D, id);
            gl::TexImage2D(
                gl::TEXTURE_2D,
                0,
                gl::RGB as i32,
                size,
                size,
                0,
                gl::RGB,
                gl::UNSIGNED_BYTE,
                ptr::null(),
            );

            gl::TexParameteri(gl::TEXTURE_2D, gl::TEXTURE_WRAP_S, gl::CLAMP_TO_EDGE as i32);
            gl::TexParameteri(gl::TEXTURE_2D, gl::TEXTURE_WRAP_T, gl::CLAMP_TO_EDGE as i32);
            gl::TexParameteri(gl::TEXTURE_2D, gl::TEXTURE_MIN_FILTER, gl::LINEAR as i32);
            gl::TexParameteri(gl::TEXTURE_2D, gl::TEXTURE_MAG_FILTER, gl::LINEAR as i32);

            gl::BindTexture(gl::TEXTURE_2D, 0);
        }

        Atlas { id, width: size, height: size, row_extent: 0, row_baseline: 0, row_tallest: 0 }
    }

    pub fn clear(&mut self) {
        self.row_extent = 0;
        self.row_baseline = 0;
        self.row_tallest = 0;
    }

    /// Insert a RasterizedGlyph into the texture atlas
    pub fn insert(
        &mut self,
        glyph: &RasterizedGlyph,
        active_tex: &mut u32,
    ) -> Result<Glyph, AtlasInsertError> {
        if glyph.width > self.width || glyph.height > self.height {
            return Err(AtlasInsertError::GlyphTooLarge);
        }

        // If there's not enough room in current row, go onto next one
        if !self.room_in_row(glyph) {
            self.advance_row()?;
        }

        // If there's still not room, there's nothing that can be done here.
        if !self.room_in_row(glyph) {
            return Err(AtlasInsertError::Full);
        }

        // There appears to be room; load the glyph.
        Ok(self.insert_inner(glyph, active_tex))
    }

    /// Insert the glyph without checking for room
    ///
    /// Internal function for use once atlas has been checked for space. GL
    /// errors could still occur at this point if we were checking for them;
    /// hence, the Result.
    fn insert_inner(&mut self, glyph: &RasterizedGlyph, active_tex: &mut u32) -> Glyph {
        let offset_y = self.row_baseline;
        let offset_x = self.row_extent;
        let height = glyph.height as i32;
        let width = glyph.width as i32;

        unsafe {
            gl::BindTexture(gl::TEXTURE_2D, self.id);

            // Load data into OpenGL
            gl::TexSubImage2D(
                gl::TEXTURE_2D,
                0,
                offset_x,
                offset_y,
                width,
                height,
                gl::RGB,
                gl::UNSIGNED_BYTE,
                glyph.buf.as_ptr() as *const _,
            );

            gl::BindTexture(gl::TEXTURE_2D, 0);
            *active_tex = 0;
        }

        // Update Atlas state
        self.row_extent = offset_x + width;
        if height > self.row_tallest {
            self.row_tallest = height;
        }

        // Generate UV coordinates
        let uv_bot = offset_y as f32 / self.height as f32;
        let uv_left = offset_x as f32 / self.width as f32;
        let uv_height = height as f32 / self.height as f32;
        let uv_width = width as f32 / self.width as f32;

        Glyph {
            tex_id: self.id,
            top: glyph.top as f32,
            width: width as f32,
            height: height as f32,
            left: glyph.left as f32,
            uv_bot,
            uv_left,
            uv_width,
            uv_height,
        }
    }

    /// Check if there's room in the current row for given glyph
    fn room_in_row(&self, raw: &RasterizedGlyph) -> bool {
        let next_extent = self.row_extent + raw.width as i32;
        let enough_width = next_extent <= self.width;
        let enough_height = (raw.height as i32) < (self.height - self.row_baseline);

        enough_width && enough_height
    }

    /// Mark current row as finished and prepare to insert into the next row
    fn advance_row(&mut self) -> Result<(), AtlasInsertError> {
        let advance_to = self.row_baseline + self.row_tallest;
        if self.height - advance_to <= 0 {
            return Err(AtlasInsertError::Full);
        }

        self.row_baseline = advance_to;
        self.row_extent = 0;
        self.row_tallest = 0;

        Ok(())
    }
}<|MERGE_RESOLUTION|>--- conflicted
+++ resolved
@@ -22,18 +22,13 @@
 use std::time::Duration;
 
 use fnv::FnvHasher;
-<<<<<<< HEAD
 #[cfg(not(any(target_os = "macos", windows)))]
 use font::HbFtExt;
 use font::{
     self, FontDesc, FontKey, GlyphKey, KeyType, Rasterize, RasterizedGlyph, Rasterizer,
     PLACEHOLDER_GLYPH,
 };
-use glutin::dpi::PhysicalSize;
-=======
-use font::{self, FontDesc, FontKey, GlyphKey, Rasterize, RasterizedGlyph, Rasterizer};
 use log::{error, info};
->>>>>>> 24651a61
 use notify::{watcher, DebouncedEvent, RecursiveMode, Watcher};
 
 use crate::config::{self, Config, Delta, Font, StartupMode};
@@ -42,21 +37,12 @@
 use crate::gl::types::*;
 use crate::index::{Column, Line};
 use crate::renderer::rects::RenderRect;
-<<<<<<< HEAD
-use crate::term::{
-    self,
-    cell::{Flags, MAX_ZEROWIDTH_CHARS},
-    color::Rgb,
-    RenderableCell,
-};
-use crate::text_run::{TextRun, TextRunContent};
-=======
-use crate::term::cell::{self, Flags};
+use crate::term::cell::{self, Flags, MAX_ZEROWIDTH_CHARS};
 use crate::term::color::Rgb;
 use crate::term::SizeInfo;
 use crate::term::{self, RenderableCell, RenderableCellContent};
+use crate::text_run::{TextRun, TextRunContent};
 use crate::util;
->>>>>>> 24651a61
 
 pub mod rects;
 
@@ -309,12 +295,11 @@
         FontDesc::new(desc.family.clone(), style)
     }
 
-<<<<<<< HEAD
-    pub fn font_metrics(&self) -> font::Metrics {
-        self.rasterizer
-            .metrics(self.font_key, self.font_size)
-            .expect("metrics load since font is loaded at glyph cache creation")
-    }
+    //pub fn font_metrics(&self) -> font::Metrics {
+    //    self.rasterizer
+    //        .metrics(self.font_key, self.font_size)
+    //        .expect("metrics load since font is loaded at glyph cache creation")
+    //}
 
     // Since shaping is not available on Windows/Mac OSX, text run glyphs are rasterized one by one
     // as characters
@@ -380,9 +365,6 @@
     }
 
     pub fn get<L>(&mut self, glyph_key: GlyphKey, loader: &mut L) -> &Glyph
-=======
-    pub fn get<'a, L>(&'a mut self, glyph_key: GlyphKey, loader: &mut L) -> &'a Glyph
->>>>>>> 24651a61
     where
         L: LoadGlyph,
     {
@@ -419,17 +401,12 @@
         let (regular, bold, italic, bold_italic) =
             Self::compute_font_keys(&font, &mut self.rasterizer)?;
 
-<<<<<<< HEAD
         self.rasterizer.get_glyph(GlyphKey {
             id: PLACEHOLDER_GLYPH,
             font_key: regular,
             size: font.size,
         })?;
-        let metrics = self.rasterizer.metrics(regular, size)?;
-=======
-        self.rasterizer.get_glyph(GlyphKey { font_key: regular, c: 'm', size: font.size })?;
         let metrics = self.rasterizer.metrics(regular, font.size)?;
->>>>>>> 24651a61
 
         info!("Font size changed to {:?} with DPR of {}", font.size, dpr);
 
@@ -454,14 +431,9 @@
             .expect("metrics load since font is loaded at glyph cache creation")
     }
 
-<<<<<<< HEAD
-        let mut rasterizer =
-            font::Rasterizer::new(dpr, config.font.use_thin_strokes(), config.font.ligatures())?;
-=======
     // Calculate font metrics without access to a glyph cache
     pub fn static_metrics(font: Font, dpr: f64) -> Result<font::Metrics, font::Error> {
-        let mut rasterizer = font::Rasterizer::new(dpr as f32, font.use_thin_strokes())?;
->>>>>>> 24651a61
+        let mut rasterizer = font::Rasterizer::new(dpr as f32, font.use_thin_strokes(), font.ligatures())?;
         let regular_desc =
             GlyphCache::make_desc(&font.normal(), font::Slant::Normal, font::Weight::Normal);
         let regular = rasterizer.load_font(&regular_desc, font.size)?;
@@ -1127,7 +1099,6 @@
         }
     }
 
-<<<<<<< HEAD
     fn render_cursor(
         &mut self,
         start_cell: &RenderableCell,
@@ -1137,40 +1108,16 @@
         // Raw cell pixel buffers like cursors don't need to go through font lookup
         let metrics = glyph_cache.metrics;
         let glyph = glyph_cache.cursor_cache.entry(cursor_key).or_insert_with(|| {
-            let offset_x = self.config.font.offset.x;
-            let offset_y = self.config.font.offset.y;
-
             self.load_glyph(&get_cursor_glyph(
                 cursor_key.style,
                 metrics,
-                offset_x,
-                offset_y,
+                self.config.font.offset.x,
+                self.config.font.offset.y,
                 cursor_key.is_wide,
             ))
         });
         self.add_render_item(start_cell, &glyph);
     }
-=======
-    pub fn render_cell(&mut self, cell: RenderableCell, glyph_cache: &mut GlyphCache) {
-        let chars = match cell.inner {
-            RenderableCellContent::Cursor(cursor_key) => {
-                // Raw cell pixel buffers like cursors don't need to go through font lookup
-                let metrics = glyph_cache.metrics;
-                let glyph = glyph_cache.cursor_cache.entry(cursor_key).or_insert_with(|| {
-                    self.load_glyph(&get_cursor_glyph(
-                        cursor_key.style,
-                        metrics,
-                        self.config.font.offset.x,
-                        self.config.font.offset.y,
-                        cursor_key.is_wide,
-                    ))
-                });
-                self.add_render_item(cell, &glyph);
-                return;
-            },
-            RenderableCellContent::Chars(chars) => chars,
-        };
->>>>>>> 24651a61
 
     fn determine_font_key(flags: Flags, glyph_cache: &GlyphCache) -> FontKey {
         // FIXME this is super inefficient.
@@ -1182,7 +1129,6 @@
         }
     }
 
-<<<<<<< HEAD
     fn render_zero_widths<'r, I>(
         &mut self,
         zero_width_chars: I,
@@ -1195,17 +1141,6 @@
         for c in zero_width_chars {
             let glyph_key = GlyphKey { font_key, size: glyph_cache.font_size, id: (*c).into() };
             let average_advance = glyph_cache.metrics.average_advance as f32;
-=======
-        let mut glyph_key = GlyphKey { font_key, size: glyph_cache.font_size, c: chars[0] };
-
-        // Add cell to batch
-        let glyph = glyph_cache.get(glyph_key, self);
-        self.add_render_item(cell, glyph);
-
-        // Render zero-width characters
-        for c in (&chars[1..]).iter().filter(|c| **c != ' ') {
-            glyph_key.c = *c;
->>>>>>> 24651a61
             let mut glyph = *glyph_cache.get(glyph_key, self);
 
             // The metrics of zero-width characters are based on rendering
