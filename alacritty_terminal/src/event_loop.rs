//! The main event loop which performs I/O on the pseudoterminal
use std::borrow::Cow;
use std::collections::VecDeque;
use std::fs::File;
use std::io::{self, ErrorKind, Read, Write};
use std::marker::Send;
use std::sync::Arc;

use log::error;
#[cfg(not(windows))]
use mio::unix::UnixReady;
use mio::{self, Events, PollOpt, Ready};
use mio_extras::channel::{self, Receiver, Sender};

use crate::ansi;
use crate::config::Config;
use crate::event::{self, Event, EventListener};
use crate::sync::FairMutex;
use crate::term::Term;
use crate::tty;
use crate::util::thread;

<<<<<<< HEAD
use alacritty_charts::async_utils::AsyncChartTask;
use alacritty_charts::{SizeInfo, TimeSeriesChart};
use futures::future::lazy;
use futures::sync::oneshot;
use tokio::{prelude::*, runtime::current_thread};
=======
/// Max bytes to read from the PTY
const MAX_READ: usize = 0x10_000;
>>>>>>> d741d381

/// Messages that may be sent to the `EventLoop`
#[derive(Debug)]
pub enum Msg {
    /// Data that should be written to the pty
    Input(Cow<'static, [u8]>),

    /// Indicates that the `EventLoop` should shut down, as Alacritty is shutting down
    Shutdown,
}

/// The main event!.. loop.
///
/// Handles all the pty I/O and runs the pty parser which updates terminal
/// state.
pub struct EventLoop<T: tty::EventedPty, U: EventListener> {
    poll: mio::Poll,
    pty: T,
    rx: Receiver<Msg>,
    tx: Sender<Msg>,
    terminal: Arc<FairMutex<Term<U>>>,
    event_proxy: U,
    hold: bool,
    ref_test: bool,
}

/// Helper type which tracks how much of a buffer has been written.
struct Writing {
    source: Cow<'static, [u8]>,
    written: usize,
}

/// All of the mutable state needed to run the event loop
///
/// Contains list of items to write, current write state, etc. Anything that
/// would otherwise be mutated on the `EventLoop` goes here.
pub struct State {
    write_list: VecDeque<Cow<'static, [u8]>>,
    writing: Option<Writing>,
    parser: ansi::Processor,
}

pub struct Notifier(pub Sender<Msg>);

impl event::Notify for Notifier {
    fn notify<B>(&mut self, bytes: B)
    where
        B: Into<Cow<'static, [u8]>>,
    {
        let bytes = bytes.into();
        // terminal hangs if we send 0 bytes through.
        if bytes.len() == 0 {
            return;
        }
        if self.0.send(Msg::Input(bytes)).is_err() {
            panic!("expected send event loop msg");
        }
    }
}

impl Default for State {
    fn default() -> State {
        State { write_list: VecDeque::new(), parser: ansi::Processor::new(), writing: None }
    }
}

impl State {
    #[inline]
    fn ensure_next(&mut self) {
        if self.writing.is_none() {
            self.goto_next();
        }
    }

    #[inline]
    fn goto_next(&mut self) {
        self.writing = self.write_list.pop_front().map(Writing::new);
    }

    #[inline]
    fn take_current(&mut self) -> Option<Writing> {
        self.writing.take()
    }

    #[inline]
    fn needs_write(&self) -> bool {
        self.writing.is_some() || !self.write_list.is_empty()
    }

    #[inline]
    fn set_current(&mut self, new: Option<Writing>) {
        self.writing = new;
    }
}

impl Writing {
    #[inline]
    fn new(c: Cow<'static, [u8]>) -> Writing {
        Writing { source: c, written: 0 }
    }

    #[inline]
    fn advance(&mut self, n: usize) {
        self.written += n;
    }

    #[inline]
    fn remaining_bytes(&self) -> &[u8] {
        &self.source[self.written..]
    }

    #[inline]
    fn finished(&self) -> bool {
        self.written >= self.source.len()
    }
}

impl<T, U> EventLoop<T, U>
where
    T: tty::EventedPty + Send + 'static,
    U: EventListener + Send + 'static,
{
    /// Create a new event loop
    pub fn new<V>(
        terminal: Arc<FairMutex<Term<U>>>,
        event_proxy: U,
        pty: T,
        config: &Config<V>,
    ) -> EventLoop<T, U> {
        let (tx, rx) = channel::channel();
        EventLoop {
            poll: mio::Poll::new().expect("create mio Poll"),
            pty,
            tx,
            rx,
            terminal,
            event_proxy,
            hold: config.hold,
            ref_test: config.debug.ref_test,
        }
    }

    pub fn channel(&self) -> Sender<Msg> {
        self.tx.clone()
    }

    // Drain the channel
    //
    // Returns `false` when a shutdown message was received.
    fn drain_recv_channel(&self, state: &mut State) -> bool {
        while let Ok(msg) = self.rx.try_recv() {
            match msg {
                Msg::Input(input) => state.write_list.push_back(input),
                Msg::Shutdown => return false,
            }
        }

        true
    }

    // Returns a `bool` indicating whether or not the event loop should continue running
    #[inline]
    fn channel_event(&mut self, token: mio::Token, state: &mut State) -> bool {
        if !self.drain_recv_channel(state) {
            return false;
        }

        self.poll
            .reregister(&self.rx, token, Ready::readable(), PollOpt::edge() | PollOpt::oneshot())
            .unwrap();

        true
    }

    #[inline]
    fn pty_read<X>(
        &mut self,
        state: &mut State,
        buf: &mut [u8],
        mut writer: Option<&mut X>,
    ) -> io::Result<()>
    where
        X: Write,
    {
        let mut processed = 0;
        let mut terminal = None;

        loop {
            match self.pty.reader().read(&mut buf[..]) {
                Ok(0) => break,
                Ok(got) => {
                    // Record bytes read; used to limit time spent in pty_read.
                    processed += got;

                    // Send a copy of bytes read to a subscriber. Used for
                    // example with ref test recording.
                    writer = writer.map(|w| {
                        w.write_all(&buf[..got]).unwrap();
                        w
                    });

                    // Get reference to terminal. Lock is acquired on initial
                    // iteration and held until there's no bytes left to parse
                    // or we've reached MAX_READ.
                    if terminal.is_none() {
                        terminal = Some(self.terminal.lock());
                    }
                    let terminal = terminal.as_mut().unwrap();

                    // Run the parser
                    for byte in &buf[..got] {
                        state.parser.advance(&mut **terminal, *byte, &mut self.pty.writer());
                    }

                    // Exit if we've processed enough bytes
                    if processed > MAX_READ {
                        break;
                    }
                },
                Err(err) => match err.kind() {
                    ErrorKind::Interrupted | ErrorKind::WouldBlock => {
                        break;
                    },
                    _ => return Err(err),
                },
            }
        }

        // Queue terminal redraw
        self.event_proxy.send_event(Event::Wakeup);

        Ok(())
    }

    #[inline]
    fn pty_write(&mut self, state: &mut State) -> io::Result<()> {
        state.ensure_next();

        'write_many: while let Some(mut current) = state.take_current() {
            'write_one: loop {
                match self.pty.writer().write(current.remaining_bytes()) {
                    Ok(0) => {
                        state.set_current(Some(current));
                        break 'write_many;
                    },
                    Ok(n) => {
                        current.advance(n);
                        if current.finished() {
                            state.goto_next();
                            break 'write_one;
                        }
                    },
                    Err(err) => {
                        state.set_current(Some(current));
                        match err.kind() {
                            ErrorKind::Interrupted | ErrorKind::WouldBlock => break 'write_many,
                            _ => return Err(err),
                        }
                    },
                }
            }
        }

        Ok(())
    }

<<<<<<< HEAD
    /// `spawn_async_tasks` Starts a background thread to be used for tokio for async tasks
    pub fn spawn_async_tasks(
        &self,
        charts: Vec<TimeSeriesChart>,
        charts_tx: futures::sync::mpsc::Sender<AsyncChartTask>,
        charts_rx: futures::sync::mpsc::Receiver<AsyncChartTask>,
        handle_tx: std::sync::mpsc::Sender<current_thread::Handle>,
        charts_size_info: SizeInfo,
    ) -> (thread::JoinHandle<()>, oneshot::Sender<()>) {
        let (shutdown_tx, shutdown_rx) = futures::sync::oneshot::channel();
        let tokio_thread = thread::spawn_named("async I/O", move || {
            let mut tokio_runtime =
                current_thread::Runtime::new().expect("Failed to start new tokio Runtime");
            info!("Tokio runtime created.");

            // Give a handle to the runtime back to the main thread.
            handle_tx
                .send(tokio_runtime.handle())
                .expect("Unable to give runtime handle to the main thread");
            let async_charts = charts.clone();
            tokio_runtime.spawn(lazy(move || {
                alacritty_charts::async_utils::async_coordinator(
                    charts_rx,
                    async_charts,
                    charts_size_info.height,
                    charts_size_info.width,
                    charts_size_info.padding_y,
                    charts_size_info.padding_x,
                )
            }));
            let tokio_handle = tokio_runtime.handle().clone();
            tokio_runtime.spawn(lazy(move || {
                alacritty_charts::async_utils::spawn_charts_intervals(
                    charts.clone(),
                    charts_tx,
                    tokio_handle,
                );
                Ok(())
            }));
            tokio_runtime.spawn({
                shutdown_rx
                    .map(|_x| info!("Got shutdown signal for Tokio"))
                    .map_err(|err| panic!("Error on the tokio shutdown channel: {:?}", err))
            });
            tokio_runtime.run().expect("Unable to run Tokio tasks");
            info!("Tokio runtime finished.");
        });
        (tokio_thread, shutdown_tx)
    }

    pub fn spawn(mut self, state: Option<State>) -> thread::JoinHandle<(Self, State)> {
=======
    pub fn spawn(mut self) -> thread::JoinHandle<(Self, State)> {
>>>>>>> d741d381
        thread::spawn_named("pty reader", move || {
            let mut state = State::default();
            let mut buf = [0u8; MAX_READ];

            let mut tokens = (0..).map(Into::into);

            let poll_opts = PollOpt::edge() | PollOpt::oneshot();

            let channel_token = tokens.next().unwrap();
            self.poll.register(&self.rx, channel_token, Ready::readable(), poll_opts).unwrap();

            // Register TTY through EventedRW interface
            self.pty.register(&self.poll, &mut tokens, Ready::readable(), poll_opts).unwrap();

            let mut events = Events::with_capacity(1024);

            let mut pipe = if self.ref_test {
                Some(File::create("./alacritty.recording").expect("create alacritty recording"))
            } else {
                None
            };

            'event_loop: loop {
                if let Err(err) = self.poll.poll(&mut events, None) {
                    match err.kind() {
                        ErrorKind::Interrupted => continue,
                        _ => panic!("EventLoop polling error: {:?}", err),
                    }
                }

                for event in events.iter() {
                    match event.token() {
                        token if token == channel_token => {
                            if !self.channel_event(channel_token, &mut state) {
                                break 'event_loop;
                            }
                        },

                        #[cfg(unix)]
                        token if token == self.pty.child_event_token() => {
                            if let Some(tty::ChildEvent::Exited) = self.pty.next_child_event() {
                                if !self.hold {
                                    self.terminal.lock().exit();
                                }
                                self.event_proxy.send_event(Event::Wakeup);
                                break 'event_loop;
                            }
                        },

                        token
                            if token == self.pty.read_token()
                                || token == self.pty.write_token() =>
                        {
                            #[cfg(unix)]
                            {
                                if UnixReady::from(event.readiness()).is_hup() {
                                    // don't try to do I/O on a dead PTY
                                    continue;
                                }
                            }

                            if event.readiness().is_readable() {
                                if let Err(e) = self.pty_read(&mut state, &mut buf, pipe.as_mut()) {
                                    #[cfg(target_os = "linux")]
                                    {
                                        // On Linux, a `read` on the master side of a PTY can fail
                                        // with `EIO` if the client side hangs up.  In that case,
                                        // just loop back round for the inevitable `Exited` event.
                                        // This sucks, but checking the process is either racy or
                                        // blocking.
                                        if e.kind() == ErrorKind::Other {
                                            continue;
                                        }
                                    }

                                    error!("Error reading from PTY in event loop: {}", e);
                                    break 'event_loop;
                                }
                            }

                            if event.readiness().is_writable() {
                                if let Err(e) = self.pty_write(&mut state) {
                                    error!("Error writing to PTY in event loop: {}", e);
                                    break 'event_loop;
                                }
                            }
                        }
                        _ => (),
                    }
                }

                // Register write interest if necessary
                let mut interest = Ready::readable();
                if state.needs_write() {
                    interest.insert(Ready::writable());
                }
                // Reregister with new interest
                self.pty.reregister(&self.poll, interest, poll_opts).unwrap();
            }

            // The evented instances are not dropped here so deregister them explicitly
            let _ = self.poll.deregister(&self.rx);
            let _ = self.pty.deregister(&self.poll);

            (self, state)
        })
    }
}<|MERGE_RESOLUTION|>--- conflicted
+++ resolved
@@ -20,16 +20,13 @@
 use crate::tty;
 use crate::util::thread;
 
-<<<<<<< HEAD
 use alacritty_charts::async_utils::AsyncChartTask;
 use alacritty_charts::{SizeInfo, TimeSeriesChart};
 use futures::future::lazy;
 use futures::sync::oneshot;
 use tokio::{prelude::*, runtime::current_thread};
-=======
 /// Max bytes to read from the PTY
 const MAX_READ: usize = 0x10_000;
->>>>>>> d741d381
 
 /// Messages that may be sent to the `EventLoop`
 #[derive(Debug)]
@@ -296,7 +293,6 @@
         Ok(())
     }
 
-<<<<<<< HEAD
     /// `spawn_async_tasks` Starts a background thread to be used for tokio for async tasks
     pub fn spawn_async_tasks(
         &self,
@@ -347,10 +343,7 @@
         (tokio_thread, shutdown_tx)
     }
 
-    pub fn spawn(mut self, state: Option<State>) -> thread::JoinHandle<(Self, State)> {
-=======
     pub fn spawn(mut self) -> thread::JoinHandle<(Self, State)> {
->>>>>>> d741d381
         thread::spawn_named("pty reader", move || {
             let mut state = State::default();
             let mut buf = [0u8; MAX_READ];
