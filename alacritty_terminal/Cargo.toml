--- conflicted
+++ resolved
@@ -23,13 +23,8 @@
 parking_lot = "0.12.0"
 polling = "3.0.0"
 regex-automata = "0.4.3"
-<<<<<<< HEAD
+unicode-width = "0.1"
 vte = { version = "0.13.0", package = "vte-graphics", default-features = false, features = ["ansi", "serde"] }
-unicode-width = { package = "unicode-width-16", version = "0.1.0" }
-=======
-unicode-width = "0.1"
-vte = { version = "0.13.0", default-features = false, features = ["ansi"] }
->>>>>>> 22a44757
 serde = { version = "1", features = ["derive", "rc"], optional = true }
 smallvec = { version = "1.13.1", features = ["serde"] }
 
