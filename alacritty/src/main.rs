// Copyright 2016 Joe Wilm, The Alacritty Project Contributors
//
// Licensed under the Apache License, Version 2.0 (the "License");
// you may not use this file except in compliance with the License.
// You may obtain a copy of the License at
//
//     http://www.apache.org/licenses/LICENSE-2.0
//
// Unless required by applicable law or agreed to in writing, software
// distributed under the License is distributed on an "AS IS" BASIS,
// WITHOUT WARRANTIES OR CONDITIONS OF ANY KIND, either express or implied.
// See the License for the specific language governing permissions and
// limitations under the License.
//
//! Alacritty - The GPU Enhanced Terminal
#![deny(clippy::all, clippy::if_not_else, clippy::enum_glob_use, clippy::wrong_pub_self_convention)]
#![cfg_attr(feature = "nightly", feature(core_intrinsics))]
#![cfg_attr(all(test, feature = "bench"), feature(test))]
// With the default subsystem, 'console', windows creates an additional console
// window for the program.
// This is silently ignored on non-windows systems.
// See https://msdn.microsoft.com/en-us/library/4cc7ya5b.aspx for more details.
#![windows_subsystem = "windows"]

#[cfg(target_os = "macos")]
use std::env;
use std::error::Error;
use std::fs;
use std::io::{self, Write};
#[cfg(not(windows))]
use std::os::unix::io::AsRawFd;
use std::sync::Arc;
use std::time::UNIX_EPOCH;

#[cfg(target_os = "macos")]
use dirs;
use glutin::event_loop::EventLoop as GlutinEventLoop;
use log::info;
#[cfg(windows)]
use winapi::um::wincon::{AttachConsole, FreeConsole, ATTACH_PARENT_PROCESS};

use alacritty_charts::futures::sync::mpsc;
use alacritty_terminal::clipboard::Clipboard;
use alacritty_terminal::event::Event;
use alacritty_terminal::event_loop::{self, EventLoop, Msg};
#[cfg(target_os = "macos")]
use alacritty_terminal::locale;
use alacritty_terminal::message_bar::MessageBuffer;
use alacritty_terminal::panic;
use alacritty_terminal::sync::FairMutex;
use alacritty_terminal::term::Term;
use alacritty_terminal::tty;

mod cli;
mod config;
mod display;
mod event;
mod input;
mod logging;
mod url;
mod window;

use crate::cli::Options;
use crate::config::monitor::Monitor;
use crate::config::Config;
use crate::display::Display;
use crate::event::{EventProxy, Processor};

fn main() {
    panic::attach_handler();

    // When linked with the windows subsystem windows won't automatically attach
    // to the console of the parent process, so we do it explicitly. This fails
    // silently if the parent has no console.
    #[cfg(windows)]
    unsafe {
        AttachConsole(ATTACH_PARENT_PROCESS);
    }

    // Load command line options
    let options = Options::new();

    // Setup glutin event loop
    let window_event_loop = GlutinEventLoop::<Event>::with_user_event();

    // Initialize the logger as soon as possible as to capture output from other subsystems
    let log_file = logging::initialize(&options, window_event_loop.create_proxy())
        .expect("Unable to initialize logger");

    // Load configuration file
    let config_path = options.config_path().or_else(config::installed_config);
    let config = config_path.map(config::load_from).unwrap_or_else(Config::default);
    let config = options.into_config(config);

    // Update the log level from config
    log::set_max_level(config.debug.log_level);

    // Switch to home directory
    #[cfg(target_os = "macos")]
    env::set_current_dir(dirs::home_dir().unwrap()).unwrap();
    // Set locale
    #[cfg(target_os = "macos")]
    locale::set_locale_environment();

    // Store if log file should be deleted before moving config
    let persistent_logging = config.persistent_logging();

    // Run alacritty
    if let Err(err) = run(window_event_loop, config) {
        println!("Alacritty encountered an unrecoverable error:\n\n\t{}\n", err);
        std::process::exit(1);
    }

    // Clean up logfile
    if let Some(log_file) = log_file {
        if !persistent_logging && fs::remove_file(&log_file).is_ok() {
            let _ = writeln!(io::stdout(), "Deleted log file at \"{}\"", log_file.display());
        }
    }
}

/// Run Alacritty
///
/// Creates a window, the terminal state, pty, I/O event loop, input processor,
/// config change monitor, and runs the main display loop.
fn run(window_event_loop: GlutinEventLoop<Event>, config: Config) -> Result<(), Box<dyn Error>> {
    info!("Welcome to Alacritty");
    if let Some(config_path) = &config.config_path {
        info!("Configuration loaded from \"{}\"", config_path.display());
    };

    // Set environment variables
    tty::setup_env(&config);

<<<<<<< HEAD
    // Create a display.
    // The display manages a window and can draw the terminal
    let mut display = match Display::new(&config) {
        Ok(display) => display,
        Err(err) => {
            error!("Got error creating display: {}", err);
            return Err(Box::new(err));
        },
    };
=======
    let event_proxy = EventProxy::new(window_event_loop.create_proxy());

    // Create a display
    //
    // The display manages a window and can draw the terminal.
    let display = Display::new(&config, &window_event_loop)?;
>>>>>>> d741d381

    info!("PTY Dimensions: {:?} x {:?}", display.size_info.lines(), display.size_info.cols());

    // Create new native clipboard
    #[cfg(not(any(target_os = "macos", windows)))]
    let clipboard = Clipboard::new(display.window.wayland_display());
    #[cfg(any(target_os = "macos", windows))]
    let clipboard = Clipboard::new();

    // Create the terminal
    //
    // This object contains all of the state about what's being displayed. It's
    // wrapped in a clonable mutex since both the I/O loop and display need to
    // access it.
    let terminal = Term::new(&config, &display.size_info, clipboard, event_proxy.clone());
    let terminal = Arc::new(FairMutex::new(terminal));

    // Create the pty
    //
    // The pty forks a process to run the shell on the slave side of the
    // pseudoterminal. A file descriptor for the master side is retained for
    // reading/writing to the shell.
    #[cfg(not(any(target_os = "macos", windows)))]
    let pty = tty::new(&config, &display.size_info, display.window.x11_window_id());
    #[cfg(any(target_os = "macos", windows))]
    let pty = tty::new(&config, &display.size_info, None);

    // Create PTY resize handle
    //
    // This exists because rust doesn't know the interface is thread-safe
    // and we need to be able to resize the PTY from the main thread while the IO
    // thread owns the EventedRW object.
    #[cfg(windows)]
    let resize_handle = pty.resize_handle();
    #[cfg(not(windows))]
    let resize_handle = pty.fd.as_raw_fd();

    // Create the pseudoterminal I/O loop
    //
    // pty I/O is ran on another thread as to not occupy cycles used by the
    // renderer and input processing. Note that access to the terminal state is
    // synchronized since the I/O loop updates the state, and the display
    // consumes it periodically.
    let event_loop = EventLoop::new(Arc::clone(&terminal), event_proxy.clone(), pty, &config);

    // The event loop channel allows write requests from the event processor
    // to be sent to the pty loop and ultimately written to the pty.
    let loop_tx = event_loop.channel();

    // Create a config monitor when config was loaded from path
    //
    // The monitor watches the config file for changes and reloads it. Pending
    // config changes are processed in the main loop.
<<<<<<< HEAD
    let config_monitor = if config.live_config_reload() {
        config.config_path.as_ref().map(|path| Monitor::new(path, display.notifier()))
    } else {
        None
    };

    // Copy the terminal size into the alacritty_charts SizeInfo copy.
    let charts_size_info = alacritty_charts::SizeInfo {
        height: display.size().height,
        width: display.size().width,
        padding_y: display.size().padding_y,
        padding_x: display.size().padding_x,
        ..alacritty_charts::SizeInfo::default()
    };

    // Create the channel that is used to communicate with the
    // charts background task.
    let (charts_tx, charts_rx) = mpsc::channel(4_096usize);

    // Create a channel to receive a handle from Tokio
    let (handle_tx, handle_rx) = std::sync::mpsc::channel();
    // Start the Async I/O runtime
    let (tokio_thread, tokio_shutdown) = event_loop.spawn_async_tasks(
        config.charts.clone(),
        charts_tx.clone(),
        charts_rx,
        handle_tx,
        charts_size_info,
    );
    let tokio_handle =
        handle_rx.recv().expect("Unable to get the tokio handle in a background thread");
    // Kick off the I/O thread
    let _event_loop = event_loop.spawn(None);

    info!("Initialisation complete");

    let mut chart_last_drawn = 0; // Keep an epoch for the last time we drew the charts
                                  // Main display loop
    loop {
        // Process input and window events
        let mut terminal_lock = processor.process_events(&terminal, display.window());

        // Handle config reloads
        if let Some(ref path) = config_monitor.as_ref().and_then(Monitor::pending) {
            // Clear old config messages from bar
            terminal_lock.message_buffer_mut().remove_topic(config::SOURCE_FILE_PATH);

            if let Ok(config) = config::reload_from(path) {
                display.update_config(&config);
                processor.update_config(&config);
                terminal_lock.update_config(&config);
            }

            terminal_lock.dirty = true;
        }

        // Begin shutdown if the flag was raised
        if terminal_lock.should_exit() || tty::process_should_exit() {
            break;
        }

        // Maybe draw the terminal
        if terminal_lock.needs_draw()
            || chart_last_drawn
                != alacritty_charts::async_utils::get_last_updated_chart_epoch(
                    charts_tx.clone(),
                    tokio_handle.clone(),
                )
        {
            // Try to update the position of the input method editor
            #[cfg(not(windows))]
            display.update_ime_position(&terminal_lock);

            // Handle pending resize events
            //
            // The second argument is a list of types that want to be notified
            // of display size changes.
            display.handle_resize(
                &mut terminal_lock,
                &config,
                &mut resize_handle,
                &mut processor,
                charts_tx.clone(),
                tokio_handle.clone(),
            );
=======
    if config.live_config_reload() {
        config.config_path.as_ref().map(|path| Monitor::new(path, event_proxy.clone()));
    }

    // Setup storage for message UI
    let message_buffer = MessageBuffer::new();

    // Event processor
    //
    // Need the Rc<RefCell<_>> here since a ref is shared in the resize callback
    let mut processor = Processor::new(
        event_loop::Notifier(loop_tx.clone()),
        Box::new(resize_handle),
        message_buffer,
        config,
        display,
    );
>>>>>>> d741d381

    // Kick off the I/O thread
    let io_thread = event_loop.spawn();

<<<<<<< HEAD
            // Draw the current state of the terminal
            display.draw(&terminal, &config, charts_tx.clone(), tokio_handle.clone());
            chart_last_drawn =
                std::time::SystemTime::now().duration_since(UNIX_EPOCH).unwrap().as_secs();
        }
    }
    info!("Out of the loop!");
=======
    info!("Initialisation complete");
>>>>>>> d741d381

    // Start event loop and block until shutdown
    processor.run(terminal, window_event_loop);

<<<<<<< HEAD
    tokio_shutdown.send(()).expect("Unable to send shutdown signal to tokio runtime");
    // FIXME: For some reason if I try this it will never finish.
    // I believe this is because the interval runs from Tokio have not been cancelled.
    // tokio_thread.join().expect("Unable to shutdown tokio channel");
    loop_tx.send(Msg::Shutdown).expect("Error sending shutdown to event loop");
=======
    // Shutdown PTY parser event loop
    loop_tx.send(Msg::Shutdown).expect("Error sending shutdown to pty event loop");
    io_thread.join().expect("join io thread");
>>>>>>> d741d381

    // FIXME patch notify library to have a shutdown method
    // config_reloader.join().ok();

    // Without explicitly detaching the console cmd won't redraw it's prompt
    #[cfg(windows)]
    unsafe {
        FreeConsole();
    }

    info!("Goodbye");

    Ok(())
}<|MERGE_RESOLUTION|>--- conflicted
+++ resolved
@@ -132,24 +132,12 @@
     // Set environment variables
     tty::setup_env(&config);
 
-<<<<<<< HEAD
-    // Create a display.
-    // The display manages a window and can draw the terminal
-    let mut display = match Display::new(&config) {
-        Ok(display) => display,
-        Err(err) => {
-            error!("Got error creating display: {}", err);
-            return Err(Box::new(err));
-        },
-    };
-=======
     let event_proxy = EventProxy::new(window_event_loop.create_proxy());
 
     // Create a display
     //
     // The display manages a window and can draw the terminal.
     let display = Display::new(&config, &window_event_loop)?;
->>>>>>> d741d381
 
     info!("PTY Dimensions: {:?} x {:?}", display.size_info.lines(), display.size_info.cols());
 
@@ -199,16 +187,30 @@
     // to be sent to the pty loop and ultimately written to the pty.
     let loop_tx = event_loop.channel();
 
+    // XXX: SEB: Figure out after upstream/master merge
     // Create a config monitor when config was loaded from path
     //
     // The monitor watches the config file for changes and reloads it. Pending
     // config changes are processed in the main loop.
-<<<<<<< HEAD
-    let config_monitor = if config.live_config_reload() {
-        config.config_path.as_ref().map(|path| Monitor::new(path, display.notifier()))
-    } else {
-        None
-    };
+    // loop {
+    // if terminal_lock.needs_draw()
+    // || chart_last_drawn
+    // != alacritty_charts::async_utils::get_last_updated_chart_epoch(
+    // charts_tx.clone(),
+    // tokio_handle.clone(),
+    // )
+    // {
+    // display.handle_resize(
+    // &mut terminal_lock,
+    // &config,
+    // &mut resize_handle,
+    // &mut processor,
+    // charts_tx.clone(),
+    // tokio_handle.clone(),
+    // );
+    if config.live_config_reload() {
+        config.config_path.as_ref().map(|path| Monitor::new(path, event_proxy.clone()));
+    }
 
     // Copy the terminal size into the alacritty_charts SizeInfo copy.
     let charts_size_info = alacritty_charts::SizeInfo {
@@ -222,7 +224,6 @@
     // Create the channel that is used to communicate with the
     // charts background task.
     let (charts_tx, charts_rx) = mpsc::channel(4_096usize);
-
     // Create a channel to receive a handle from Tokio
     let (handle_tx, handle_rx) = std::sync::mpsc::channel();
     // Start the Async I/O runtime
@@ -235,66 +236,8 @@
     );
     let tokio_handle =
         handle_rx.recv().expect("Unable to get the tokio handle in a background thread");
-    // Kick off the I/O thread
-    let _event_loop = event_loop.spawn(None);
-
-    info!("Initialisation complete");
-
     let mut chart_last_drawn = 0; // Keep an epoch for the last time we drew the charts
-                                  // Main display loop
-    loop {
-        // Process input and window events
-        let mut terminal_lock = processor.process_events(&terminal, display.window());
-
-        // Handle config reloads
-        if let Some(ref path) = config_monitor.as_ref().and_then(Monitor::pending) {
-            // Clear old config messages from bar
-            terminal_lock.message_buffer_mut().remove_topic(config::SOURCE_FILE_PATH);
-
-            if let Ok(config) = config::reload_from(path) {
-                display.update_config(&config);
-                processor.update_config(&config);
-                terminal_lock.update_config(&config);
-            }
-
-            terminal_lock.dirty = true;
-        }
-
-        // Begin shutdown if the flag was raised
-        if terminal_lock.should_exit() || tty::process_should_exit() {
-            break;
-        }
-
-        // Maybe draw the terminal
-        if terminal_lock.needs_draw()
-            || chart_last_drawn
-                != alacritty_charts::async_utils::get_last_updated_chart_epoch(
-                    charts_tx.clone(),
-                    tokio_handle.clone(),
-                )
-        {
-            // Try to update the position of the input method editor
-            #[cfg(not(windows))]
-            display.update_ime_position(&terminal_lock);
-
-            // Handle pending resize events
-            //
-            // The second argument is a list of types that want to be notified
-            // of display size changes.
-            display.handle_resize(
-                &mut terminal_lock,
-                &config,
-                &mut resize_handle,
-                &mut processor,
-                charts_tx.clone(),
-                tokio_handle.clone(),
-            );
-=======
-    if config.live_config_reload() {
-        config.config_path.as_ref().map(|path| Monitor::new(path, event_proxy.clone()));
-    }
-
-    // Setup storage for message UI
+                                  // Setup storage for message UI
     let message_buffer = MessageBuffer::new();
 
     // Event processor
@@ -307,37 +250,27 @@
         config,
         display,
     );
->>>>>>> d741d381
 
     // Kick off the I/O thread
     let io_thread = event_loop.spawn();
 
-<<<<<<< HEAD
-            // Draw the current state of the terminal
-            display.draw(&terminal, &config, charts_tx.clone(), tokio_handle.clone());
-            chart_last_drawn =
-                std::time::SystemTime::now().duration_since(UNIX_EPOCH).unwrap().as_secs();
-        }
-    }
-    info!("Out of the loop!");
-=======
+    //        // Draw the current state of the terminal
+    // display.draw(&terminal, &config, charts_tx.clone(), tokio_handle.clone());
+    // chart_last_drawn =
+    // std::time::SystemTime::now().duration_since(UNIX_EPOCH).unwrap().as_secs();
+    // }
+    // }
     info!("Initialisation complete");
->>>>>>> d741d381
 
     // Start event loop and block until shutdown
     processor.run(terminal, window_event_loop);
 
-<<<<<<< HEAD
     tokio_shutdown.send(()).expect("Unable to send shutdown signal to tokio runtime");
     // FIXME: For some reason if I try this it will never finish.
     // I believe this is because the interval runs from Tokio have not been cancelled.
     // tokio_thread.join().expect("Unable to shutdown tokio channel");
-    loop_tx.send(Msg::Shutdown).expect("Error sending shutdown to event loop");
-=======
-    // Shutdown PTY parser event loop
     loop_tx.send(Msg::Shutdown).expect("Error sending shutdown to pty event loop");
     io_thread.join().expect("join io thread");
->>>>>>> d741d381
 
     // FIXME patch notify library to have a shutdown method
     // config_reloader.join().ok();
