--- conflicted
+++ resolved
@@ -253,17 +253,15 @@
     /// Spawn a new instance of Alacritty.
     SpawnNewInstance,
 
-<<<<<<< HEAD
     /// Modify selection
     ModifySelection,
-=======
+
     /// Toggle fullscreen.
     ToggleFullscreen,
 
     /// Toggle simple fullscreen on macos.
     #[cfg(target_os = "macos")]
     ToggleSimpleFullscreen,
->>>>>>> e9813031
 
     /// No action.
     None,
