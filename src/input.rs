// Copyright 2016 Joe Wilm, The Alacritty Project Contributors
//
// Licensed under the Apache License, Version 2.0 (the "License");
// you may not use this file except in compliance with the License.
// You may obtain a copy of the License at
//
//     http://www.apache.org/licenses/LICENSE-2.0
//
// Unless required by applicable law or agreed to in writing, software
// distributed under the License is distributed on an "AS IS" BASIS,
// WITHOUT WARRANTIES OR CONDITIONS OF ANY KIND, either express or implied.
// See the License for the specific language governing permissions and
// limitations under the License.
//
//! Handle input from glutin
//!
//! Certain key combinations should send some escape sequence back to the pty.
//! In order to figure that out, state about which modifier keys are pressed
//! needs to be tracked. Additionally, we need a bit of a state machine to
//! determine what to do when a non-modifier key is pressed.
use std::borrow::Cow;
use std::mem;
use std::process::Command;
use std::time::Instant;
#[cfg(not(windows))]
use std::os::unix::process::CommandExt;

use copypasta::{Clipboard, Load, Buffer as ClipboardBuffer};
use glutin::{ElementState, MouseButton, TouchPhase, MouseScrollDelta, ModifiersState, KeyboardInput};

use config::{self, Key};
use grid::Scroll;
use event::{ClickState, Mouse};
use index::{Line, Column, Side, Point};
use term::SizeInfo;
use term::mode::TermMode;
use util::fmt::Red;

pub const FONT_SIZE_STEP: f32 = 0.5;

/// Processes input from glutin.
///
/// An escape sequence may be emitted in case specific keys or key combinations
/// are activated.
///
/// TODO also need terminal state when processing input
pub struct Processor<'a, A: 'a> {
    pub key_bindings: &'a [KeyBinding],
    pub mouse_bindings: &'a [MouseBinding],
    pub mouse_config: &'a config::Mouse,
    pub scrolling_config: &'a config::Scrolling,
    pub ctx: A,
    pub save_to_clipboard: bool,
}

pub trait ActionContext {
    fn write_to_pty<B: Into<Cow<'static, [u8]>>>(&mut self, B);
    fn terminal_mode(&self) -> TermMode;
    fn size_info(&self) -> SizeInfo;
    fn copy_selection(&self, ClipboardBuffer);
    fn clear_selection(&mut self);
    fn update_selection(&mut self, point: Point, side: Side);
    fn simple_selection(&mut self, point: Point, side: Side);
    fn semantic_selection(&mut self, point: Point);
    fn line_selection(&mut self, point: Point);
    fn selection_is_empty(&self) -> bool;
    fn mouse_mut(&mut self) -> &mut Mouse;
    fn mouse(&self) -> &Mouse;
    fn mouse_coords(&self) -> Option<Point>;
    fn received_count(&mut self) -> &mut usize;
    fn suppress_chars(&mut self) -> &mut bool;
    fn last_modifiers(&mut self) -> &mut ModifiersState;
    fn change_font_size(&mut self, delta: f32);
    fn reset_font_size(&mut self);
    fn scroll(&mut self, scroll: Scroll);
    fn clear_history(&mut self);
    fn hide_window(&mut self);
<<<<<<< HEAD
    fn toggle_fullscreen(&mut self);
=======
    fn url(&self, _: Point<usize>) -> Option<String>;
>>>>>>> 04127ed3
}

/// Describes a state and action to take in that state
///
/// This is the shared component of `MouseBinding` and `KeyBinding`
#[derive(Debug, Clone)]
pub struct Binding<T> {
    /// Modifier keys required to activate binding
    pub mods: ModifiersState,

    /// String to send to pty if mods and mode match
    pub action: Action,

    /// Terminal mode required to activate binding
    pub mode: TermMode,

    /// excluded terminal modes where the binding won't be activated
    pub notmode: TermMode,

    /// This property is used as part of the trigger detection code.
    ///
    /// For example, this might be a key like "G", or a mouse button.
    pub trigger: T,
}

/// Bindings that are triggered by a keyboard key
pub type KeyBinding = Binding<Key>;

/// Bindings that are triggered by a mouse button
pub type MouseBinding = Binding<MouseButton>;

impl<T: Eq> Binding<T> {
    #[inline]
    fn is_triggered_by(
        &self,
        mode: TermMode,
        mods: ModifiersState,
        input: &T
    ) -> bool {
        // Check input first since bindings are stored in one big list. This is
        // the most likely item to fail so prioritizing it here allows more
        // checks to be short circuited.
        self.trigger == *input &&
            self.mode_matches(mode) &&
            self.not_mode_matches(mode) &&
            self.mods_match(mods)
    }
}

impl<T> Binding<T> {
    /// Execute the action associate with this binding
    #[inline]
    fn execute<A: ActionContext>(&self, ctx: &mut A) {
        self.action.execute(ctx)
    }

    #[inline]
    fn mode_matches(&self, mode: TermMode) -> bool {
        self.mode.is_empty() || mode.intersects(self.mode)
    }

    #[inline]
    fn not_mode_matches(&self, mode: TermMode) -> bool {
        self.notmode.is_empty() || !mode.intersects(self.notmode)
    }

    /// Check that two mods descriptions for equivalence
    ///
    /// Optimized to use single check instead of four (one per modifier)
    #[inline]
    fn mods_match(&self, mods: ModifiersState) -> bool {
        assert_eq_size!(ModifiersState, u32);
        unsafe {
            mem::transmute_copy::<_, u32>(&self.mods) == mem::transmute_copy::<_, u32>(&mods)
        }
    }
}

#[derive(Debug, Clone)]
pub enum Action {
    /// Write an escape sequence
    Esc(String),

    /// Paste contents of system clipboard
    Paste,

    // Store current selection into clipboard
    Copy,

    /// Paste contents of selection buffer
    PasteSelection,

    /// Increase font size
    IncreaseFontSize,

    /// Decrease font size
    DecreaseFontSize,

    /// Reset font size to the config value
    ResetFontSize,

    /// Scroll exactly one page up
    ScrollPageUp,

    /// Scroll exactly one page down
    ScrollPageDown,

    /// Scroll all the way to the top
    ScrollToTop,

    /// Scroll all the way to the bottom
    ScrollToBottom,

    /// Clear the display buffer(s) to remove history
    ClearHistory,

    /// Run given command
    Command(String, Vec<String>),

    /// Hides the Alacritty window
    Hide,

    /// Quits Alacritty.
    Quit,

    /// Toggles fullscreen mode.
    ToggleFullscreen,
}

impl Action {
    #[inline]
    fn execute<A: ActionContext>(&self, ctx: &mut A) {
        match *self {
            Action::Esc(ref s) => {
                ctx.scroll(Scroll::Bottom);
                ctx.write_to_pty(s.clone().into_bytes())
            },
            Action::Copy => {
                ctx.copy_selection(ClipboardBuffer::Primary);
            },
            Action::Paste => {
                Clipboard::new()
                    .and_then(|clipboard| clipboard.load_primary() )
                    .map(|contents| { self.paste(ctx, &contents) })
                    .unwrap_or_else(|err| {
                        eprintln!("Error loading data from clipboard. {}", Red(err));
                    });
            },
            Action::PasteSelection => {
                // Only paste if mouse events are not captured by an application
                let mouse_modes = TermMode::MOUSE_REPORT_CLICK | TermMode::MOUSE_DRAG | TermMode::MOUSE_MOTION;
                if !ctx.terminal_mode().intersects(mouse_modes) {
                    Clipboard::new()
                        .and_then(|clipboard| clipboard.load_selection() )
                        .map(|contents| { self.paste(ctx, &contents) })
                        .unwrap_or_else(|err| {
                            warn!("Error loading data from clipboard. {}", Red(err));
                        });
                }
            },
            Action::Command(ref program, ref args) => {
                trace!("running command: {} {:?}", program, args);

                #[cfg(not(windows))]
                let spawned = Command::new(program)
                    .args(args)
                    .before_exec(|| {
                        // Detach forked process from Alacritty. This will cause
                        // init or whatever to clean up child processes for us.
                        unsafe { ::libc::daemon(1, 0); }
                        Ok(())
                    })
                    .spawn();

                #[cfg(windows)]
                let spawned = Command::new(program)
                    .args(args)
                    .spawn();

                match spawned
                {
                    Ok(child) => {
                        debug!("spawned new proc with pid: {}", child.id());
                    },
                    Err(err) => {
                        warn!("couldn't run command: {}", err);
                    },
                }
            },
            Action::Hide => {
                ctx.hide_window();
            },
            Action::Quit => {
                // FIXME should do a more graceful shutdown
                ::std::process::exit(0);
            },
            Action::IncreaseFontSize => {
               ctx.change_font_size(FONT_SIZE_STEP);
            },
            Action::DecreaseFontSize => {
               ctx.change_font_size(-FONT_SIZE_STEP);
            }
            Action::ResetFontSize => {
               ctx.reset_font_size();
            },
            Action::ScrollPageUp => {
                ctx.scroll(Scroll::PageUp);
            },
            Action::ScrollPageDown => {
                ctx.scroll(Scroll::PageDown);
            },
            Action::ScrollToTop => {
                ctx.scroll(Scroll::Top);
            },
            Action::ScrollToBottom => {
                ctx.scroll(Scroll::Bottom);
            },
            Action::ClearHistory => {
                ctx.clear_history();
            },
            Action::ToggleFullscreen => {
                ctx.toggle_fullscreen();
            },
        }
    }

    fn paste<A: ActionContext>(&self, ctx: &mut A, contents: &str) {
        if ctx.terminal_mode().contains(TermMode::BRACKETED_PASTE) {
            ctx.write_to_pty(&b"\x1b[200~"[..]);
            ctx.write_to_pty(contents.replace("\x1b","").into_bytes());
            ctx.write_to_pty(&b"\x1b[201~"[..]);
        } else {
            // In non-bracketed (ie: normal) mode, terminal applications cannot distinguish
            // pasted data from keystrokes.
            // In theory, we should construct the keystrokes needed to produce the data we are
            // pasting... since that's neither practical nor sensible (and probably an impossible
            // task to solve in a general way), we'll just replace line breaks (windows and unix
            // style) with a singe carriage return (\r, which is what the Enter key produces).
            ctx.write_to_pty(contents.replace("\r\n","\r").replace("\n","\r").into_bytes());
        }
    }
}

impl From<&'static str> for Action {
    fn from(s: &'static str) -> Action {
        Action::Esc(s.into())
    }
}

impl<'a, A: ActionContext + 'a> Processor<'a, A> {
    #[inline]
    pub fn mouse_moved(&mut self, x: usize, y: usize, modifiers: ModifiersState) {
        self.ctx.mouse_mut().x = x;
        self.ctx.mouse_mut().y = y;

        let size_info = self.ctx.size_info();
        let point = size_info.pixels_to_coords(x, y);

        let cell_side = self.get_mouse_side();
        let prev_side = mem::replace(&mut self.ctx.mouse_mut().cell_side, cell_side);
        let prev_line = mem::replace(&mut self.ctx.mouse_mut().line, point.line);
        let prev_col = mem::replace(&mut self.ctx.mouse_mut().column, point.col);

        let motion_mode = TermMode::MOUSE_MOTION | TermMode::MOUSE_DRAG;
        let report_mode = TermMode::MOUSE_REPORT_CLICK | motion_mode;

        // Don't launch URLs if mouse has moved
        if prev_line != self.ctx.mouse().line
            || prev_col != self.ctx.mouse().column
            || prev_side != cell_side
        {
            self.ctx.mouse_mut().block_url_launcher = true;
        }

        if self.ctx.mouse().left_button_state == ElementState::Pressed &&
            ( modifiers.shift || !self.ctx.terminal_mode().intersects(report_mode))
        {
            self.ctx.update_selection(Point {
                line: point.line,
                col: point.col
            }, cell_side);
        } else if self.ctx.terminal_mode().intersects(motion_mode)
            // Only report motion when changing cells
            && (prev_line != self.ctx.mouse().line || prev_col != self.ctx.mouse().column)
            && size_info.contains_point(x, y)
        {
            if self.ctx.mouse().left_button_state == ElementState::Pressed {
                self.mouse_report(32, ElementState::Pressed, modifiers);
            } else if self.ctx.mouse().middle_button_state == ElementState::Pressed {
                self.mouse_report(33, ElementState::Pressed, modifiers);
            } else if self.ctx.mouse().right_button_state == ElementState::Pressed {
                self.mouse_report(34, ElementState::Pressed, modifiers);
            } else if self.ctx.terminal_mode().contains(TermMode::MOUSE_MOTION) {
                self.mouse_report(35, ElementState::Pressed, modifiers);
            }
        }
    }

    fn get_mouse_side(&self) -> Side {
        let size_info = self.ctx.size_info();
        let x = self.ctx.mouse().x;

        let cell_x = x.saturating_sub(size_info.padding_x as usize) % size_info.cell_width as usize;
        let half_cell_width = (size_info.cell_width / 2.0) as usize;

        let additional_padding = (size_info.width - size_info.padding_x * 2.) % size_info.cell_width;
        let end_of_grid = size_info.width - size_info.padding_x - additional_padding;

        if cell_x > half_cell_width
            // Edge case when mouse leaves the window
            || x as f32 >= end_of_grid
        {
            Side::Right
        } else {
            Side::Left
        }
    }

    pub fn normal_mouse_report(&mut self, button: u8) {
        let (line, column) = (self.ctx.mouse().line, self.ctx.mouse().column);

        if line < Line(223) && column < Column(223) {
            let msg = vec![
                b'\x1b',
                b'[',
                b'M',
                32 + button,
                32 + 1 + column.0 as u8,
                32 + 1 + line.0 as u8,
            ];

            self.ctx.write_to_pty(msg);
        }
    }

    pub fn sgr_mouse_report(&mut self, button: u8, state: ElementState) {
        let (line, column) = (self.ctx.mouse().line, self.ctx.mouse().column);
        let c = match state {
            ElementState::Pressed => 'M',
            ElementState::Released => 'm',
        };

        let msg = format!("\x1b[<{};{};{}{}", button, column + 1, line + 1, c);
        self.ctx.write_to_pty(msg.into_bytes());
    }

    pub fn mouse_report(&mut self, button: u8, state: ElementState, modifiers: ModifiersState) {
        // Calculate modifiers value
        let mut mods = 0;
        if modifiers.shift {
            mods += 4;
        }
        if modifiers.alt {
            mods += 8;
        }
        if modifiers.ctrl {
            mods += 16;
        }

        // Report mouse events
        if self.ctx.terminal_mode().contains(TermMode::SGR_MOUSE) {
            self.sgr_mouse_report(button + mods, state);
        } else if let ElementState::Released = state {
            self.normal_mouse_report(3 + mods);
        } else {
            self.normal_mouse_report(button + mods);
        }
    }

    pub fn on_mouse_double_click(&mut self) {
        if let Some(point) = self.ctx.mouse_coords() {
            self.ctx.semantic_selection(point);
        }
    }

    pub fn on_mouse_triple_click(&mut self) {
        if let Some(point) = self.ctx.mouse_coords() {
            self.ctx.line_selection(point);
        }
    }

    pub fn on_mouse_press(&mut self, button: MouseButton, modifiers: ModifiersState) {
        let now = Instant::now();
        let elapsed = self.ctx.mouse().last_click_timestamp.elapsed();
        self.ctx.mouse_mut().last_click_timestamp = now;

        self.ctx.mouse_mut().click_state = match self.ctx.mouse().click_state {
            ClickState::Click if elapsed < self.mouse_config.double_click.threshold => {
                self.ctx.mouse_mut().block_url_launcher = true;
                self.on_mouse_double_click();
                ClickState::DoubleClick
            },
            ClickState::DoubleClick if elapsed < self.mouse_config.triple_click.threshold => {
                self.ctx.mouse_mut().block_url_launcher = true;
                self.on_mouse_triple_click();
                ClickState::TripleClick
            },
            _ => {
                // Don't launch URLs if this click cleared the selection
                self.ctx.mouse_mut().block_url_launcher = !self.ctx.selection_is_empty();

                self.ctx.clear_selection();

                // Start new empty selection
                if let Some(point) = self.ctx.mouse_coords() {
                    let side = self.ctx.mouse().cell_side;
                    self.ctx.simple_selection(point, side);
                }

                let report_modes = TermMode::MOUSE_REPORT_CLICK | TermMode::MOUSE_DRAG | TermMode::MOUSE_MOTION;
                if !modifiers.shift && self.ctx.terminal_mode().intersects(report_modes) {
                    match button {
                        MouseButton::Left   => self.mouse_report(0, ElementState::Pressed, modifiers),
                        MouseButton::Middle => self.mouse_report(1, ElementState::Pressed, modifiers),
                        MouseButton::Right  => self.mouse_report(2, ElementState::Pressed, modifiers),
                        // Can't properly report more than three buttons.
                        MouseButton::Other(_) => (),
                    };
                    return;
                }

                ClickState::Click
            }
        };
    }

    pub fn on_mouse_release(&mut self, button: MouseButton, modifiers: ModifiersState) {
        let report_modes = TermMode::MOUSE_REPORT_CLICK | TermMode::MOUSE_DRAG | TermMode::MOUSE_MOTION;
        if !modifiers.shift && self.ctx.terminal_mode().intersects(report_modes)
        {
            match button {
                MouseButton::Left   => self.mouse_report(0, ElementState::Released, modifiers),
                MouseButton::Middle => self.mouse_report(1, ElementState::Released, modifiers),
                MouseButton::Right  => self.mouse_report(2, ElementState::Released, modifiers),
                // Can't properly report more than three buttons.
                MouseButton::Other(_) => (),
            };
            return;
        } else {
            self.launch_url(modifiers);
        }

        if self.save_to_clipboard {
            self.ctx.copy_selection(ClipboardBuffer::Primary);
        }
        self.ctx.copy_selection(ClipboardBuffer::Selection);
    }

    // Spawn URL launcher when clicking on URLs
    fn launch_url(&self, modifiers: ModifiersState) -> Option<()> {
        if modifiers != self.mouse_config.url.modifiers || self.ctx.mouse().block_url_launcher {
            return None;
        }

        let point = self.ctx.mouse_coords()?;
        let text = self.ctx.url(point.into())?;

        let launcher = self.mouse_config.url.launcher.as_ref()?;
        let mut args = launcher.args().to_vec();
        args.push(text);

        match Command::new(launcher.program()).args(&args).spawn() {
            Ok(_) => debug!("Launched: {} {:?}", launcher.program(), args),
            Err(_) => warn!("Unable to launch: {} {:?}", launcher.program(), args),
        }

        Some(())
    }

    pub fn on_mouse_wheel(&mut self, delta: MouseScrollDelta, phase: TouchPhase, modifiers: ModifiersState) {
        match delta {
            MouseScrollDelta::LineDelta(_columns, lines) => {
                let to_scroll = self.ctx.mouse().lines_scrolled + lines;
                let code = if to_scroll > 0.0 {
                    64
                } else {
                    65
                };

                let scrolling_multiplier = self.scrolling_config.multiplier;
                for _ in 0..(to_scroll.abs() as usize) {
                    self.scroll_terminal(code, modifiers, scrolling_multiplier)
                }

                self.ctx.mouse_mut().lines_scrolled = to_scroll % 1.0;
            },
            MouseScrollDelta::PixelDelta(_x, y) => {
                match phase {
                    TouchPhase::Started => {
                        // Reset offset to zero
                        self.ctx.mouse_mut().scroll_px = 0;
                    },
                    TouchPhase::Moved => {
                        self.ctx.mouse_mut().scroll_px += y as i32;
                        let height = self.ctx.size_info().cell_height as i32;

                        while self.ctx.mouse().scroll_px.abs() >= height {
                            let code = if self.ctx.mouse().scroll_px > 0 {
                                self.ctx.mouse_mut().scroll_px -= height;
                                64
                            } else {
                                self.ctx.mouse_mut().scroll_px += height;
                                65
                            };

                            self.scroll_terminal(code, modifiers, 1)
                        }
                    },
                    _ => (),
                }
            }
        }
    }

    fn scroll_terminal(&mut self, code: u8, modifiers: ModifiersState, scroll_multiplier: u8) {
        debug_assert!(code == 64 || code == 65);

        let mouse_modes = TermMode::MOUSE_REPORT_CLICK | TermMode::MOUSE_DRAG | TermMode::MOUSE_MOTION;

        // Make sure the new and deprecated setting are both allowed
        let faux_scrolling_lines = self.mouse_config
            .faux_scrollback_lines
            .unwrap_or(self.scrolling_config.faux_multiplier as usize);

        if self.ctx.terminal_mode().intersects(mouse_modes) {
            self.mouse_report(code, ElementState::Pressed, modifiers);
        } else if self.ctx.terminal_mode().contains(TermMode::ALT_SCREEN)
            && faux_scrolling_lines > 0 && !modifiers.shift
        {
            // Faux scrolling
            let cmd = code + 1; // 64 + 1 = A, 65 + 1 = B
            let mut content = Vec::with_capacity(faux_scrolling_lines as usize * 3);
            for _ in 0..faux_scrolling_lines {
                content.push(0x1b);
                content.push(b'O');
                content.push(cmd);
            }
            self.ctx.write_to_pty(content);
        } else {
            for _ in 0..scroll_multiplier {
                // Transform the reported button codes 64 and 65 into 1 and -1 lines to scroll
                self.ctx.scroll(Scroll::Lines(-(code as isize * 2 - 129)));
            }
        }
    }

    pub fn on_focus_change(&mut self, is_focused: bool) {
        if self.ctx.terminal_mode().contains(TermMode::FOCUS_IN_OUT) {
            let chr = if is_focused {
                "I"
            } else {
                "O"
            };

            let msg = format!("\x1b[{}", chr);
            self.ctx.write_to_pty(msg.into_bytes());
        }
    }

    pub fn mouse_input(&mut self, state: ElementState, button: MouseButton, modifiers: ModifiersState) {
        let prev_state = match button {
            MouseButton::Left     => Some(mem::replace(&mut self.ctx.mouse_mut().left_button_state, state)),
            MouseButton::Middle   => Some(mem::replace(&mut self.ctx.mouse_mut().middle_button_state, state)),
            MouseButton::Right    => Some(mem::replace(&mut self.ctx.mouse_mut().right_button_state, state)),
            // Can't properly report more than three buttons.
            MouseButton::Other(_) => None,
        };

        if let Some(prev_state) = prev_state {
            if prev_state != state {
                match state {
                    ElementState::Pressed  => self.on_mouse_press(button, modifiers),
                    ElementState::Released => self.on_mouse_release(button, modifiers),
                };
            }
        }

        if let ElementState::Released = state {
            return;
        }

        self.process_mouse_bindings(modifiers, button);
    }

    /// Process key input
    ///
    /// If a keybinding was run, returns true. Otherwise returns false.
    pub fn process_key(&mut self, input: KeyboardInput) {
        match input.state {
            ElementState::Pressed => {
                *self.ctx.last_modifiers() = input.modifiers;
                *self.ctx.received_count() = 0;
                *self.ctx.suppress_chars() = false;

                if self.process_key_bindings(input) {
                    *self.ctx.suppress_chars() = true;
                }
            },
            ElementState::Released => *self.ctx.suppress_chars() = false,
        }
    }

    /// Process a received character
    pub fn received_char(&mut self, c: char) {
        if !*self.ctx.suppress_chars() {
            self.ctx.scroll(Scroll::Bottom);
            self.ctx.clear_selection();

            let utf8_len = c.len_utf8();
            if *self.ctx.received_count() == 0 && self.ctx.last_modifiers().alt && utf8_len == 1 {
                self.ctx.write_to_pty(b"\x1b".to_vec());
            }

            let mut bytes = Vec::with_capacity(utf8_len);
            unsafe {
                bytes.set_len(utf8_len);
                c.encode_utf8(&mut bytes[..]);
            }

            self.ctx.write_to_pty(bytes);

            *self.ctx.received_count() += 1;
        }
    }

    /// Attempts to find a binding and execute its action
    ///
    /// The provided mode, mods, and key must match what is allowed by a binding
    /// for its action to be executed.
    ///
    /// Returns true if an action is executed.
    fn process_key_bindings(&mut self, input: KeyboardInput) -> bool {
        let mut has_binding = false;
        for binding in self.key_bindings {
            let is_triggered = match binding.trigger {
                Key::Scancode(_) => binding.is_triggered_by(
                    self.ctx.terminal_mode(),
                    input.modifiers,
                    &Key::Scancode(input.scancode),
                ),
                _ => if let Some(key) = input.virtual_keycode {
                    let key = Key::from_glutin_input(key);
                    binding.is_triggered_by(self.ctx.terminal_mode(), input.modifiers, &key)
                } else {
                    false
                },
            };

            if is_triggered {
                // binding was triggered; run the action
                binding.execute(&mut self.ctx);
                has_binding = true;
            }
        }

        has_binding
    }

    /// Attempts to find a binding and execute its action
    ///
    /// The provided mode, mods, and key must match what is allowed by a binding
    /// for its action to be executed.
    ///
    /// Returns true if an action is executed.
    fn process_mouse_bindings(&mut self, mods: ModifiersState, button: MouseButton) -> bool {
        let mut has_binding = false;
        for binding in self.mouse_bindings {
            if binding.is_triggered_by(self.ctx.terminal_mode(), mods, &button) {
                // binding was triggered; run the action
                binding.execute(&mut self.ctx);
                has_binding = true;
            }
        }

        has_binding
    }
}

#[cfg(test)]
mod tests {
    use std::borrow::Cow;
    use std::time::Duration;

    use glutin::{VirtualKeyCode, Event, WindowEvent, ElementState, MouseButton, ModifiersState};

    use term::{SizeInfo, Term, TermMode};
    use event::{Mouse, ClickState, WindowChanges};
    use config::{self, Config, ClickHandler};
    use index::{Point, Side};
    use selection::Selection;
    use grid::Scroll;

    use super::{Action, Binding, Processor};
    use copypasta::Buffer as ClipboardBuffer;

    const KEY: VirtualKeyCode = VirtualKeyCode::Key0;

    #[derive(PartialEq)]
    enum MultiClick {
        DoubleClick,
        TripleClick,
        None,
    }

    struct ActionContext<'a> {
        pub terminal: &'a mut Term,
        pub selection: &'a mut Option<Selection>,
        pub size_info: &'a SizeInfo,
        pub mouse: &'a mut Mouse,
        pub last_action: MultiClick,
        pub received_count: usize,
        pub suppress_chars: bool,
        pub last_modifiers: ModifiersState,
        pub window_changes: &'a mut WindowChanges,
    }

    impl <'a>super::ActionContext for ActionContext<'a> {
        fn write_to_pty<B: Into<Cow<'static, [u8]>>>(&mut self, _val: B) {
            // STUBBED
        }

        fn terminal_mode(&self) -> TermMode {
            *self.terminal.mode()
        }

        fn size_info(&self) -> SizeInfo {
            *self.size_info
        }

        fn copy_selection(&self, _buffer: ClipboardBuffer) {
            // STUBBED
        }

        fn clear_selection(&mut self) {}
        fn update_selection(&mut self, _point: Point, _side: Side) {}
        fn simple_selection(&mut self, _point: Point, _side: Side) {}

        fn semantic_selection(&mut self, _point: Point) {
            // set something that we can check for here
            self.last_action = MultiClick::DoubleClick;
        }

        fn line_selection(&mut self, _point: Point) {
            self.last_action = MultiClick::TripleClick;
        }

        fn selection_is_empty(&self) -> bool {
            true
        }

        fn scroll(&mut self, scroll: Scroll) {
            self.terminal.scroll_display(scroll);
        }

        fn mouse_coords(&self) -> Option<Point> {
            self.terminal.pixels_to_coords(self.mouse.x as usize, self.mouse.y as usize)
        }

        #[inline]
        fn mouse_mut(&mut self) -> &mut Mouse {
            self.mouse
        }

        #[inline]
        fn mouse(&self) -> &Mouse {
            self.mouse
        }

        fn url(&self, _: Point<usize>) -> Option<String> {
            None
        }

        fn received_count(&mut self) -> &mut usize {
            &mut self.received_count
        }
        fn suppress_chars(&mut self) -> &mut bool {
            &mut self.suppress_chars
        }
        fn last_modifiers(&mut self) -> &mut ModifiersState {
            &mut self.last_modifiers
        }
        fn change_font_size(&mut self, _delta: f32) {
        }
        fn reset_font_size(&mut self) {
        }
        fn clear_history(&mut self) {
        }
        fn hide_window(&mut self) {
        }
        fn toggle_fullscreen(&mut self) {
        }
    }

    macro_rules! test_clickstate {
        {
            name: $name:ident,
            initial_state: $initial_state:expr,
            input: $input:expr,
            end_state: $end_state:pat,
            last_action: $last_action:expr
        } => {
            #[test]
            fn $name() {
                let config = Config::default();
                let size = SizeInfo {
                    width: 21.0,
                    height: 51.0,
                    cell_width: 3.0,
                    cell_height: 3.0,
                    padding_x: 0.0,
                    padding_y: 0.0,
                };

                let mut terminal = Term::new(&config, size);

                let mut mouse = Mouse::default();
                mouse.click_state = $initial_state;

                let mut selection = None;

                let context = ActionContext {
                    terminal: &mut terminal,
                    selection: &mut selection,
                    mouse: &mut mouse,
                    size_info: &size,
                    last_action: MultiClick::None,
                    received_count: 0,
                    suppress_chars: false,
                    last_modifiers: ModifiersState::default(),
                    window_changes: &mut WindowChanges::default(),
                };

                let mut processor = Processor {
                    ctx: context,
                    mouse_config: &config::Mouse {
                        double_click: ClickHandler {
                            threshold: Duration::from_millis(1000),
                        },
                        triple_click: ClickHandler {
                            threshold: Duration::from_millis(1000),
                        },
                        faux_scrollback_lines: None,
                        url: Default::default(),
                    },
                    scrolling_config: &config::Scrolling::default(),
                    key_bindings: &config.key_bindings()[..],
                    mouse_bindings: &config.mouse_bindings()[..],
                    save_to_clipboard: config.selection().save_to_clipboard,
                };

                if let Event::WindowEvent { event: WindowEvent::MouseInput { state, button, modifiers, .. }, .. } = $input {
                    processor.mouse_input(state, button, modifiers);
                };

                assert!(match mouse.click_state {
                    $end_state => processor.ctx.last_action == $last_action,
                    _ => false
                });
            }
        }
    }

    macro_rules! test_process_binding {
        {
            name: $name:ident,
            binding: $binding:expr,
            triggers: $triggers:expr,
            mode: $mode:expr,
            mods: $mods:expr
        } => {
            #[test]
            fn $name() {
                if $triggers {
                    assert!($binding.is_triggered_by($mode, $mods, &KEY));
                } else {
                    assert!(!$binding.is_triggered_by($mode, $mods, &KEY));
                }
            }
        }
    }

    test_clickstate! {
        name: single_click,
        initial_state: ClickState::None,
        input: Event::WindowEvent {
            event: WindowEvent::MouseInput {
                state: ElementState::Pressed,
                button: MouseButton::Left,
                device_id: unsafe { ::std::mem::transmute_copy(&0) },
                modifiers: ModifiersState::default(),
            },
            window_id: unsafe { ::std::mem::transmute_copy(&0) },
        },
        end_state: ClickState::Click,
        last_action: MultiClick::None
    }

    test_clickstate! {
        name: double_click,
        initial_state: ClickState::Click,
        input: Event::WindowEvent {
            event: WindowEvent::MouseInput {
                state: ElementState::Pressed,
                button: MouseButton::Left,
                device_id: unsafe { ::std::mem::transmute_copy(&0) },
                modifiers: ModifiersState::default(),
            },
            window_id: unsafe { ::std::mem::transmute_copy(&0) },
        },
        end_state: ClickState::DoubleClick,
        last_action: MultiClick::DoubleClick
    }

    test_clickstate! {
        name: triple_click,
        initial_state: ClickState::DoubleClick,
        input: Event::WindowEvent {
            event: WindowEvent::MouseInput {
                state: ElementState::Pressed,
                button: MouseButton::Left,
                device_id: unsafe { ::std::mem::transmute_copy(&0) },
                modifiers: ModifiersState::default(),
            },
            window_id: unsafe { ::std::mem::transmute_copy(&0) },
        },
        end_state: ClickState::TripleClick,
        last_action: MultiClick::TripleClick
    }

    test_process_binding! {
        name: process_binding_nomode_shiftmod_require_shift,
        binding: Binding { trigger: KEY, mods: ModifiersState { shift: true, ctrl: false, alt: false, logo: false }, action: Action::from("\x1b[1;2D"), mode: TermMode::NONE, notmode: TermMode::NONE },
        triggers: true,
        mode: TermMode::NONE,
        mods: ModifiersState { shift: true, ctrl: false, alt: false, logo: false }
    }

    test_process_binding! {
        name: process_binding_nomode_nomod_require_shift,
        binding: Binding { trigger: KEY, mods: ModifiersState { shift: true, ctrl: false, alt: false, logo: false }, action: Action::from("\x1b[1;2D"), mode: TermMode::NONE, notmode: TermMode::NONE },
        triggers: false,
        mode: TermMode::NONE,
        mods: ModifiersState { shift: false, ctrl: false, alt: false, logo: false }
    }

    test_process_binding! {
        name: process_binding_nomode_controlmod,
        binding: Binding { trigger: KEY, mods: ModifiersState { ctrl: true, shift: false, alt: false, logo: false }, action: Action::from("\x1b[1;5D"), mode: TermMode::NONE, notmode: TermMode::NONE },
        triggers: true,
        mode: TermMode::NONE,
        mods: ModifiersState { ctrl: true, shift: false, alt: false, logo: false }
    }

    test_process_binding! {
        name: process_binding_nomode_nomod_require_not_appcursor,
        binding: Binding { trigger: KEY, mods: ModifiersState { shift: false, ctrl: false, alt: false, logo: false }, action: Action::from("\x1b[D"), mode: TermMode::NONE, notmode: TermMode::APP_CURSOR },
        triggers: true,
        mode: TermMode::NONE,
        mods: ModifiersState { shift: false, ctrl: false, alt: false, logo: false }
    }

    test_process_binding! {
        name: process_binding_appcursormode_nomod_require_appcursor,
        binding: Binding { trigger: KEY, mods: ModifiersState { shift: false, ctrl: false, alt: false, logo: false }, action: Action::from("\x1bOD"), mode: TermMode::APP_CURSOR, notmode: TermMode::NONE },
        triggers: true,
        mode: TermMode::APP_CURSOR,
        mods: ModifiersState { shift: false, ctrl: false, alt: false, logo: false }
    }

    test_process_binding! {
        name: process_binding_nomode_nomod_require_appcursor,
        binding: Binding { trigger: KEY, mods: ModifiersState { shift: false, ctrl: false, alt: false, logo: false }, action: Action::from("\x1bOD"), mode: TermMode::APP_CURSOR, notmode: TermMode::NONE },
        triggers: false,
        mode: TermMode::NONE,
        mods: ModifiersState { shift: false, ctrl: false, alt: false, logo: false }
    }

    test_process_binding! {
        name: process_binding_appcursormode_appkeypadmode_nomod_require_appcursor,
        binding: Binding { trigger: KEY, mods: ModifiersState { shift: false, ctrl: false, alt: false, logo: false }, action: Action::from("\x1bOD"), mode: TermMode::APP_CURSOR, notmode: TermMode::NONE },
        triggers: true,
        mode: TermMode::APP_CURSOR | TermMode::APP_KEYPAD,
        mods: ModifiersState { shift: false, ctrl: false, alt: false, logo: false }
    }

    test_process_binding! {
        name: process_binding_fail_with_extra_mods,
        binding: Binding { trigger: KEY, mods: ModifiersState { shift: false, ctrl: false, alt: false, logo: true }, action: Action::from("arst"), mode: TermMode::NONE, notmode: TermMode::NONE },
        triggers: false,
        mode: TermMode::NONE,
        mods: ModifiersState { shift: false, ctrl: false, alt: true, logo: true }
    }
}<|MERGE_RESOLUTION|>--- conflicted
+++ resolved
@@ -75,11 +75,8 @@
     fn scroll(&mut self, scroll: Scroll);
     fn clear_history(&mut self);
     fn hide_window(&mut self);
-<<<<<<< HEAD
     fn toggle_fullscreen(&mut self);
-=======
     fn url(&self, _: Point<usize>) -> Option<String>;
->>>>>>> 04127ed3
 }
 
 /// Describes a state and action to take in that state
