// Copyright 2016 Joe Wilm, The Alacritty Project Contributors
//
// Licensed under the Apache License, Version 2.0 (the "License");
// you may not use this file except in compliance with the License.
// You may obtain a copy of the License at
//
//     http://www.apache.org/licenses/LICENSE-2.0
//
// Unless required by applicable law or agreed to in writing, software
// distributed under the License is distributed on an "AS IS" BASIS,
// WITHOUT WARRANTIES OR CONDITIONS OF ANY KIND, either express or implied.
// See the License for the specific language governing permissions and
// limitations under the License.
use std::collections::HashMap;
use std::fs::File;
use std::hash::BuildHasherDefault;
use std::io::{self, Read};
use std::mem::size_of;
use std::path::PathBuf;
use std::ptr;
use std::sync::mpsc;
use std::time::Duration;

use cgmath;
use fnv::FnvHasher;
use font::{self, FontDesc, FontKey, GlyphKey, Rasterize, RasterizedGlyph, Rasterizer};
use font::Size as FontSize;
use gl::types::*;
use gl;
use index::{Column, Line, RangeInclusive};
use notify::{watcher, DebouncedEvent, RecursiveMode, Watcher};

use config::{self, Config, Delta};
use term::{self, cell, RenderableCell};
use window::{Pixels, Size};

use Rgb;

// Shader paths for live reload
static TEXT_SHADER_F_PATH: &'static str = concat!(env!("CARGO_MANIFEST_DIR"), "/res/text.f.glsl");
static TEXT_SHADER_V_PATH: &'static str = concat!(env!("CARGO_MANIFEST_DIR"), "/res/text.v.glsl");

// Shader source which is used when live-shader-reload feature is disable
static TEXT_SHADER_F: &'static str =
    include_str!(concat!(env!("CARGO_MANIFEST_DIR"), "/res/text.f.glsl"));
static TEXT_SHADER_V: &'static str =
    include_str!(concat!(env!("CARGO_MANIFEST_DIR"), "/res/text.v.glsl"));

/// `LoadGlyph` allows for copying a rasterized glyph into graphics memory
pub trait LoadGlyph {
    /// Load the rasterized glyph into GPU memory
    fn load_glyph(&mut self, rasterized: &RasterizedGlyph) -> Glyph;

    /// Clear any state accumulated from previous loaded glyphs
    ///
    /// This can, for instance, be used to reset the texture Atlas.
    fn clear(&mut self);
}

enum Msg {
    ShaderReload,
}

#[derive(Debug)]
pub enum Error {
    ShaderCreation(ShaderCreationError),
}

impl ::std::error::Error for Error {
    fn cause(&self) -> Option<&::std::error::Error> {
        match *self {
            Error::ShaderCreation(ref err) => Some(err),
        }
    }

    fn description(&self) -> &str {
        match *self {
            Error::ShaderCreation(ref err) => err.description(),
        }
    }
}

impl ::std::fmt::Display for Error {
    fn fmt(&self, f: &mut ::std::fmt::Formatter) -> ::std::fmt::Result {
        match *self {
            Error::ShaderCreation(ref err) => {
                write!(f, "There was an error initializing the shaders: {}", err)
            }
        }
    }
}

impl From<ShaderCreationError> for Error {
    fn from(val: ShaderCreationError) -> Error {
        Error::ShaderCreation(val)
    }
}

/// Text drawing program
///
/// Uniforms are prefixed with "u", and vertex attributes are prefixed with "a".
#[derive(Debug)]
pub struct ShaderProgram {
    // Program id
    id: GLuint,

    /// projection matrix uniform
    u_projection: GLint,

    /// Terminal dimensions (pixels)
    u_term_dim: GLint,

    /// Cell dimensions (pixels)
    u_cell_dim: GLint,

    /// Visual bell
    u_visual_bell: GLint,

    /// Background pass flag
    ///
    /// Rendering is split into two passes; 1 for backgrounds, and one for text
    u_background: GLint,

    padding_x: u8,
    padding_y: u8,
}

#[derive(Debug, Clone)]
pub struct Glyph {
    tex_id: GLuint,
    top: f32,
    left: f32,
    width: f32,
    height: f32,
    uv_bot: f32,
    uv_left: f32,
    uv_width: f32,
    uv_height: f32,
}

/// Naïve glyph cache
///
/// Currently only keyed by `char`, and thus not possible to hold different
/// representations of the same code point.
pub struct GlyphCache {
    /// Cache of buffered glyphs
    cache: HashMap<GlyphKey, Glyph, BuildHasherDefault<FnvHasher>>,

    /// Rasterizer for loading new glyphs
    rasterizer: Rasterizer,

    /// regular font
    font_key: FontKey,

    /// italic font
    italic_key: FontKey,

    /// bold font
    bold_key: FontKey,

    /// font size
    font_size: font::Size,

    /// glyph offset
    glyph_offset: Delta<i8>,

    metrics: ::font::Metrics,
}

impl GlyphCache {
    pub fn new<L>(
        mut rasterizer: Rasterizer,
        font: &config::Font,
        loader: &mut L,
    ) -> Result<GlyphCache, font::Error>
    where
        L: LoadGlyph,
    {
        let (regular, bold, italic) = Self::compute_font_keys(font, &mut rasterizer)?;

        // Need to load at least one glyph for the face before calling metrics.
        // The glyph requested here ('m' at the time of writing) has no special
        // meaning.
        rasterizer.get_glyph(&GlyphKey {
            font_key: regular,
            c: 'm',
            size: font.size(),
        })?;
        let metrics = rasterizer.metrics(regular, font.size())?;

        let mut cache = GlyphCache {
            cache: HashMap::default(),
            rasterizer,
            font_size: font.size(),
            font_key: regular,
            bold_key: bold,
            italic_key: italic,
            glyph_offset: *font.glyph_offset(),
<<<<<<< HEAD
            metrics: metrics,
=======
            metrics,
>>>>>>> 66acf1e0
        };

        cache.load_glyphs_for_font(regular, loader);
        cache.load_glyphs_for_font(bold, loader);
        cache.load_glyphs_for_font(italic, loader);

        Ok(cache)
    }

    fn load_glyphs_for_font<L: LoadGlyph>(&mut self, font: FontKey, loader: &mut L) {
        let size = self.font_size;
        for i in RangeInclusive::new(32u8, 128u8) {
<<<<<<< HEAD
            self.get(
                &GlyphKey {
                    font_key: font,
                    c: i as char,
                    size: size,
                },
                loader,
            );
=======
            self.get(&GlyphKey {
                font_key: font,
                c: i as char,
                size,
            }, loader);
>>>>>>> 66acf1e0
        }
    }

    /// Computes font keys for (Regular, Bold, Italic)
    fn compute_font_keys(
        font: &config::Font,
        rasterizer: &mut Rasterizer,
    ) -> Result<(FontKey, FontKey, FontKey), font::Error> {
        let size = font.size();

        // Load regular font
        let regular_desc = Self::make_desc(&font.normal, font::Slant::Normal, font::Weight::Normal);

        let regular = rasterizer.load_font(&regular_desc, size)?;

        // helper to load a description if it is not the regular_desc
        let mut load_or_regular = |desc: FontDesc| {
            if desc == regular_desc {
                regular
            } else {
                rasterizer
                    .load_font(&desc, size)
                    .unwrap_or_else(|_| regular)
            }
        };

        // Load bold font
        let bold_desc = Self::make_desc(&font.bold, font::Slant::Normal, font::Weight::Bold);

        let bold = load_or_regular(bold_desc);

        // Load italic font
        let italic_desc = Self::make_desc(&font.italic, font::Slant::Italic, font::Weight::Normal);

        let italic = load_or_regular(italic_desc);

        Ok((regular, bold, italic))
    }

    fn make_desc(
        desc: &config::FontDescription,
        slant: font::Slant,
        weight: font::Weight,
    ) -> FontDesc {
        let style = if let Some(ref spec) = desc.style {
            font::Style::Specific(spec.to_owned())
        } else {
<<<<<<< HEAD
            font::Style::Description {
                slant: slant,
                weight: weight,
            }
=======
            font::Style::Description { slant, weight }
>>>>>>> 66acf1e0
        };
        FontDesc::new(&desc.family[..], style)
    }

    pub fn font_metrics(&self, size: FontSize) -> font::Metrics {
        self.rasterizer
            .metrics(self.font_key, size)
            .expect("metrics load since font is loaded at glyph cache creation")
    }

    pub fn get<'a, L>(&'a mut self, glyph_key: &GlyphKey, loader: &mut L) -> &'a Glyph
    where
        L: LoadGlyph,
    {
        let glyph_offset = self.glyph_offset;
        let rasterizer = &mut self.rasterizer;
        let metrics = &self.metrics;
        self.cache
            .entry(*glyph_key)
            .or_insert_with(|| {
                let mut rasterized = rasterizer.get_glyph(glyph_key)
                    .unwrap_or_else(|_| Default::default());

<<<<<<< HEAD
            rasterized.left += glyph_offset.x as i32;
            rasterized.top += glyph_offset.y as i32;
            rasterized.top -= metrics.descent as i32;
=======
                rasterized.left += i32::from(glyph_offset.x);
                rasterized.top += i32::from(glyph_offset.y);
                rasterized.top -= metrics.descent as i32;
>>>>>>> 66acf1e0

            loader.load_glyph(&rasterized)
        })
    }
    pub fn update_font_size<L: LoadGlyph>(
        &mut self,
        font: &config::Font,
        size: font::Size,
        loader: &mut L
    ) -> Result<(), font::Error> {
        // Clear currently cached data in both GL and the registry
        loader.clear();
        self.cache = HashMap::default();

        // Recompute font keys
        let font = font.to_owned().with_size(size);
        info!("Font size changed: {:?}", font.size);
        let (regular, bold, italic) = Self::compute_font_keys(&font, &mut self.rasterizer)?;
        self.rasterizer.get_glyph(&GlyphKey {
            font_key: regular,
            c: 'm',
            size: font.size(),
        })?;
        let metrics = self.rasterizer.metrics(regular, font.size)?;

        self.font_size = font.size;
        self.font_key = regular;
        self.bold_key = bold;
        self.italic_key = italic;
        self.metrics = metrics;

        self.load_glyphs_for_font(regular, loader);
        self.load_glyphs_for_font(bold, loader);
        self.load_glyphs_for_font(italic, loader);

        Ok(())
    }
}

#[derive(Debug)]
#[repr(C)]
struct InstanceData {
    // coords
    col: f32,
    row: f32,
    // glyph offset
    left: f32,
    top: f32,
    // glyph scale
    width: f32,
    height: f32,
    // uv offset
    uv_left: f32,
    uv_bot: f32,
    // uv scale
    uv_width: f32,
    uv_height: f32,
    // color
    r: f32,
    g: f32,
    b: f32,
    // background color
    bg_r: f32,
    bg_g: f32,
    bg_b: f32,
    bg_a: f32,
}

#[derive(Debug)]
pub struct QuadRenderer {
    program: ShaderProgram,
    vao: GLuint,
    vbo: GLuint,
    ebo: GLuint,
    vbo_instance: GLuint,
    atlas: Vec<Atlas>,
    current_atlas: usize,
    active_tex: GLuint,
    batch: Batch,
    rx: mpsc::Receiver<Msg>,
}

#[derive(Debug)]
pub struct RenderApi<'a> {
    active_tex: &'a mut GLuint,
    batch: &'a mut Batch,
    atlas: &'a mut Vec<Atlas>,
    current_atlas: &'a mut usize,
    program: &'a mut ShaderProgram,
    config: &'a Config,
    visual_bell_intensity: f32,
}

#[derive(Debug)]
pub struct LoaderApi<'a> {
    active_tex: &'a mut GLuint,
    atlas: &'a mut Vec<Atlas>,
    current_atlas: &'a mut usize,
}

#[derive(Debug)]
pub struct PackedVertex {
    x: f32,
    y: f32,
}

#[derive(Debug, Default)]
pub struct Batch {
    tex: GLuint,
    instances: Vec<InstanceData>,
}

impl Batch {
    #[inline]
    pub fn new() -> Batch {
        Batch {
            tex: 0,
            instances: Vec::with_capacity(BATCH_MAX),
        }
    }

    pub fn add_item(&mut self, cell: &RenderableCell, glyph: &Glyph) {
        if self.is_empty() {
            self.tex = glyph.tex_id;
        }

        self.instances.push(InstanceData {
            col: cell.column.0 as f32,
            row: cell.line.0 as f32,

            top: glyph.top,
            left: glyph.left,
            width: glyph.width,
            height: glyph.height,

            uv_bot: glyph.uv_bot,
            uv_left: glyph.uv_left,
            uv_width: glyph.uv_width,
            uv_height: glyph.uv_height,

            r: f32::from(cell.fg.r),
            g: f32::from(cell.fg.g),
            b: f32::from(cell.fg.b),

            bg_r: f32::from(cell.bg.r),
            bg_g: f32::from(cell.bg.g),
            bg_b: f32::from(cell.bg.b),
            bg_a: cell.bg_alpha,
        });
    }

    #[inline]
    pub fn full(&self) -> bool {
        self.capacity() == self.len()
    }

    #[inline]
    pub fn len(&self) -> usize {
        self.instances.len()
    }

    #[inline]
    pub fn capacity(&self) -> usize {
        BATCH_MAX
    }

    #[inline]
    pub fn is_empty(&self) -> bool {
        self.len() == 0
    }

    #[inline]
    pub fn size(&self) -> usize {
        self.len() * size_of::<InstanceData>()
    }

    pub fn clear(&mut self) {
        self.tex = 0;
        self.instances.clear();
    }
}

/// Maximum items to be drawn in a batch.
const BATCH_MAX: usize = 0x1_0000;
const ATLAS_SIZE: i32 = 1024;

impl QuadRenderer {
    // TODO should probably hand this a transform instead of width/height
    pub fn new(config: &Config, size: Size<Pixels<u32>>) -> Result<QuadRenderer, Error> {
        let program = ShaderProgram::new(config, size)?;

        let mut vao: GLuint = 0;
        let mut vbo: GLuint = 0;
        let mut ebo: GLuint = 0;

        let mut vbo_instance: GLuint = 0;

        unsafe {
            gl::Enable(gl::BLEND);
            gl::BlendFunc(gl::SRC1_COLOR, gl::ONE_MINUS_SRC1_COLOR);
            gl::Enable(gl::MULTISAMPLE);

            gl::GenVertexArrays(1, &mut vao);
            gl::GenBuffers(1, &mut vbo);
            gl::GenBuffers(1, &mut ebo);
            gl::GenBuffers(1, &mut vbo_instance);
            gl::BindVertexArray(vao);

            // ----------------------------
            // setup vertex position buffer
            // ----------------------------
            // Top right, Bottom right, Bottom left, Top left
            let vertices = [
                PackedVertex { x: 1.0, y: 1.0 },
                PackedVertex { x: 1.0, y: 0.0 },
                PackedVertex { x: 0.0, y: 0.0 },
                PackedVertex { x: 0.0, y: 1.0 },
            ];

            gl::BindBuffer(gl::ARRAY_BUFFER, vbo);

            gl::VertexAttribPointer(
                0,
                2,
                gl::FLOAT,
                gl::FALSE,
                size_of::<PackedVertex>() as i32,
                ptr::null(),
            );
            gl::EnableVertexAttribArray(0);

            gl::BufferData(
                gl::ARRAY_BUFFER,
                (size_of::<PackedVertex>() * vertices.len()) as GLsizeiptr,
                vertices.as_ptr() as *const _,
                gl::STATIC_DRAW,
            );

            // ---------------------
            // Set up element buffer
            // ---------------------
            let indices: [u32; 6] = [0, 1, 3, 1, 2, 3];

            gl::BindBuffer(gl::ELEMENT_ARRAY_BUFFER, ebo);
            gl::BufferData(
                gl::ELEMENT_ARRAY_BUFFER,
                (6 * size_of::<u32>()) as isize,
                indices.as_ptr() as *const _,
                gl::STATIC_DRAW,
            );

            // ----------------------------
            // Setup vertex instance buffer
            // ----------------------------
            gl::BindBuffer(gl::ARRAY_BUFFER, vbo_instance);
            gl::BufferData(
                gl::ARRAY_BUFFER,
                (BATCH_MAX * size_of::<InstanceData>()) as isize,
                ptr::null(),
                gl::STREAM_DRAW,
            );
            // coords
            gl::VertexAttribPointer(
                1,
                2,
                gl::FLOAT,
                gl::FALSE,
                size_of::<InstanceData>() as i32,
                ptr::null(),
            );
            gl::EnableVertexAttribArray(1);
            gl::VertexAttribDivisor(1, 1);
            // glyphoffset
            gl::VertexAttribPointer(
                2,
                4,
                gl::FLOAT,
                gl::FALSE,
                size_of::<InstanceData>() as i32,
                (2 * size_of::<f32>()) as *const _,
            );
            gl::EnableVertexAttribArray(2);
            gl::VertexAttribDivisor(2, 1);
            // uv
            gl::VertexAttribPointer(
                3,
                4,
                gl::FLOAT,
                gl::FALSE,
                size_of::<InstanceData>() as i32,
                (6 * size_of::<f32>()) as *const _,
            );
            gl::EnableVertexAttribArray(3);
            gl::VertexAttribDivisor(3, 1);
            // color
            gl::VertexAttribPointer(
                4,
                3,
                gl::FLOAT,
                gl::FALSE,
                size_of::<InstanceData>() as i32,
                (10 * size_of::<f32>()) as *const _,
            );
            gl::EnableVertexAttribArray(4);
            gl::VertexAttribDivisor(4, 1);
            // color
            gl::VertexAttribPointer(
                5,
                4,
                gl::FLOAT,
                gl::FALSE,
                size_of::<InstanceData>() as i32,
                (13 * size_of::<f32>()) as *const _,
            );
            gl::EnableVertexAttribArray(5);
            gl::VertexAttribDivisor(5, 1);

            gl::BindVertexArray(0);
            gl::BindBuffer(gl::ARRAY_BUFFER, 0);
        }

        let (msg_tx, msg_rx) = mpsc::channel();

        if cfg!(feature = "live-shader-reload") {
            ::std::thread::spawn(move || {
                let (tx, rx) = ::std::sync::mpsc::channel();
                // The Duration argument is a debouncing period.
                let mut watcher =
                    watcher(tx, Duration::from_millis(10)).expect("create file watcher");
                watcher
                    .watch(TEXT_SHADER_F_PATH, RecursiveMode::NonRecursive)
                    .expect("watch fragment shader");
                watcher
                    .watch(TEXT_SHADER_V_PATH, RecursiveMode::NonRecursive)
                    .expect("watch vertex shader");

                loop {
                    let event = rx.recv().expect("watcher event");

                    match event {
                        DebouncedEvent::Rename(_, _) => continue,
                        DebouncedEvent::Create(_)
                        | DebouncedEvent::Write(_)
                        | DebouncedEvent::Chmod(_) => {
                            msg_tx.send(Msg::ShaderReload).expect("msg send ok");
                        }
                        _ => {}
                    }
                }
            });
        }

        let mut renderer = QuadRenderer {
            program,
            vao,
            vbo,
            ebo,
            vbo_instance,
            atlas: Vec::new(),
            current_atlas: 0,
            active_tex: 0,
            batch: Batch::new(),
            rx: msg_rx,
        };

        let atlas = Atlas::new(ATLAS_SIZE);
        renderer.atlas.push(atlas);

        Ok(renderer)
    }

    pub fn with_api<F, T>(
        &mut self,
        config: &Config,
        props: &term::SizeInfo,
        visual_bell_intensity: f64,
        func: F,
    ) -> T
    where
        F: FnOnce(RenderApi) -> T,
    {
        while let Ok(msg) = self.rx.try_recv() {
            match msg {
                Msg::ShaderReload => {
                    self.reload_shaders(
                        config,
                        Size {
                            width: Pixels(props.width as u32),
                            height: Pixels(props.height as u32),
                        },
                    );
                }
            }
        }

        unsafe {
            self.program.activate();
            self.program.set_term_uniforms(props);
            self.program.set_visual_bell(visual_bell_intensity as _);

            gl::BindVertexArray(self.vao);
            gl::BindBuffer(gl::ELEMENT_ARRAY_BUFFER, self.ebo);
            gl::BindBuffer(gl::ARRAY_BUFFER, self.vbo_instance);
            gl::ActiveTexture(gl::TEXTURE0);
        }

        let res = func(RenderApi {
            active_tex: &mut self.active_tex,
            batch: &mut self.batch,
            atlas: &mut self.atlas,
            current_atlas: &mut self.current_atlas,
            program: &mut self.program,
            visual_bell_intensity: visual_bell_intensity as _,
            config,
        });

        unsafe {
            gl::BindBuffer(gl::ELEMENT_ARRAY_BUFFER, 0);
            gl::BindBuffer(gl::ARRAY_BUFFER, 0);
            gl::BindVertexArray(0);

            self.program.deactivate();
        }

        res
    }

    pub fn with_loader<F, T>(&mut self, func: F) -> T
    where
        F: FnOnce(LoaderApi) -> T,
    {
        unsafe {
            gl::ActiveTexture(gl::TEXTURE0);
        }

        func(LoaderApi {
            active_tex: &mut self.active_tex,
            atlas: &mut self.atlas,
            current_atlas: &mut self.current_atlas,
        })
    }

    pub fn reload_shaders(&mut self, config: &Config, size: Size<Pixels<u32>>) {
        warn!("Reloading shaders ...");
        let program = match ShaderProgram::new(config, size) {
            Ok(program) => {
                warn!(" ... OK");
                program
            }
            Err(err) => {
                match err {
                    ShaderCreationError::Io(err) => {
                        error!("Error reading shader file: {}", err);
                    }
                    ShaderCreationError::Compile(path, log) => {
                        error!("Error compiling shader at {:?}\n{}", path, log);
                    }
                    ShaderCreationError::Link(log) => {
                        error!("Error reloading shaders: {}", log);
                    }
                }

                return;
            }
        };

        self.active_tex = 0;
        self.program = program;
    }

    pub fn resize(&mut self, width: i32, height: i32) {
        let padding_x = i32::from(self.program.padding_x);
        let padding_y = i32::from(self.program.padding_y);

        // viewport
        unsafe {
            gl::Viewport(
                padding_x,
                padding_y,
                width - 2 * padding_x,
                height - 2 * padding_y,
            );
        }

        // update projection
        self.program.activate();
        self.program.update_projection(width as f32, height as f32);
        self.program.deactivate();
    }
}

impl<'a> RenderApi<'a> {
    pub fn clear(&self, color: Rgb) {
        let alpha = self.config.background_opacity().get();
        unsafe {
            gl::ClearColor(
                (self.visual_bell_intensity + f32::from(color.r) / 255.0).min(1.0) * alpha,
                (self.visual_bell_intensity + f32::from(color.g) / 255.0).min(1.0) * alpha,
                (self.visual_bell_intensity + f32::from(color.b) / 255.0).min(1.0) * alpha,
                alpha
                );
            gl::Clear(gl::COLOR_BUFFER_BIT);
        }
    }

    fn render_batch(&mut self) {
        unsafe {
            gl::BufferSubData(
                gl::ARRAY_BUFFER,
                0,
                self.batch.size() as isize,
                self.batch.instances.as_ptr() as *const _,
            );
        }

        // Bind texture if necessary
        if *self.active_tex != self.batch.tex {
            unsafe {
                gl::BindTexture(gl::TEXTURE_2D, self.batch.tex);
            }
            *self.active_tex = self.batch.tex;
        }

        unsafe {
            self.program.set_background_pass(true);
            gl::DrawElementsInstanced(
                gl::TRIANGLES,
                6,
                gl::UNSIGNED_INT,
                ptr::null(),
                self.batch.len() as GLsizei,
            );
            self.program.set_background_pass(false);
            gl::DrawElementsInstanced(
                gl::TRIANGLES,
                6,
                gl::UNSIGNED_INT,
                ptr::null(),
                self.batch.len() as GLsizei,
            );
        }

        self.batch.clear();
    }
    /// Render a string in a predefined location. Used for printing render time for profiling and
    /// optimization.
    pub fn render_string(&mut self, string: &str, glyph_cache: &mut GlyphCache, color: Rgb) {
        let line = Line(23);
        let col = Column(0);

        let cells = string
            .chars()
            .enumerate()
            .map(|(i, c)| RenderableCell {
                line,
                column: col + i,
                c,
                bg: color,
                fg: Rgb { r: 0, g: 0, b: 0 },
                flags: cell::Flags::empty(),
                bg_alpha: 1.0,
            })
            .collect::<Vec<_>>();

        self.render_cells(cells.into_iter(), glyph_cache);
    }

    #[inline]
    fn add_render_item(&mut self, cell: &RenderableCell, glyph: &Glyph) {
        // Flush batch if tex changing
        if !self.batch.is_empty() && self.batch.tex != glyph.tex_id {
            self.render_batch();
        }

        self.batch.add_item(cell, glyph);

        // Render batch and clear if it's full
        if self.batch.full() {
            self.render_batch();
        }
    }

    pub fn render_cells<I>(&mut self, cells: I, glyph_cache: &mut GlyphCache)
    where
        I: Iterator<Item = RenderableCell>,
    {
        for cell in cells {
            // Get font key for cell
            // FIXME this is super inefficient.
            let mut font_key = glyph_cache.font_key;
            if cell.flags.contains(cell::Flags::BOLD) {
                font_key = glyph_cache.bold_key;
            } else if cell.flags.contains(cell::Flags::ITALIC) {
                font_key = glyph_cache.italic_key;
            }

            let glyph_key = GlyphKey {
                font_key,
                size: glyph_cache.font_size,
                c: cell.c,
            };

            // Add cell to batch
            {
                let glyph = glyph_cache.get(&glyph_key, self);
                self.add_render_item(&cell, glyph);
            }

            // FIXME This is a super hacky way to do underlined text. During
            //       a time crunch to release 0.1, this seemed like a really
            //       easy, clean hack.
            if cell.flags.contains(cell::Flags::UNDERLINE) {
                let glyph_key = GlyphKey {
                    font_key,
                    size: glyph_cache.font_size,
                    c: '_',
                };

                let underscore = glyph_cache.get(&glyph_key, self);
                self.add_render_item(&cell, underscore);
            }
        }
    }
}

/// Load a glyph into a texture atlas
///
/// If the current atlas is full, a new one will be created.
#[inline]
fn load_glyph(
    active_tex: &mut GLuint,
    atlas: &mut Vec<Atlas>,
    current_atlas: &mut usize,
    rasterized: &RasterizedGlyph
) -> Glyph {
    // At least one atlas is guaranteed to be in the `self.atlas` list; thus
    // the unwrap.
    match atlas[*current_atlas].insert(rasterized, active_tex) {
        Ok(glyph) => glyph,
        Err(AtlasInsertError::Full) => {
            *current_atlas += 1;
            if *current_atlas == atlas.len() {
                let new = Atlas::new(ATLAS_SIZE);
                *active_tex = 0; // Atlas::new binds a texture. Ugh this is sloppy.
                atlas.push(new);
<<<<<<< HEAD
=======
            }
            load_glyph(active_tex, atlas, current_atlas, rasterized)
        }
        Err(AtlasInsertError::GlyphTooLarge) => {
            Glyph {
                tex_id: atlas[*current_atlas].id,
                top: 0.0,
                left: 0.0,
                width: 0.0,
                height: 0.0,
                uv_bot: 0.0,
                uv_left: 0.0,
                uv_width: 0.0,
                uv_height: 0.0,
>>>>>>> 66acf1e0
            }
            load_glyph(active_tex, atlas, current_atlas, rasterized)
        }
        Err(AtlasInsertError::GlyphTooLarge) => {
            Glyph {
                tex_id: atlas[*current_atlas].id,
                top: 0.0,
                left: 0.0,
                width: 0.0,
                height: 0.0,
                uv_bot: 0.0,
                uv_left: 0.0,
                uv_width: 0.0,
                uv_height: 0.0,
            }
        }
    }
}

#[inline]
fn clear_atlas(atlas: &mut Vec<Atlas>, current_atlas: &mut usize) {
    for atlas in atlas.iter_mut() {
        atlas.clear();
    }
    *current_atlas = 0;
}

impl<'a> LoadGlyph for LoaderApi<'a> {
    fn load_glyph(&mut self, rasterized: &RasterizedGlyph) -> Glyph {
        load_glyph(self.active_tex, self.atlas, self.current_atlas, rasterized)
    }
}

#[inline]
fn clear_atlas(atlas: &mut Vec<Atlas>, current_atlas: &mut usize) {
    for atlas in atlas.iter_mut() {
        atlas.clear();
    }
    *current_atlas = 0;
}

impl<'a> LoadGlyph for LoaderApi<'a> {
    fn load_glyph(&mut self, rasterized: &RasterizedGlyph) -> Glyph {
        load_glyph(self.active_tex, self.atlas, self.current_atlas, rasterized)
    }

    fn clear(&mut self) {
        clear_atlas(self.atlas, self.current_atlas)
    }
}

impl<'a> LoadGlyph for RenderApi<'a> {
    fn load_glyph(&mut self, rasterized: &RasterizedGlyph) -> Glyph {
        load_glyph(self.active_tex, self.atlas, self.current_atlas, rasterized)
    }

    fn clear(&mut self) {
        clear_atlas(self.atlas, self.current_atlas)
    }
}

impl<'a> Drop for RenderApi<'a> {
    fn drop(&mut self) {
        if !self.batch.is_empty() {
            self.render_batch();
        }
    }
}

impl ShaderProgram {
    pub fn activate(&self) {
        unsafe {
            gl::UseProgram(self.id);
        }
    }

    pub fn deactivate(&self) {
        unsafe {
            gl::UseProgram(0);
        }
    }

    pub fn new(
        config: &Config,
        size: Size<Pixels<u32>>,
    ) -> Result<ShaderProgram, ShaderCreationError> {
        let vertex_source = if cfg!(feature = "live-shader-reload") {
            None
        } else {
            Some(TEXT_SHADER_V)
        };
        let vertex_shader =
            ShaderProgram::create_shader(TEXT_SHADER_V_PATH, gl::VERTEX_SHADER, vertex_source)?;
        let frag_source = if cfg!(feature = "live-shader-reload") {
            None
        } else {
            Some(TEXT_SHADER_F)
        };
        let fragment_shader =
            ShaderProgram::create_shader(TEXT_SHADER_F_PATH, gl::FRAGMENT_SHADER, frag_source)?;
        let program = ShaderProgram::create_program(vertex_shader, fragment_shader)?;

        unsafe {
            gl::DeleteShader(vertex_shader);
            gl::DeleteShader(fragment_shader);
            gl::UseProgram(program);
        }

        macro_rules! cptr {
            ($thing:expr) => { $thing.as_ptr() as *const _ }
        }

        macro_rules! assert_uniform_valid {
            ($uniform:expr) => {
                assert!($uniform != gl::INVALID_VALUE as i32);
                assert!($uniform != gl::INVALID_OPERATION as i32);
            };
            ( $( $uniform:expr ),* ) => {
                $( assert_uniform_valid!($uniform); )*
            };
        }

        // get uniform locations
        let (projection, term_dim, cell_dim, visual_bell, background) = unsafe {
            (
                gl::GetUniformLocation(program, cptr!(b"projection\0")),
                gl::GetUniformLocation(program, cptr!(b"termDim\0")),
                gl::GetUniformLocation(program, cptr!(b"cellDim\0")),
                gl::GetUniformLocation(program, cptr!(b"visualBell\0")),
                gl::GetUniformLocation(program, cptr!(b"backgroundPass\0")),
            )
        };

        assert_uniform_valid!(projection, term_dim, cell_dim);

        let shader = ShaderProgram {
            id: program,
            u_projection: projection,
            u_term_dim: term_dim,
            u_cell_dim: cell_dim,
            u_visual_bell: visual_bell,
            u_background: background,
            padding_x: config.padding().x,
            padding_y: config.padding().y,
        };

        shader.update_projection(*size.width as f32, *size.height as f32);

        shader.deactivate();

        Ok(shader)
    }

    fn update_projection(&self, width: f32, height: f32) {
        // Bounds check
<<<<<<< HEAD
        if (width as u32) < (2 * self.padding_x as u32)
            || (height as u32) < (2 * self.padding_y as u32)
=======
        if (width as u32) < (2 * u32::from(self.padding_x)) ||
            (height as u32) < (2 * u32::from(self.padding_y))
>>>>>>> 66acf1e0
        {
            return;
        }

        // set projection uniform
        //
        // NB Not sure why padding change only requires changing the vertical
        //    translation in the projection, but this makes everything work
        //    correctly.
        let ortho = cgmath::ortho(
            0.,
<<<<<<< HEAD
            width - 2. * self.padding_x,
            2. * self.padding_y,
=======
            width - 2. * f32::from(self.padding_x),
            2. * f32::from(self.padding_y),
>>>>>>> 66acf1e0
            height,
            -1.,
            1.,
        );
        let projection: [[f32; 4]; 4] = ortho.into();

        info!("width: {}, height: {}", width, height);

        unsafe {
            gl::UniformMatrix4fv(
                self.u_projection,
                1,
                gl::FALSE,
                projection.as_ptr() as *const _,
            );
        }
    }

    fn set_term_uniforms(&self, props: &term::SizeInfo) {
        unsafe {
            gl::Uniform2f(self.u_term_dim, props.width, props.height);
            gl::Uniform2f(self.u_cell_dim, props.cell_width, props.cell_height);
        }
    }

    fn set_visual_bell(&self, visual_bell: f32) {
        unsafe {
            gl::Uniform1f(self.u_visual_bell, visual_bell);
        }
    }

    fn set_background_pass(&self, background_pass: bool) {
        let value = if background_pass { 1 } else { 0 };

        unsafe {
            gl::Uniform1i(self.u_background, value);
        }
    }

    fn create_program(vertex: GLuint, fragment: GLuint) -> Result<GLuint, ShaderCreationError> {
        unsafe {
            let program = gl::CreateProgram();
            gl::AttachShader(program, vertex);
            gl::AttachShader(program, fragment);
            gl::LinkProgram(program);

            let mut success: GLint = 0;
            gl::GetProgramiv(program, gl::LINK_STATUS, &mut success);

            if success == i32::from(gl::TRUE) {
                Ok(program)
            } else {
                Err(ShaderCreationError::Link(get_program_info_log(program)))
            }
        }
    }

    fn create_shader(
        path: &str,
        kind: GLenum,
        source: Option<&'static str>,
    ) -> Result<GLuint, ShaderCreationError> {
        let from_disk;
        let source = if let Some(src) = source {
            src
        } else {
            from_disk = read_file(path)?;
            &from_disk[..]
        };

        let len: [GLint; 1] = [source.len() as GLint];

        let shader = unsafe {
            let shader = gl::CreateShader(kind);
            gl::ShaderSource(shader, 1, &(source.as_ptr() as *const _), len.as_ptr());
            gl::CompileShader(shader);
            shader
        };

        let mut success: GLint = 0;
        unsafe {
            gl::GetShaderiv(shader, gl::COMPILE_STATUS, &mut success);
        }

        if success == GLint::from(gl::TRUE) {
            Ok(shader)
        } else {
            // Read log
            let log = get_shader_info_log(shader);

            // Cleanup
            unsafe {
                gl::DeleteShader(shader);
            }

            Err(ShaderCreationError::Compile(PathBuf::from(path), log))
        }
    }
}

impl Drop for ShaderProgram {
    fn drop(&mut self) {
        unsafe {
            gl::DeleteProgram(self.id);
        }
    }
}

fn get_program_info_log(program: GLuint) -> String {
    // Get expected log length
    let mut max_length: GLint = 0;
    unsafe {
        gl::GetProgramiv(program, gl::INFO_LOG_LENGTH, &mut max_length);
    }

    // Read the info log
    let mut actual_length: GLint = 0;
    let mut buf: Vec<u8> = Vec::with_capacity(max_length as usize);
    unsafe {
        gl::GetProgramInfoLog(
            program,
            max_length,
            &mut actual_length,
            buf.as_mut_ptr() as *mut _,
        );
    }

    // Build a string
    unsafe {
        buf.set_len(actual_length as usize);
    }

    // XXX should we expect opengl to return garbage?
    String::from_utf8(buf).unwrap()
}

fn get_shader_info_log(shader: GLuint) -> String {
    // Get expected log length
    let mut max_length: GLint = 0;
    unsafe {
        gl::GetShaderiv(shader, gl::INFO_LOG_LENGTH, &mut max_length);
    }

    // Read the info log
    let mut actual_length: GLint = 0;
    let mut buf: Vec<u8> = Vec::with_capacity(max_length as usize);
    unsafe {
        gl::GetShaderInfoLog(
            shader,
            max_length,
            &mut actual_length,
            buf.as_mut_ptr() as *mut _,
        );
    }

    // Build a string
    unsafe {
        buf.set_len(actual_length as usize);
    }

    // XXX should we expect opengl to return garbage?
    String::from_utf8(buf).unwrap()
}

fn read_file(path: &str) -> Result<String, io::Error> {
    let mut f = File::open(path)?;
    let mut buf = String::new();
    f.read_to_string(&mut buf)?;

    Ok(buf)
}

#[derive(Debug)]
pub enum ShaderCreationError {
    /// Error reading file
    Io(io::Error),

    /// Error compiling shader
    Compile(PathBuf, String),

    /// Problem linking
    Link(String),
}

impl ::std::error::Error for ShaderCreationError {
    fn cause(&self) -> Option<&::std::error::Error> {
        match *self {
            ShaderCreationError::Io(ref err) => Some(err),
            _ => None,
        }
    }

    fn description(&self) -> &str {
        match *self {
            ShaderCreationError::Io(ref err) => err.description(),
            ShaderCreationError::Compile(ref _path, ref s) => s.as_str(),
            ShaderCreationError::Link(ref s) => s.as_str(),
        }
    }
}

impl ::std::fmt::Display for ShaderCreationError {
    fn fmt(&self, f: &mut ::std::fmt::Formatter) -> ::std::fmt::Result {
        match *self {
            ShaderCreationError::Io(ref err) => write!(f, "couldn't read shader: {}", err),
            ShaderCreationError::Compile(ref _path, ref s) => {
                write!(f, "failed compiling shader: {}", s)
            }
            ShaderCreationError::Link(ref s) => write!(f, "failed linking shader: {}", s),
        }
    }
}

impl From<io::Error> for ShaderCreationError {
    fn from(val: io::Error) -> ShaderCreationError {
        ShaderCreationError::Io(val)
    }
}

/// Manages a single texture atlas
///
/// The strategy for filling an atlas looks roughly like this:
///
/// ```ignore
///                           (width, height)
///   ┌─────┬─────┬─────┬─────┬─────┐
///   │ 10  │     │     │     │     │ <- Empty spaces; can be filled while
///   │     │     │     │     │     │    glyph_height < height - row_baseline
///   ├⎼⎼⎼⎼⎼┼⎼⎼⎼⎼⎼┼⎼⎼⎼⎼⎼┼⎼⎼⎼⎼⎼┼⎼⎼⎼⎼⎼┤
///   │ 5   │ 6   │ 7   │ 8   │ 9   │
///   │     │     │     │     │     │
///   ├⎼⎼⎼⎼⎼┼⎼⎼⎼⎼⎼┼⎼⎼⎼⎼⎼┼⎼⎼⎼⎼⎼┴⎼⎼⎼⎼⎼┤ <- Row height is tallest glyph in row; this is
///   │ 1   │ 2   │ 3   │ 4         │    used as the baseline for the following row.
///   │     │     │     │           │ <- Row considered full when next glyph doesn't
///   └─────┴─────┴─────┴───────────┘    fit in the row.
/// (0, 0)  x->
/// ```
#[derive(Debug)]
struct Atlas {
    /// Texture id for this atlas
    id: GLuint,

    /// Width of atlas
    width: i32,

    /// Height of atlas
    height: i32,

    /// Left-most free pixel in a row.
    ///
    /// This is called the extent because it is the upper bound of used pixels
    /// in a row.
    row_extent: i32,

    /// Baseline for glyphs in the current row
    row_baseline: i32,

    /// Tallest glyph in current row
    ///
    /// This is used as the advance when end of row is reached
    row_tallest: i32,
}

/// Error that can happen when inserting a texture to the Atlas
enum AtlasInsertError {
    /// Texture atlas is full
    Full,

    /// The glyph cannot fit within a single texture
    GlyphTooLarge,
}

impl Atlas {
    fn new(size: i32) -> Atlas {
        let mut id: GLuint = 0;
        unsafe {
            gl::PixelStorei(gl::UNPACK_ALIGNMENT, 1);
            gl::GenTextures(1, &mut id);
            gl::BindTexture(gl::TEXTURE_2D, id);
            gl::TexImage2D(
                gl::TEXTURE_2D,
                0,
                gl::RGB as i32,
                size,
                size,
                0,
                gl::RGB,
                gl::UNSIGNED_BYTE,
                ptr::null(),
            );

            gl::TexParameteri(gl::TEXTURE_2D, gl::TEXTURE_WRAP_S, gl::CLAMP_TO_EDGE as i32);
            gl::TexParameteri(gl::TEXTURE_2D, gl::TEXTURE_WRAP_T, gl::CLAMP_TO_EDGE as i32);
            gl::TexParameteri(gl::TEXTURE_2D, gl::TEXTURE_MIN_FILTER, gl::LINEAR as i32);
            gl::TexParameteri(gl::TEXTURE_2D, gl::TEXTURE_MAG_FILTER, gl::LINEAR as i32);

            gl::BindTexture(gl::TEXTURE_2D, 0);
        }

        Atlas {
            id,
            width: size,
            height: size,
            row_extent: 0,
            row_baseline: 0,
            row_tallest: 0,
        }
    }

    pub fn clear(&mut self) {
        self.row_extent = 0;
        self.row_baseline = 0;
        self.row_tallest = 0;
    }

    /// Insert a RasterizedGlyph into the texture atlas
    pub fn insert(&mut self,
                  glyph: &RasterizedGlyph,
                  active_tex: &mut u32)
                  -> Result<Glyph, AtlasInsertError>
    {
        if glyph.width > self.width || glyph.height > self.height {
            return Err(AtlasInsertError::GlyphTooLarge);
        }

        // If there's not enough room in current row, go onto next one
        if !self.room_in_row(glyph) {
            self.advance_row()?;
        }

        // If there's still not room, there's nothing that can be done here.
        if !self.room_in_row(glyph) {
            return Err(AtlasInsertError::Full);
        }

        // There appears to be room; load the glyph.
        Ok(self.insert_inner(glyph, active_tex))
    }

    /// Insert the glyph without checking for room
    ///
    /// Internal function for use once atlas has been checked for space. GL
    /// errors could still occur at this point if we were checking for them;
    /// hence, the Result.
    fn insert_inner(&mut self, glyph: &RasterizedGlyph, active_tex: &mut u32) -> Glyph {
        let offset_y = self.row_baseline;
        let offset_x = self.row_extent;
        let height = glyph.height as i32;
        let width = glyph.width as i32;

        unsafe {
            gl::BindTexture(gl::TEXTURE_2D, self.id);

            // Load data into OpenGL
            gl::TexSubImage2D(
                gl::TEXTURE_2D,
                0,
                offset_x,
                offset_y,
                width,
                height,
                gl::RGB,
                gl::UNSIGNED_BYTE,
                glyph.buf.as_ptr() as *const _,
            );

            gl::BindTexture(gl::TEXTURE_2D, 0);
            *active_tex = 0;
        }

        // Update Atlas state
        self.row_extent = offset_x + width;
        if height > self.row_tallest {
            self.row_tallest = height;
        }

        // Generate UV coordinates
        let uv_bot = offset_y as f32 / self.height as f32;
        let uv_left = offset_x as f32 / self.width as f32;
        let uv_height = height as f32 / self.height as f32;
        let uv_width = width as f32 / self.width as f32;

        Glyph {
            tex_id: self.id,
            top: glyph.top as f32,
            width: width as f32,
            height: height as f32,
            left: glyph.left as f32,
            uv_bot,
            uv_left,
            uv_width,
            uv_height,
        }
    }

    /// Check if there's room in the current row for given glyph
    fn room_in_row(&self, raw: &RasterizedGlyph) -> bool {
        let next_extent = self.row_extent + raw.width as i32;
        let enough_width = next_extent <= self.width;
        let enough_height = (raw.height as i32) < (self.height - self.row_baseline);

        enough_width && enough_height
    }

    /// Mark current row as finished and prepare to insert into the next row
    fn advance_row(&mut self) -> Result<(), AtlasInsertError> {
        let advance_to = self.row_baseline + self.row_tallest;
        if self.height - advance_to <= 0 {
            return Err(AtlasInsertError::Full);
        }

        self.row_baseline = advance_to;
        self.row_extent = 0;
        self.row_tallest = 0;

        Ok(())
    }
}<|MERGE_RESOLUTION|>--- conflicted
+++ resolved
@@ -196,11 +196,7 @@
             bold_key: bold,
             italic_key: italic,
             glyph_offset: *font.glyph_offset(),
-<<<<<<< HEAD
-            metrics: metrics,
-=======
             metrics,
->>>>>>> 66acf1e0
         };
 
         cache.load_glyphs_for_font(regular, loader);
@@ -213,22 +209,11 @@
     fn load_glyphs_for_font<L: LoadGlyph>(&mut self, font: FontKey, loader: &mut L) {
         let size = self.font_size;
         for i in RangeInclusive::new(32u8, 128u8) {
-<<<<<<< HEAD
-            self.get(
-                &GlyphKey {
-                    font_key: font,
-                    c: i as char,
-                    size: size,
-                },
-                loader,
-            );
-=======
             self.get(&GlyphKey {
                 font_key: font,
                 c: i as char,
                 size,
             }, loader);
->>>>>>> 66acf1e0
         }
     }
 
@@ -276,14 +261,7 @@
         let style = if let Some(ref spec) = desc.style {
             font::Style::Specific(spec.to_owned())
         } else {
-<<<<<<< HEAD
-            font::Style::Description {
-                slant: slant,
-                weight: weight,
-            }
-=======
             font::Style::Description { slant, weight }
->>>>>>> 66acf1e0
         };
         FontDesc::new(&desc.family[..], style)
     }
@@ -307,15 +285,9 @@
                 let mut rasterized = rasterizer.get_glyph(glyph_key)
                     .unwrap_or_else(|_| Default::default());
 
-<<<<<<< HEAD
-            rasterized.left += glyph_offset.x as i32;
-            rasterized.top += glyph_offset.y as i32;
-            rasterized.top -= metrics.descent as i32;
-=======
                 rasterized.left += i32::from(glyph_offset.x);
                 rasterized.top += i32::from(glyph_offset.y);
                 rasterized.top -= metrics.descent as i32;
->>>>>>> 66acf1e0
 
             loader.load_glyph(&rasterized)
         })
@@ -961,23 +933,6 @@
                 let new = Atlas::new(ATLAS_SIZE);
                 *active_tex = 0; // Atlas::new binds a texture. Ugh this is sloppy.
                 atlas.push(new);
-<<<<<<< HEAD
-=======
-            }
-            load_glyph(active_tex, atlas, current_atlas, rasterized)
-        }
-        Err(AtlasInsertError::GlyphTooLarge) => {
-            Glyph {
-                tex_id: atlas[*current_atlas].id,
-                top: 0.0,
-                left: 0.0,
-                width: 0.0,
-                height: 0.0,
-                uv_bot: 0.0,
-                uv_left: 0.0,
-                uv_width: 0.0,
-                uv_height: 0.0,
->>>>>>> 66acf1e0
             }
             load_glyph(active_tex, atlas, current_atlas, rasterized)
         }
@@ -994,20 +949,6 @@
                 uv_height: 0.0,
             }
         }
-    }
-}
-
-#[inline]
-fn clear_atlas(atlas: &mut Vec<Atlas>, current_atlas: &mut usize) {
-    for atlas in atlas.iter_mut() {
-        atlas.clear();
-    }
-    *current_atlas = 0;
-}
-
-impl<'a> LoadGlyph for LoaderApi<'a> {
-    fn load_glyph(&mut self, rasterized: &RasterizedGlyph) -> Glyph {
-        load_glyph(self.active_tex, self.atlas, self.current_atlas, rasterized)
     }
 }
 
@@ -1133,13 +1074,8 @@
 
     fn update_projection(&self, width: f32, height: f32) {
         // Bounds check
-<<<<<<< HEAD
-        if (width as u32) < (2 * self.padding_x as u32)
-            || (height as u32) < (2 * self.padding_y as u32)
-=======
         if (width as u32) < (2 * u32::from(self.padding_x)) ||
             (height as u32) < (2 * u32::from(self.padding_y))
->>>>>>> 66acf1e0
         {
             return;
         }
@@ -1151,13 +1087,8 @@
         //    correctly.
         let ortho = cgmath::ortho(
             0.,
-<<<<<<< HEAD
-            width - 2. * self.padding_x,
-            2. * self.padding_y,
-=======
             width - 2. * f32::from(self.padding_x),
             2. * f32::from(self.padding_y),
->>>>>>> 66acf1e0
             height,
             -1.,
             1.,
