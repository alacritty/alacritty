// Copyright 2016 Joe Wilm, The Alacritty Project Contributors
//
// Licensed under the Apache License, Version 2.0 (the "License");
// you may not use this file except in compliance with the License.
// You may obtain a copy of the License at
//
//     http://www.apache.org/licenses/LICENSE-2.0
//
// Unless required by applicable law or agreed to in writing, software
// distributed under the License is distributed on an "AS IS" BASIS,
// WITHOUT WARRANTIES OR CONDITIONS OF ANY KIND, either express or implied.
// See the License for the specific language governing permissions and
// limitations under the License.
use std::collections::HashMap;
use std::fs::File;
use std::hash::BuildHasherDefault;
use std::io::{self, Read};
use std::mem::size_of;
use std::path::PathBuf;
use std::ptr;
use std::sync::mpsc;
use std::time::Duration;

use cgmath;
use fnv::FnvHasher;
use font::{self, FontDesc, FontKey, GlyphKey, Rasterize, RasterizedGlyph, Rasterizer};
use gl::types::*;
use gl;
use index::{Column, Line, RangeInclusive};
use notify::{watcher, DebouncedEvent, RecursiveMode, Watcher};

use config::{self, Config, Delta};
use term::{self, cell, RenderableCell};
use window::{Pixels, Size};

use Rgb;

// Shader paths for live reload
static TEXT_SHADER_F_PATH: &'static str = concat!(env!("CARGO_MANIFEST_DIR"), "/res/text.f.glsl");
static TEXT_SHADER_V_PATH: &'static str = concat!(env!("CARGO_MANIFEST_DIR"), "/res/text.v.glsl");

// Shader source which is used when live-shader-reload feature is disable
static TEXT_SHADER_F: &'static str =
    include_str!(concat!(env!("CARGO_MANIFEST_DIR"), "/res/text.f.glsl"));
static TEXT_SHADER_V: &'static str =
    include_str!(concat!(env!("CARGO_MANIFEST_DIR"), "/res/text.v.glsl"));

/// `LoadGlyph` allows for copying a rasterized glyph into graphics memory
pub trait LoadGlyph {
    /// Load the rasterized glyph into GPU memory
    fn load_glyph(&mut self, rasterized: &RasterizedGlyph) -> Glyph;

    /// Clear any state accumulated from previous loaded glyphs
    ///
    /// This can, for instance, be used to reset the texture Atlas.
    fn clear(&mut self);
}

enum Msg {
    ShaderReload,
}

#[derive(Debug)]
pub enum Error {
    ShaderCreation(ShaderCreationError),
}

impl ::std::error::Error for Error {
    fn cause(&self) -> Option<&::std::error::Error> {
        match *self {
            Error::ShaderCreation(ref err) => Some(err),
        }
    }

    fn description(&self) -> &str {
        match *self {
            Error::ShaderCreation(ref err) => err.description(),
        }
    }
}

impl ::std::fmt::Display for Error {
    fn fmt(&self, f: &mut ::std::fmt::Formatter) -> ::std::fmt::Result {
        match *self {
            Error::ShaderCreation(ref err) => {
                write!(f, "There was an error initializing the shaders: {}", err)
            }
        }
    }
}

impl From<ShaderCreationError> for Error {
    fn from(val: ShaderCreationError) -> Error {
        Error::ShaderCreation(val)
    }
}

/// Text drawing program
///
/// Uniforms are prefixed with "u", and vertex attributes are prefixed with "a".
#[derive(Debug)]
pub struct ShaderProgram {
    // Program id
    id: GLuint,

    /// projection matrix uniform
    u_projection: GLint,

    /// Terminal dimensions (pixels)
    u_term_dim: GLint,

    /// Cell dimensions (pixels)
    u_cell_dim: GLint,

    /// Visual bell
    u_visual_bell: GLint,

    /// Background pass flag
    ///
    /// Rendering is split into two passes; 1 for backgrounds, and one for text
    u_background: GLint,

    padding_x: u8,
    padding_y: u8,
}

#[derive(Debug, Clone)]
pub struct Glyph {
    tex_id: GLuint,
    top: f32,
    left: f32,
    width: f32,
    height: f32,
    uv_bot: f32,
    uv_left: f32,
    uv_width: f32,
    uv_height: f32,
}

/// Naïve glyph cache
///
/// Currently only keyed by `char`, and thus not possible to hold different
/// representations of the same code point.
pub struct GlyphCache {
    /// Cache of buffered glyphs
    cache: HashMap<GlyphKey, Glyph, BuildHasherDefault<FnvHasher>>,

    /// Rasterizer for loading new glyphs
    rasterizer: Rasterizer,

    /// regular font
    font_key: FontKey,

    /// italic font
    italic_key: FontKey,

    /// bold font
    bold_key: FontKey,

    /// font size
    font_size: font::Size,

    /// glyph offset
    glyph_offset: Delta<i8>,

    metrics: ::font::Metrics,
}

impl GlyphCache {
    pub fn new<L>(
        mut rasterizer: Rasterizer,
        font: &config::Font,
        loader: &mut L,
    ) -> Result<GlyphCache, font::Error>
    where
        L: LoadGlyph,
    {
        let (regular, bold, italic) = Self::compute_font_keys(font, &mut rasterizer)?;

        // Need to load at least one glyph for the face before calling metrics.
        // The glyph requested here ('m' at the time of writing) has no special
        // meaning.
        rasterizer.get_glyph(GlyphKey { font_key: regular, c: 'm', size: font.size() })?;
        #[cfg(windows)]
        let metrics = rasterizer.metrics(regular, font.size())?;
        #[cfg(not(windows))]
        let metrics = rasterizer.metrics(regular)?;

        let mut cache = GlyphCache {
            cache: HashMap::default(),
            rasterizer,
            font_size: font.size(),
            font_key: regular,
            bold_key: bold,
            italic_key: italic,
            glyph_offset: *font.glyph_offset(),
            metrics,
        };

        cache.load_glyphs_for_font(regular, loader);
        cache.load_glyphs_for_font(bold, loader);
        cache.load_glyphs_for_font(italic, loader);

        Ok(cache)
    }

    fn load_glyphs_for_font<L: LoadGlyph>(&mut self, font: FontKey, loader: &mut L) {
        let size = self.font_size;
        for i in RangeInclusive::new(32u8, 128u8) {
            self.get(GlyphKey {
                font_key: font,
                c: i as char,
                size,
            }, loader);
        }
    }

    /// Computes font keys for (Regular, Bold, Italic)
    fn compute_font_keys(
        font: &config::Font,
        rasterizer: &mut Rasterizer,
    ) -> Result<(FontKey, FontKey, FontKey), font::Error> {
        let size = font.size();

        // Load regular font
        let regular_desc = Self::make_desc(&font.normal, font::Slant::Normal, font::Weight::Normal);

        let regular = rasterizer.load_font(&regular_desc, size)?;

        // helper to load a description if it is not the regular_desc
        let mut load_or_regular = |desc: FontDesc| {
            if desc == regular_desc {
                regular
            } else {
                rasterizer
                    .load_font(&desc, size)
                    .unwrap_or_else(|_| regular)
            }
        };

        // Load bold font
        let bold_desc = Self::make_desc(&font.bold, font::Slant::Normal, font::Weight::Bold);

        let bold = load_or_regular(bold_desc);

        // Load italic font
        let italic_desc = Self::make_desc(&font.italic, font::Slant::Italic, font::Weight::Normal);

        let italic = load_or_regular(italic_desc);

        Ok((regular, bold, italic))
    }

    fn make_desc(
        desc: &config::FontDescription,
        slant: font::Slant,
        weight: font::Weight,
    ) -> FontDesc {
        let style = if let Some(ref spec) = desc.style {
            font::Style::Specific(spec.to_owned())
        } else {
            font::Style::Description { slant, weight }
        };
        FontDesc::new(&desc.family[..], style)
    }

    #[cfg(windows)]
    pub fn font_metrics(&self) -> font::Metrics {
        self.rasterizer
            .metrics(self.font_key, self.font_size)
            .expect("metrics load since font is loaded at glyph cache creation")
    }

    #[cfg(not(windows))]
    pub fn font_metrics(&self) -> font::Metrics {
        self.rasterizer
            .metrics(self.font_key)
            .expect("metrics load since font is loaded at glyph cache creation")
    }

    pub fn get<'a, L>(&'a mut self, glyph_key: GlyphKey, loader: &mut L) -> &'a Glyph
        where L: LoadGlyph
    {
        let glyph_offset = self.glyph_offset;
        let rasterizer = &mut self.rasterizer;
        let metrics = &self.metrics;
        self.cache
            .entry(glyph_key)
            .or_insert_with(|| {
                let mut rasterized = rasterizer.get_glyph(glyph_key)
                    .unwrap_or_else(|_| Default::default());

                rasterized.left += i32::from(glyph_offset.x);
                rasterized.top += i32::from(glyph_offset.y);
                rasterized.top -= metrics.descent as i32;

            loader.load_glyph(&rasterized)
        })
    }
    pub fn update_font_size<L: LoadGlyph>(
        &mut self,
        font: &config::Font,
        size: font::Size,
        loader: &mut L
    ) -> Result<(), font::Error> {
        // Clear currently cached data in both GL and the registry
        loader.clear();
        self.cache = HashMap::default();

        // Recompute font keys
        let font = font.to_owned().with_size(size);
        info!("Font size changed: {:?}", font.size);
        let (regular, bold, italic) = Self::compute_font_keys(&font, &mut self.rasterizer)?;
      
        self.rasterizer.get_glyph(GlyphKey { font_key: regular, c: 'm', size: font.size() })?;
        #[cfg(windows)]
        let metrics = self.rasterizer.metrics(regular, size)?;
        #[cfg(not(windows))]
        let metrics = self.rasterizer.metrics(regular)?;

        self.font_size = font.size;
        self.font_key = regular;
        self.bold_key = bold;
        self.italic_key = italic;
        self.metrics = metrics;

        self.load_glyphs_for_font(regular, loader);
        self.load_glyphs_for_font(bold, loader);
        self.load_glyphs_for_font(italic, loader);

        Ok(())
    }
}

#[derive(Debug)]
#[repr(C)]
struct InstanceData {
    // coords
    col: f32,
    row: f32,
    // glyph offset
    left: f32,
    top: f32,
    // glyph scale
    width: f32,
    height: f32,
    // uv offset
    uv_left: f32,
    uv_bot: f32,
    // uv scale
    uv_width: f32,
    uv_height: f32,
    // color
    r: f32,
    g: f32,
    b: f32,
    // background color
    bg_r: f32,
    bg_g: f32,
    bg_b: f32,
    bg_a: f32,
}

#[derive(Debug)]
pub struct QuadRenderer {
    program: ShaderProgram,
    vao: GLuint,
    vbo: GLuint,
    ebo: GLuint,
    vbo_instance: GLuint,
    atlas: Vec<Atlas>,
    current_atlas: usize,
    active_tex: GLuint,
    batch: Batch,
    rx: mpsc::Receiver<Msg>,
}

#[derive(Debug)]
pub struct RenderApi<'a> {
    active_tex: &'a mut GLuint,
    batch: &'a mut Batch,
    atlas: &'a mut Vec<Atlas>,
    current_atlas: &'a mut usize,
    program: &'a mut ShaderProgram,
    config: &'a Config,
    visual_bell_intensity: f32,
}

#[derive(Debug)]
pub struct LoaderApi<'a> {
    active_tex: &'a mut GLuint,
    atlas: &'a mut Vec<Atlas>,
    current_atlas: &'a mut usize,
}

#[derive(Debug)]
pub struct PackedVertex {
    x: f32,
    y: f32,
}

#[derive(Debug, Default)]
pub struct Batch {
    tex: GLuint,
    instances: Vec<InstanceData>,
}

impl Batch {
    #[inline]
    pub fn new() -> Batch {
        Batch {
            tex: 0,
            instances: Vec::with_capacity(BATCH_MAX),
        }
    }

    pub fn add_item(&mut self, cell: &RenderableCell, glyph: &Glyph) {
        if self.is_empty() {
            self.tex = glyph.tex_id;
        }

        self.instances.push(InstanceData {
            col: cell.column.0 as f32,
            row: cell.line.0 as f32,

            top: glyph.top,
            left: glyph.left,
            width: glyph.width,
            height: glyph.height,

            uv_bot: glyph.uv_bot,
            uv_left: glyph.uv_left,
            uv_width: glyph.uv_width,
            uv_height: glyph.uv_height,

            r: f32::from(cell.fg.r),
            g: f32::from(cell.fg.g),
            b: f32::from(cell.fg.b),

            bg_r: f32::from(cell.bg.r),
            bg_g: f32::from(cell.bg.g),
            bg_b: f32::from(cell.bg.b),
            bg_a: cell.bg_alpha,
        });
    }

    #[inline]
    pub fn full(&self) -> bool {
        self.capacity() == self.len()
    }

    #[inline]
    pub fn len(&self) -> usize {
        self.instances.len()
    }

    #[inline]
    pub fn capacity(&self) -> usize {
        BATCH_MAX
    }

    #[inline]
    pub fn is_empty(&self) -> bool {
        self.len() == 0
    }

    #[inline]
    pub fn size(&self) -> usize {
        self.len() * size_of::<InstanceData>()
    }

    pub fn clear(&mut self) {
        self.tex = 0;
        self.instances.clear();
    }
}

/// Maximum items to be drawn in a batch.
const BATCH_MAX: usize = 0x1_0000;
const ATLAS_SIZE: i32 = 1024;

impl QuadRenderer {
    // TODO should probably hand this a transform instead of width/height
    pub fn new(config: &Config, size: Size<Pixels<u32>>) -> Result<QuadRenderer, Error> {
        let program = ShaderProgram::new(config, size)?;

        let mut vao: GLuint = 0;
        let mut vbo: GLuint = 0;
        let mut ebo: GLuint = 0;

        let mut vbo_instance: GLuint = 0;

        unsafe {
            gl::Enable(gl::BLEND);
            gl::BlendFunc(gl::SRC1_COLOR, gl::ONE_MINUS_SRC1_COLOR);
            gl::Enable(gl::MULTISAMPLE);

            gl::GenVertexArrays(1, &mut vao);
            gl::GenBuffers(1, &mut vbo);
            gl::GenBuffers(1, &mut ebo);
            gl::GenBuffers(1, &mut vbo_instance);
            gl::BindVertexArray(vao);

            // ----------------------------
            // setup vertex position buffer
            // ----------------------------
            // Top right, Bottom right, Bottom left, Top left
            let vertices = [
                PackedVertex { x: 1.0, y: 1.0 },
                PackedVertex { x: 1.0, y: 0.0 },
                PackedVertex { x: 0.0, y: 0.0 },
                PackedVertex { x: 0.0, y: 1.0 },
            ];

            gl::BindBuffer(gl::ARRAY_BUFFER, vbo);

            gl::VertexAttribPointer(
                0,
                2,
                gl::FLOAT,
                gl::FALSE,
                size_of::<PackedVertex>() as i32,
                ptr::null(),
            );
            gl::EnableVertexAttribArray(0);

            gl::BufferData(
                gl::ARRAY_BUFFER,
                (size_of::<PackedVertex>() * vertices.len()) as GLsizeiptr,
                vertices.as_ptr() as *const _,
                gl::STATIC_DRAW,
            );

            // ---------------------
            // Set up element buffer
            // ---------------------
            let indices: [u32; 6] = [0, 1, 3, 1, 2, 3];

            gl::BindBuffer(gl::ELEMENT_ARRAY_BUFFER, ebo);
            gl::BufferData(
                gl::ELEMENT_ARRAY_BUFFER,
                (6 * size_of::<u32>()) as isize,
                indices.as_ptr() as *const _,
                gl::STATIC_DRAW,
            );

            // ----------------------------
            // Setup vertex instance buffer
            // ----------------------------
            gl::BindBuffer(gl::ARRAY_BUFFER, vbo_instance);
            gl::BufferData(
                gl::ARRAY_BUFFER,
                (BATCH_MAX * size_of::<InstanceData>()) as isize,
                ptr::null(),
                gl::STREAM_DRAW,
            );
            // coords
            gl::VertexAttribPointer(
                1,
                2,
                gl::FLOAT,
                gl::FALSE,
                size_of::<InstanceData>() as i32,
                ptr::null(),
            );
            gl::EnableVertexAttribArray(1);
            gl::VertexAttribDivisor(1, 1);
            // glyphoffset
            gl::VertexAttribPointer(
                2,
                4,
                gl::FLOAT,
                gl::FALSE,
                size_of::<InstanceData>() as i32,
                (2 * size_of::<f32>()) as *const _,
            );
            gl::EnableVertexAttribArray(2);
            gl::VertexAttribDivisor(2, 1);
            // uv
            gl::VertexAttribPointer(
                3,
                4,
                gl::FLOAT,
                gl::FALSE,
                size_of::<InstanceData>() as i32,
                (6 * size_of::<f32>()) as *const _,
            );
            gl::EnableVertexAttribArray(3);
            gl::VertexAttribDivisor(3, 1);
            // color
            gl::VertexAttribPointer(
                4,
                3,
                gl::FLOAT,
                gl::FALSE,
                size_of::<InstanceData>() as i32,
                (10 * size_of::<f32>()) as *const _,
            );
            gl::EnableVertexAttribArray(4);
            gl::VertexAttribDivisor(4, 1);
            // color
            gl::VertexAttribPointer(
                5,
                4,
                gl::FLOAT,
                gl::FALSE,
                size_of::<InstanceData>() as i32,
                (13 * size_of::<f32>()) as *const _,
            );
            gl::EnableVertexAttribArray(5);
            gl::VertexAttribDivisor(5, 1);

            gl::BindVertexArray(0);
            gl::BindBuffer(gl::ARRAY_BUFFER, 0);
        }

        let (msg_tx, msg_rx) = mpsc::channel();

        if cfg!(feature = "live-shader-reload") {
            ::std::thread::spawn(move || {
                let (tx, rx) = ::std::sync::mpsc::channel();
                // The Duration argument is a debouncing period.
                let mut watcher =
                    watcher(tx, Duration::from_millis(10)).expect("create file watcher");
                watcher
                    .watch(TEXT_SHADER_F_PATH, RecursiveMode::NonRecursive)
                    .expect("watch fragment shader");
                watcher
                    .watch(TEXT_SHADER_V_PATH, RecursiveMode::NonRecursive)
                    .expect("watch vertex shader");

                loop {
                    let event = rx.recv().expect("watcher event");

                    match event {
                        DebouncedEvent::Rename(_, _) => continue,
                        DebouncedEvent::Create(_)
                        | DebouncedEvent::Write(_)
                        | DebouncedEvent::Chmod(_) => {
                            msg_tx.send(Msg::ShaderReload).expect("msg send ok");
                        }
                        _ => {}
                    }
                }
            });
        }

        let mut renderer = QuadRenderer {
            program,
            vao,
            vbo,
            ebo,
            vbo_instance,
            atlas: Vec::new(),
            current_atlas: 0,
            active_tex: 0,
            batch: Batch::new(),
            rx: msg_rx,
        };

        let atlas = Atlas::new(ATLAS_SIZE);
        renderer.atlas.push(atlas);

        Ok(renderer)
    }

    pub fn with_api<F, T>(
        &mut self,
        config: &Config,
        props: &term::SizeInfo,
        visual_bell_intensity: f64,
        func: F,
    ) -> T
    where
        F: FnOnce(RenderApi) -> T,
    {
        while let Ok(msg) = self.rx.try_recv() {
            match msg {
                Msg::ShaderReload => {
                    self.reload_shaders(
                        config,
                        Size {
                            width: Pixels(props.width as u32),
                            height: Pixels(props.height as u32),
                        },
                    );
                }
            }
        }

        unsafe {
            self.program.activate();
            self.program.set_term_uniforms(props);
            self.program.set_visual_bell(visual_bell_intensity as _);

            gl::BindVertexArray(self.vao);
            gl::BindBuffer(gl::ELEMENT_ARRAY_BUFFER, self.ebo);
            gl::BindBuffer(gl::ARRAY_BUFFER, self.vbo_instance);
            gl::ActiveTexture(gl::TEXTURE0);
        }

        let res = func(RenderApi {
            active_tex: &mut self.active_tex,
            batch: &mut self.batch,
            atlas: &mut self.atlas,
            current_atlas: &mut self.current_atlas,
            program: &mut self.program,
            visual_bell_intensity: visual_bell_intensity as _,
            config,
        });

        unsafe {
            gl::BindBuffer(gl::ELEMENT_ARRAY_BUFFER, 0);
            gl::BindBuffer(gl::ARRAY_BUFFER, 0);
            gl::BindVertexArray(0);

            self.program.deactivate();
        }

        res
    }

    pub fn with_loader<F, T>(&mut self, func: F) -> T
    where
        F: FnOnce(LoaderApi) -> T,
    {
        unsafe {
            gl::ActiveTexture(gl::TEXTURE0);
        }

        func(LoaderApi {
            active_tex: &mut self.active_tex,
            atlas: &mut self.atlas,
            current_atlas: &mut self.current_atlas,
        })
    }

    pub fn reload_shaders(&mut self, config: &Config, size: Size<Pixels<u32>>) {
        warn!("Reloading shaders ...");
        let program = match ShaderProgram::new(config, size) {
            Ok(program) => {
                warn!(" ... OK");
                program
            }
            Err(err) => {
                match err {
                    ShaderCreationError::Io(err) => {
                        error!("Error reading shader file: {}", err);
                    }
                    ShaderCreationError::Compile(path, log) => {
                        error!("Error compiling shader at {:?}\n{}", path, log);
                    }
                    ShaderCreationError::Link(log) => {
                        error!("Error reloading shaders: {}", log);
                    }
                }

                return;
            }
        };

        self.active_tex = 0;
        self.program = program;
    }

    pub fn resize(&mut self, width: i32, height: i32) {
        let padding_x = i32::from(self.program.padding_x);
        let padding_y = i32::from(self.program.padding_y);

        // viewport
        unsafe {
            gl::Viewport(
                padding_x,
                padding_y,
                width - 2 * padding_x,
                height - 2 * padding_y,
            );
        }

        // update projection
        self.program.activate();
        self.program.update_projection(width as f32, height as f32);
        self.program.deactivate();
    }
}

impl<'a> RenderApi<'a> {
    pub fn clear(&self, color: Rgb) {
        let alpha = self.config.background_opacity().get();
        unsafe {
            gl::ClearColor(
                (self.visual_bell_intensity + f32::from(color.r) / 255.0).min(1.0) * alpha,
                (self.visual_bell_intensity + f32::from(color.g) / 255.0).min(1.0) * alpha,
                (self.visual_bell_intensity + f32::from(color.b) / 255.0).min(1.0) * alpha,
                alpha
                );
            gl::Clear(gl::COLOR_BUFFER_BIT);
        }
    }

    fn render_batch(&mut self) {
        unsafe {
            gl::BufferSubData(
                gl::ARRAY_BUFFER,
                0,
                self.batch.size() as isize,
                self.batch.instances.as_ptr() as *const _,
            );
        }

        // Bind texture if necessary
        if *self.active_tex != self.batch.tex {
            unsafe {
                gl::BindTexture(gl::TEXTURE_2D, self.batch.tex);
            }
            *self.active_tex = self.batch.tex;
        }

        unsafe {
            self.program.set_background_pass(true);
            gl::DrawElementsInstanced(
                gl::TRIANGLES,
                6,
                gl::UNSIGNED_INT,
                ptr::null(),
                self.batch.len() as GLsizei,
            );
            self.program.set_background_pass(false);
            gl::DrawElementsInstanced(
                gl::TRIANGLES,
                6,
                gl::UNSIGNED_INT,
                ptr::null(),
                self.batch.len() as GLsizei,
            );
        }

        self.batch.clear();
    }
    /// Render a string in a predefined location. Used for printing render time for profiling and
    /// optimization.
    pub fn render_string(&mut self, string: &str, glyph_cache: &mut GlyphCache, color: Rgb) {
        let line = Line(23);
        let col = Column(0);

        let cells = string
            .chars()
            .enumerate()
            .map(|(i, c)| RenderableCell {
                line,
                column: col + i,
                c,
                bg: color,
                fg: Rgb { r: 0, g: 0, b: 0 },
                flags: cell::Flags::empty(),
                bg_alpha: 1.0,
            })
            .collect::<Vec<_>>();

        self.render_cells(cells.iter(), glyph_cache);
    }

    #[inline]
    fn add_render_item(&mut self, cell: &RenderableCell, glyph: &Glyph) {
        // Flush batch if tex changing
        if !self.batch.is_empty() && self.batch.tex != glyph.tex_id {
            self.render_batch();
        }

        self.batch.add_item(cell, glyph);

        // Render batch and clear if it's full
        if self.batch.full() {
            self.render_batch();
        }
    }

<<<<<<< HEAD
    pub fn render_cells<I>(&mut self, cells: I, glyph_cache: &mut GlyphCache)
    where
        I: Iterator<Item = RenderableCell>,
=======
    pub fn render_cells<'b, I>(
        &mut self,
        cells: I,
        glyph_cache: &mut GlyphCache
    )
        where I: Iterator<Item=&'b RenderableCell>
>>>>>>> b22999f1
    {
        for cell in cells {
            // Get font key for cell
            // FIXME this is super inefficient.
            let font_key = if cell.flags.contains(cell::Flags::BOLD) {
                glyph_cache.bold_key
            } else if cell.flags.contains(cell::Flags::ITALIC) {
                glyph_cache.italic_key
            } else {
                glyph_cache.font_key
            };

            let mut glyph_key = GlyphKey {
                font_key,
                size: glyph_cache.font_size,
                c: cell.c,
            };

            // Don't render text of HIDDEN cells
            if cell.flags.contains(cell::Flags::HIDDEN) {
                glyph_key.c = ' ';
            }

            // Add cell to batch
            {
                let glyph = glyph_cache.get(glyph_key, self);
                self.add_render_item(&cell, glyph);
            }

            // FIXME This is a super hacky way to do underlined text. During
            //       a time crunch to release 0.1, this seemed like a really
            //       easy, clean hack.
            if cell.flags.contains(cell::Flags::UNDERLINE) {
                let glyph_key = GlyphKey {
                    font_key,
                    size: glyph_cache.font_size,
                    c: '_',
                };

                let underscore = glyph_cache.get(glyph_key, self);
                self.add_render_item(&cell, underscore);
            }
        }
    }
}

/// Load a glyph into a texture atlas
///
/// If the current atlas is full, a new one will be created.
#[inline]
fn load_glyph(
    active_tex: &mut GLuint,
    atlas: &mut Vec<Atlas>,
    current_atlas: &mut usize,
    rasterized: &RasterizedGlyph
) -> Glyph {
    // At least one atlas is guaranteed to be in the `self.atlas` list; thus
    // the unwrap.
    match atlas[*current_atlas].insert(rasterized, active_tex) {
        Ok(glyph) => glyph,
        Err(AtlasInsertError::Full) => {
            *current_atlas += 1;
            if *current_atlas == atlas.len() {
                let new = Atlas::new(ATLAS_SIZE);
                *active_tex = 0; // Atlas::new binds a texture. Ugh this is sloppy.
                atlas.push(new);
            }
            load_glyph(active_tex, atlas, current_atlas, rasterized)
        }
        Err(AtlasInsertError::GlyphTooLarge) => {
            Glyph {
                tex_id: atlas[*current_atlas].id,
                top: 0.0,
                left: 0.0,
                width: 0.0,
                height: 0.0,
                uv_bot: 0.0,
                uv_left: 0.0,
                uv_width: 0.0,
                uv_height: 0.0,
            }
        }
    }
}

#[inline]
fn clear_atlas(atlas: &mut Vec<Atlas>, current_atlas: &mut usize) {
    for atlas in atlas.iter_mut() {
        atlas.clear();
    }
    *current_atlas = 0;
}

impl<'a> LoadGlyph for LoaderApi<'a> {
    fn load_glyph(&mut self, rasterized: &RasterizedGlyph) -> Glyph {
        load_glyph(self.active_tex, self.atlas, self.current_atlas, rasterized)
    }

    fn clear(&mut self) {
        clear_atlas(self.atlas, self.current_atlas)
    }
}

impl<'a> LoadGlyph for RenderApi<'a> {
    fn load_glyph(&mut self, rasterized: &RasterizedGlyph) -> Glyph {
        load_glyph(self.active_tex, self.atlas, self.current_atlas, rasterized)
    }

    fn clear(&mut self) {
        clear_atlas(self.atlas, self.current_atlas)
    }
}

impl<'a> Drop for RenderApi<'a> {
    fn drop(&mut self) {
        if !self.batch.is_empty() {
            self.render_batch();
        }
    }
}

impl ShaderProgram {
    pub fn activate(&self) {
        unsafe {
            gl::UseProgram(self.id);
        }
    }

    pub fn deactivate(&self) {
        unsafe {
            gl::UseProgram(0);
        }
    }

    pub fn new(
        config: &Config,
        size: Size<Pixels<u32>>,
    ) -> Result<ShaderProgram, ShaderCreationError> {
        let vertex_source = if cfg!(feature = "live-shader-reload") {
            None
        } else {
            Some(TEXT_SHADER_V)
        };
        let vertex_shader =
            ShaderProgram::create_shader(TEXT_SHADER_V_PATH, gl::VERTEX_SHADER, vertex_source)?;
        let frag_source = if cfg!(feature = "live-shader-reload") {
            None
        } else {
            Some(TEXT_SHADER_F)
        };
        let fragment_shader =
            ShaderProgram::create_shader(TEXT_SHADER_F_PATH, gl::FRAGMENT_SHADER, frag_source)?;
        let program = ShaderProgram::create_program(vertex_shader, fragment_shader)?;

        unsafe {
            gl::DeleteShader(vertex_shader);
            gl::DeleteShader(fragment_shader);
            gl::UseProgram(program);
        }

        macro_rules! cptr {
            ($thing:expr) => { $thing.as_ptr() as *const _ }
        }

        macro_rules! assert_uniform_valid {
            ($uniform:expr) => {
                assert!($uniform != gl::INVALID_VALUE as i32);
                assert!($uniform != gl::INVALID_OPERATION as i32);
            };
            ( $( $uniform:expr ),* ) => {
                $( assert_uniform_valid!($uniform); )*
            };
        }

        // get uniform locations
        let (projection, term_dim, cell_dim, visual_bell, background) = unsafe {
            (
                gl::GetUniformLocation(program, cptr!(b"projection\0")),
                gl::GetUniformLocation(program, cptr!(b"termDim\0")),
                gl::GetUniformLocation(program, cptr!(b"cellDim\0")),
                gl::GetUniformLocation(program, cptr!(b"visualBell\0")),
                gl::GetUniformLocation(program, cptr!(b"backgroundPass\0")),
            )
        };

        assert_uniform_valid!(projection, term_dim, cell_dim);

        let shader = ShaderProgram {
            id: program,
            u_projection: projection,
            u_term_dim: term_dim,
            u_cell_dim: cell_dim,
            u_visual_bell: visual_bell,
            u_background: background,
            padding_x: config.padding().x,
            padding_y: config.padding().y,
        };

        shader.update_projection(*size.width as f32, *size.height as f32);

        shader.deactivate();

        Ok(shader)
    }

    fn update_projection(&self, width: f32, height: f32) {
        // Bounds check
        if (width as u32) < (2 * u32::from(self.padding_x)) ||
            (height as u32) < (2 * u32::from(self.padding_y))
        {
            return;
        }

        // set projection uniform
        //
        // NB Not sure why padding change only requires changing the vertical
        //    translation in the projection, but this makes everything work
        //    correctly.
        let ortho = cgmath::ortho(
            0.,
            width - 2. * f32::from(self.padding_x),
            2. * f32::from(self.padding_y),
            height,
            -1.,
            1.,
        );
        let projection: [[f32; 4]; 4] = ortho.into();

        info!("width: {}, height: {}", width, height);

        unsafe {
            gl::UniformMatrix4fv(
                self.u_projection,
                1,
                gl::FALSE,
                projection.as_ptr() as *const _,
            );
        }
    }

    fn set_term_uniforms(&self, props: &term::SizeInfo) {
        unsafe {
            gl::Uniform2f(self.u_term_dim, props.width, props.height);
            gl::Uniform2f(self.u_cell_dim, props.cell_width, props.cell_height);
        }
    }

    fn set_visual_bell(&self, visual_bell: f32) {
        unsafe {
            gl::Uniform1f(self.u_visual_bell, visual_bell);
        }
    }

    fn set_background_pass(&self, background_pass: bool) {
        let value = if background_pass { 1 } else { 0 };

        unsafe {
            gl::Uniform1i(self.u_background, value);
        }
    }

    fn create_program(vertex: GLuint, fragment: GLuint) -> Result<GLuint, ShaderCreationError> {
        unsafe {
            let program = gl::CreateProgram();
            gl::AttachShader(program, vertex);
            gl::AttachShader(program, fragment);
            gl::LinkProgram(program);

            let mut success: GLint = 0;
            gl::GetProgramiv(program, gl::LINK_STATUS, &mut success);

            if success == i32::from(gl::TRUE) {
                Ok(program)
            } else {
                Err(ShaderCreationError::Link(get_program_info_log(program)))
            }
        }
    }

    fn create_shader(
        path: &str,
        kind: GLenum,
        source: Option<&'static str>,
    ) -> Result<GLuint, ShaderCreationError> {
        let from_disk;
        let source = if let Some(src) = source {
            src
        } else {
            from_disk = read_file(path)?;
            &from_disk[..]
        };

        let len: [GLint; 1] = [source.len() as GLint];

        let shader = unsafe {
            let shader = gl::CreateShader(kind);
            gl::ShaderSource(shader, 1, &(source.as_ptr() as *const _), len.as_ptr());
            gl::CompileShader(shader);
            shader
        };

        let mut success: GLint = 0;
        unsafe {
            gl::GetShaderiv(shader, gl::COMPILE_STATUS, &mut success);
        }

        if success == GLint::from(gl::TRUE) {
            Ok(shader)
        } else {
            // Read log
            let log = get_shader_info_log(shader);

            // Cleanup
            unsafe {
                gl::DeleteShader(shader);
            }

            Err(ShaderCreationError::Compile(PathBuf::from(path), log))
        }
    }
}

impl Drop for ShaderProgram {
    fn drop(&mut self) {
        unsafe {
            gl::DeleteProgram(self.id);
        }
    }
}

fn get_program_info_log(program: GLuint) -> String {
    // Get expected log length
    let mut max_length: GLint = 0;
    unsafe {
        gl::GetProgramiv(program, gl::INFO_LOG_LENGTH, &mut max_length);
    }

    // Read the info log
    let mut actual_length: GLint = 0;
    let mut buf: Vec<u8> = Vec::with_capacity(max_length as usize);
    unsafe {
        gl::GetProgramInfoLog(
            program,
            max_length,
            &mut actual_length,
            buf.as_mut_ptr() as *mut _,
        );
    }

    // Build a string
    unsafe {
        buf.set_len(actual_length as usize);
    }

    // XXX should we expect opengl to return garbage?
    String::from_utf8(buf).unwrap()
}

fn get_shader_info_log(shader: GLuint) -> String {
    // Get expected log length
    let mut max_length: GLint = 0;
    unsafe {
        gl::GetShaderiv(shader, gl::INFO_LOG_LENGTH, &mut max_length);
    }

    // Read the info log
    let mut actual_length: GLint = 0;
    let mut buf: Vec<u8> = Vec::with_capacity(max_length as usize);
    unsafe {
        gl::GetShaderInfoLog(
            shader,
            max_length,
            &mut actual_length,
            buf.as_mut_ptr() as *mut _,
        );
    }

    // Build a string
    unsafe {
        buf.set_len(actual_length as usize);
    }

    // XXX should we expect opengl to return garbage?
    String::from_utf8(buf).unwrap()
}

fn read_file(path: &str) -> Result<String, io::Error> {
    let mut f = File::open(path)?;
    let mut buf = String::new();
    f.read_to_string(&mut buf)?;

    Ok(buf)
}

#[derive(Debug)]
pub enum ShaderCreationError {
    /// Error reading file
    Io(io::Error),

    /// Error compiling shader
    Compile(PathBuf, String),

    /// Problem linking
    Link(String),
}

impl ::std::error::Error for ShaderCreationError {
    fn cause(&self) -> Option<&::std::error::Error> {
        match *self {
            ShaderCreationError::Io(ref err) => Some(err),
            _ => None,
        }
    }

    fn description(&self) -> &str {
        match *self {
            ShaderCreationError::Io(ref err) => err.description(),
            ShaderCreationError::Compile(ref _path, ref s) => s.as_str(),
            ShaderCreationError::Link(ref s) => s.as_str(),
        }
    }
}

impl ::std::fmt::Display for ShaderCreationError {
    fn fmt(&self, f: &mut ::std::fmt::Formatter) -> ::std::fmt::Result {
        match *self {
            ShaderCreationError::Io(ref err) => write!(f, "couldn't read shader: {}", err),
            ShaderCreationError::Compile(ref _path, ref s) => {
                write!(f, "failed compiling shader: {}", s)
            }
            ShaderCreationError::Link(ref s) => write!(f, "failed linking shader: {}", s),
        }
    }
}

impl From<io::Error> for ShaderCreationError {
    fn from(val: io::Error) -> ShaderCreationError {
        ShaderCreationError::Io(val)
    }
}

/// Manages a single texture atlas
///
/// The strategy for filling an atlas looks roughly like this:
///
/// ```ignore
///                           (width, height)
///   ┌─────┬─────┬─────┬─────┬─────┐
///   │ 10  │     │     │     │     │ <- Empty spaces; can be filled while
///   │     │     │     │     │     │    glyph_height < height - row_baseline
///   ├⎼⎼⎼⎼⎼┼⎼⎼⎼⎼⎼┼⎼⎼⎼⎼⎼┼⎼⎼⎼⎼⎼┼⎼⎼⎼⎼⎼┤
///   │ 5   │ 6   │ 7   │ 8   │ 9   │
///   │     │     │     │     │     │
///   ├⎼⎼⎼⎼⎼┼⎼⎼⎼⎼⎼┼⎼⎼⎼⎼⎼┼⎼⎼⎼⎼⎼┴⎼⎼⎼⎼⎼┤ <- Row height is tallest glyph in row; this is
///   │ 1   │ 2   │ 3   │ 4         │    used as the baseline for the following row.
///   │     │     │     │           │ <- Row considered full when next glyph doesn't
///   └─────┴─────┴─────┴───────────┘    fit in the row.
/// (0, 0)  x->
/// ```
#[derive(Debug)]
struct Atlas {
    /// Texture id for this atlas
    id: GLuint,

    /// Width of atlas
    width: i32,

    /// Height of atlas
    height: i32,

    /// Left-most free pixel in a row.
    ///
    /// This is called the extent because it is the upper bound of used pixels
    /// in a row.
    row_extent: i32,

    /// Baseline for glyphs in the current row
    row_baseline: i32,

    /// Tallest glyph in current row
    ///
    /// This is used as the advance when end of row is reached
    row_tallest: i32,
}

/// Error that can happen when inserting a texture to the Atlas
enum AtlasInsertError {
    /// Texture atlas is full
    Full,

    /// The glyph cannot fit within a single texture
    GlyphTooLarge,
}

impl Atlas {
    fn new(size: i32) -> Atlas {
        let mut id: GLuint = 0;
        unsafe {
            gl::PixelStorei(gl::UNPACK_ALIGNMENT, 1);
            gl::GenTextures(1, &mut id);
            gl::BindTexture(gl::TEXTURE_2D, id);
            gl::TexImage2D(
                gl::TEXTURE_2D,
                0,
                gl::RGB as i32,
                size,
                size,
                0,
                gl::RGB,
                gl::UNSIGNED_BYTE,
                ptr::null(),
            );

            gl::TexParameteri(gl::TEXTURE_2D, gl::TEXTURE_WRAP_S, gl::CLAMP_TO_EDGE as i32);
            gl::TexParameteri(gl::TEXTURE_2D, gl::TEXTURE_WRAP_T, gl::CLAMP_TO_EDGE as i32);
            gl::TexParameteri(gl::TEXTURE_2D, gl::TEXTURE_MIN_FILTER, gl::LINEAR as i32);
            gl::TexParameteri(gl::TEXTURE_2D, gl::TEXTURE_MAG_FILTER, gl::LINEAR as i32);

            gl::BindTexture(gl::TEXTURE_2D, 0);
        }

        Atlas {
            id,
            width: size,
            height: size,
            row_extent: 0,
            row_baseline: 0,
            row_tallest: 0,
        }
    }

    pub fn clear(&mut self) {
        self.row_extent = 0;
        self.row_baseline = 0;
        self.row_tallest = 0;
    }

    /// Insert a RasterizedGlyph into the texture atlas
    pub fn insert(
        &mut self,
        glyph: &RasterizedGlyph,
        active_tex: &mut u32
    ) -> Result<Glyph, AtlasInsertError> {
        if glyph.width > self.width || glyph.height > self.height {
            return Err(AtlasInsertError::GlyphTooLarge);
        }

        // If there's not enough room in current row, go onto next one
        if !self.room_in_row(glyph) {
            self.advance_row()?;
        }

        // If there's still not room, there's nothing that can be done here.
        if !self.room_in_row(glyph) {
            return Err(AtlasInsertError::Full);
        }

        // There appears to be room; load the glyph.
        Ok(self.insert_inner(glyph, active_tex))
    }

    /// Insert the glyph without checking for room
    ///
    /// Internal function for use once atlas has been checked for space. GL
    /// errors could still occur at this point if we were checking for them;
    /// hence, the Result.
    fn insert_inner(&mut self, glyph: &RasterizedGlyph, active_tex: &mut u32) -> Glyph {
        let offset_y = self.row_baseline;
        let offset_x = self.row_extent;
        let height = glyph.height as i32;
        let width = glyph.width as i32;

        unsafe {
            gl::BindTexture(gl::TEXTURE_2D, self.id);

            // Load data into OpenGL
            gl::TexSubImage2D(
                gl::TEXTURE_2D,
                0,
                offset_x,
                offset_y,
                width,
                height,
                gl::RGB,
                gl::UNSIGNED_BYTE,
                glyph.buf.as_ptr() as *const _,
            );

            gl::BindTexture(gl::TEXTURE_2D, 0);
            *active_tex = 0;
        }

        // Update Atlas state
        self.row_extent = offset_x + width;
        if height > self.row_tallest {
            self.row_tallest = height;
        }

        // Generate UV coordinates
        let uv_bot = offset_y as f32 / self.height as f32;
        let uv_left = offset_x as f32 / self.width as f32;
        let uv_height = height as f32 / self.height as f32;
        let uv_width = width as f32 / self.width as f32;

        Glyph {
            tex_id: self.id,
            top: glyph.top as f32,
            width: width as f32,
            height: height as f32,
            left: glyph.left as f32,
            uv_bot,
            uv_left,
            uv_width,
            uv_height,
        }
    }

    /// Check if there's room in the current row for given glyph
    fn room_in_row(&self, raw: &RasterizedGlyph) -> bool {
        let next_extent = self.row_extent + raw.width as i32;
        let enough_width = next_extent <= self.width;
        let enough_height = (raw.height as i32) < (self.height - self.row_baseline);

        enough_width && enough_height
    }

    /// Mark current row as finished and prepare to insert into the next row
    fn advance_row(&mut self) -> Result<(), AtlasInsertError> {
        let advance_to = self.row_baseline + self.row_tallest;
        if self.height - advance_to <= 0 {
            return Err(AtlasInsertError::Full);
        }

        self.row_baseline = advance_to;
        self.row_extent = 0;
        self.row_tallest = 0;

        Ok(())
    }
}<|MERGE_RESOLUTION|>--- conflicted
+++ resolved
@@ -875,18 +875,12 @@
         }
     }
 
-<<<<<<< HEAD
-    pub fn render_cells<I>(&mut self, cells: I, glyph_cache: &mut GlyphCache)
-    where
-        I: Iterator<Item = RenderableCell>,
-=======
     pub fn render_cells<'b, I>(
         &mut self,
         cells: I,
         glyph_cache: &mut GlyphCache
     )
         where I: Iterator<Item=&'b RenderableCell>
->>>>>>> b22999f1
     {
         for cell in cells {
             // Get font key for cell
