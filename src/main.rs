--- conflicted
+++ resolved
@@ -237,15 +237,12 @@
             //
             // The second argument is a list of types that want to be notified
             // of display size changes.
-<<<<<<< HEAD
             #[cfg(windows)]
-            display.handle_resize(&mut terminal, &config, &mut [resize_handle, &mut processor]);
+            display.handle_resize(&mut terminal_lock, &config, &mut [resize_handle, &mut processor]);
             #[cfg(not(windows))]
             display.handle_resize(&mut terminal, &config, &mut [&mut resize_handle, &mut processor]);
-=======
-            display.handle_resize(&mut terminal_lock, &config, &mut [&mut pty, &mut processor]);
+
             drop(terminal_lock);
->>>>>>> f785f88a
 
             // Draw the current state of the terminal
             display.draw(&terminal, &config);
