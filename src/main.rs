--- conflicted
+++ resolved
@@ -13,10 +13,7 @@
 // limitations under the License.
 //
 //! Alacritty - The GPU Enhanced Terminal
-<<<<<<< HEAD
-=======
 #![cfg_attr(feature = "clippy", feature(plugin))]
->>>>>>> 66acf1e0
 #![cfg_attr(feature = "clippy", plugin(clippy))]
 #![cfg_attr(feature = "clippy", deny(clippy))]
 #![cfg_attr(feature = "clippy", deny(enum_glob_use))]
@@ -24,10 +21,6 @@
 #![cfg_attr(feature = "clippy", deny(wrong_pub_self_convention))]
 #![cfg_attr(feature = "nightly", feature(core_intrinsics))]
 #![cfg_attr(all(test, feature = "bench"), feature(test))]
-<<<<<<< HEAD
-//#![windows_subsystem = "windows"]
-=======
->>>>>>> 66acf1e0
 
 #[macro_use]
 extern crate alacritty;
@@ -79,34 +72,16 @@
 /// generate a default file. If an empty configuration file is given, i.e.
 /// /dev/null, we load the compiled-in defaults.
 fn load_config(options: &cli::Options) -> Config {
-<<<<<<< HEAD
-    let config_path = options
-        .config_path()
-        .or_else(|| Config::installed_config())
-=======
     let config_path = options.config_path()
         .or_else(Config::installed_config)
->>>>>>> 66acf1e0
         .unwrap_or_else(|| {
             Config::write_defaults()
                 .unwrap_or_else(|err| die!("Write defaults config failure: {}", err))
         });
 
-<<<<<<< HEAD
-    Config::load_from(&*config_path).unwrap_or_else(|err| match err {
-        config::Error::NotFound => {
-            die!("Config file not found at: {}", config_path.display());
-        }
-        config::Error::Empty => {
-            eprintln!("Empty config; Loading defaults");
-            Config::default()
-        }
-        _ => die!("{}", err),
-=======
     Config::load_from(&*config_path).unwrap_or_else(|err| {
         eprintln!("Error: {}; Loading default config", err);
         Config::default()
->>>>>>> 66acf1e0
     })
 }
 
@@ -150,7 +125,7 @@
     // The pty forks a process to run the shell on the slave side of the
     // pseudoterminal. A file descriptor for the master side is retained for
     // reading/writing to the shell.
-<<<<<<< HEAD
+    let mut pty = tty::new(&config, options, &display.size(), window_id);
 
     let pty = tty::new(&config, options, &display.size(), window_id);
 
@@ -160,9 +135,6 @@
     // and we need to be able to resize the PTY from the main thread while the IO
     // thread owns the EventedRW object.
     let resize_handle = unsafe { &mut *pty.winpty.get() };
-=======
-    let mut pty = tty::new(&config, options, &display.size(), window_id);
->>>>>>> 66acf1e0
 
     // Create the pseudoterminal I/O loop
     //
@@ -218,11 +190,7 @@
         let mut terminal = processor.process_events(&terminal, display.window());
 
         // Handle config reloads
-<<<<<<< HEAD
-        config_monitor
-=======
         if let Some(new_config) = config_monitor
->>>>>>> 66acf1e0
             .as_ref()
             .and_then(|monitor| monitor.pending_config())
         {
