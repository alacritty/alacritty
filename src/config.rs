//! Configuration definitions and file loading
//!
//! Alacritty reads from a config file at startup to determine various runtime
//! parameters including font family and style, font size, etc. In the future,
//! the config file will also hold user and platform specific keybindings.
use std::borrow::Cow;
use std::{env, fmt};
use std::fs::{self, File};
use std::io::{self, Read, Write};
use std::path::{Path, PathBuf};
use std::str::FromStr;
use std::sync::mpsc;
use std::time::Duration;
use std::collections::HashMap;

use ::Rgb;
use font::Size;
use serde_yaml;
use serde::{self, de, Deserialize};
use serde::de::Error as SerdeError;
use serde::de::{Visitor, MapAccess, Unexpected};
use notify::{Watcher, watcher, DebouncedEvent, RecursiveMode};

use glutin::ModifiersState;

use cli::Options;
use input::{Action, Binding, MouseBinding, KeyBinding};
use index::{Line, Column};
use ansi::CursorStyle;

use util::fmt::Yellow;

/// Function that returns true for serde default
fn true_bool() -> bool {
    true
}

#[derive(Clone, Debug, Deserialize)]
pub struct Selection {
    pub semantic_escape_chars: String,
}

impl Default for Selection {
    fn default() -> Selection {
        Selection {
            semantic_escape_chars: String::new()
        }
    }
}

#[derive(Clone, Debug, Deserialize)]
pub struct ClickHandler {
    #[serde(deserialize_with="deserialize_duration_ms")]
    pub threshold: Duration,
}

impl Default for ClickHandler {
    fn default() -> Self {
        ClickHandler { threshold: default_threshold_ms() }
    }
}

fn default_threshold_ms() -> Duration {
    Duration::from_millis(300)
}

fn deserialize_duration_ms<'a, D>(deserializer: D) -> ::std::result::Result<Duration, D::Error>
    where D: de::Deserializer<'a>
{
    match u64::deserialize(deserializer) {
        Ok(threshold_ms) => Ok(Duration::from_millis(threshold_ms)),
        Err(err) => {
            eprintln!("problem with config: {}; Using default value", err);
            Ok(default_threshold_ms())
        },
    }
}

#[derive(Clone, Debug, Deserialize)]
pub struct Mouse {
    #[serde(default, deserialize_with = "failure_default")]
    pub double_click: ClickHandler,
    #[serde(default, deserialize_with = "failure_default")]
    pub triple_click: ClickHandler,

    // TODO: DEPRECATED
    #[serde(default)]
    pub faux_scrollback_lines: Option<usize>,
}

impl Default for Mouse {
    fn default() -> Mouse {
        Mouse {
            double_click: ClickHandler {
                threshold: Duration::from_millis(300),
            },
            triple_click: ClickHandler {
                threshold: Duration::from_millis(300),
            },
            faux_scrollback_lines: None,
        }
    }
}

/// `VisualBellAnimations` are modeled after a subset of CSS transitions and Robert
/// Penner's Easing Functions.
#[derive(Clone, Copy, Debug, Deserialize)]
pub enum VisualBellAnimation {
    Ease,          // CSS
    EaseOut,       // CSS
    EaseOutSine,   // Penner
    EaseOutQuad,   // Penner
    EaseOutCubic,  // Penner
    EaseOutQuart,  // Penner
    EaseOutQuint,  // Penner
    EaseOutExpo,   // Penner
    EaseOutCirc,   // Penner
    Linear,
}

impl Default for VisualBellAnimation {
    fn default() -> Self {
        VisualBellAnimation::EaseOutExpo
    }
}

#[derive(Debug, Deserialize)]
pub struct VisualBellConfig {
    /// Visual bell animation function
    #[serde(default, deserialize_with = "failure_default")]
    animation: VisualBellAnimation,

    /// Visual bell duration in milliseconds
    #[serde(deserialize_with = "deserialize_visual_bell_duration")]
    #[serde(default="default_visual_bell_duration")]
    duration: u16,
}

fn default_visual_bell_duration() -> u16 {
    150
}

fn deserialize_visual_bell_duration<'a, D>(deserializer: D) -> ::std::result::Result<u16, D::Error>
    where D: de::Deserializer<'a>
{
    match u16::deserialize(deserializer) {
        Ok(duration) => Ok(duration),
        Err(err) => {
            eprintln!("problem with config: {}; Using default value", err);
            Ok(default_visual_bell_duration())
        },
    }
}

impl VisualBellConfig {
    /// Visual bell animation
    #[inline]
    pub fn animation(&self) -> VisualBellAnimation {
        self.animation
    }

    /// Visual bell duration in milliseconds
    #[inline]
    pub fn duration(&self) -> Duration {
        Duration::from_millis(u64::from(self.duration))
    }
}

impl Default for VisualBellConfig {
    fn default() -> VisualBellConfig {
        VisualBellConfig {
            animation: VisualBellAnimation::default(),
            duration: default_visual_bell_duration(),
        }
    }
}

#[derive(Debug, Deserialize)]
pub struct Shell<'a> {
    program: Cow<'a, str>,

    #[serde(default, deserialize_with = "failure_default")]
    args: Vec<String>,
}

impl<'a> Shell<'a> {
    pub fn new<S>(program: S) -> Shell<'a>
        where S: Into<Cow<'a, str>>
    {
        Shell {
            program: program.into(),
            args: Vec::new(),
        }
    }

    pub fn new_with_args<S>(program: S, args: Vec<String>) -> Shell<'a>
        where S: Into<Cow<'a, str>>
    {
        Shell {
            program: program.into(),
            args,
        }
    }

    pub fn program(&self) -> &str {
        &*self.program
    }

    pub fn args(&self) -> &[String] {
        self.args.as_slice()
    }
}

/// Wrapper around f32 that represents an alpha value between 0.0 and 1.0
#[derive(Clone, Copy, Debug)]
pub struct Alpha(f32);

impl Alpha {
    pub fn new(value: f32) -> Self {
        Alpha(Self::clamp_to_valid_range(value))
    }

    pub fn set(&mut self, value: f32) {
        self.0 = Self::clamp_to_valid_range(value);
    }

    #[inline]
    pub fn get(self) -> f32 {
        self.0
    }

    fn clamp_to_valid_range(value: f32) -> f32 {
        if value < 0.0 {
            0.0
        } else if value > 1.0 {
            1.0
        } else {
            value
        }
    }
}

impl Default for Alpha {
    fn default() -> Self {
        Alpha(1.0)
    }
}

#[derive(Debug, Copy, Clone, Deserialize)]
pub struct WindowConfig {
    /// Initial dimensions
    #[serde(default, deserialize_with = "failure_default")]
    dimensions: Dimensions,

    /// Pixel padding
    #[serde(default="default_padding", deserialize_with = "deserialize_padding")]
    padding: Delta<u8>,

    /// Draw the window with title bar / borders
    #[serde(default, deserialize_with = "failure_default")]
    decorations: bool,
}

fn default_padding() -> Delta<u8> {
    Delta { x: 2, y: 2 }
}

fn deserialize_padding<'a, D>(deserializer: D) -> ::std::result::Result<Delta<u8>, D::Error>
    where D: de::Deserializer<'a>
{
    match Delta::deserialize(deserializer) {
        Ok(delta) => Ok(delta),
        Err(err) => {
            eprintln!("problem with config: {}; Using default value", err);
            Ok(default_padding())
        },
    }
}

impl WindowConfig {
    pub fn decorations(&self) -> bool {
        self.decorations
    }
}

impl Default for WindowConfig {
    fn default() -> Self {
        WindowConfig{
            dimensions: Default::default(),
            padding: default_padding(),
            decorations: true,
        }
    }
}

/// Top-level config type
#[derive(Debug, Deserialize)]
pub struct Config {
    /// Initial dimensions
    #[serde(default, deserialize_with = "failure_default")]
    dimensions: Option<Dimensions>,

    /// Pixel padding
    #[serde(default, deserialize_with = "failure_default")]
    padding: Option<Delta<u8>>,

    /// TERM env variable
    #[serde(default, deserialize_with = "failure_default")]
    env: HashMap<String, String>,

    /// Font configuration
    #[serde(default, deserialize_with = "failure_default")]
    font: Font,

    /// Should show render timer
    #[serde(default, deserialize_with = "failure_default")]
    render_timer: bool,

    /// Should use custom cursor colors
    #[serde(default, deserialize_with = "failure_default")]
    custom_cursor_colors: bool,

    /// Should draw bold text with brighter colors instead of bold font
    #[serde(default="true_bool", deserialize_with = "default_true_bool")]
    draw_bold_text_with_bright_colors: bool,

    #[serde(default, deserialize_with = "failure_default")]
    colors: Colors,

    /// Background opacity from 0.0 to 1.0
    #[serde(default, deserialize_with = "failure_default")]
    background_opacity: Alpha,

    /// Window configuration
    #[serde(default, deserialize_with = "failure_default")]
    window: WindowConfig,

    /// Keybindings
    #[serde(default, deserialize_with = "failure_default_vec")]
    key_bindings: Vec<KeyBinding>,

    /// Bindings for the mouse
    #[serde(default, deserialize_with = "failure_default_vec")]
    mouse_bindings: Vec<MouseBinding>,

    #[serde(default, deserialize_with = "failure_default")]
    selection: Selection,

    #[serde(default, deserialize_with = "failure_default")]
    mouse: Mouse,

    /// Path to a shell program to run on startup
    #[serde(default, deserialize_with = "failure_default")]
    shell: Option<Shell<'static>>,

    /// Path where config was loaded from
    #[serde(default, deserialize_with = "failure_default")]
    config_path: Option<PathBuf>,

    /// Visual bell configuration
    #[serde(default, deserialize_with = "failure_default")]
    visual_bell: VisualBellConfig,

    /// Use dynamic title
    #[serde(default="true_bool", deserialize_with = "default_true_bool")]
    dynamic_title: bool,

    /// Hide cursor when typing
    #[serde(default, deserialize_with = "failure_default")]
    hide_cursor_when_typing: bool,

    /// Style of the cursor
    #[serde(default, deserialize_with = "failure_default")]
    cursor_style: CursorStyle,

    /// Use hollow block cursor when unfocused
    #[serde(default="true_bool", deserialize_with = "default_true_bool")]
    unfocused_hollow_cursor: bool,

    /// Live config reload
    #[serde(default="true_bool", deserialize_with = "default_true_bool")]
    live_config_reload: bool,

    /// Number of spaces in one tab
    #[serde(default="default_tabspaces", deserialize_with = "deserialize_tabspaces")]
    tabspaces: usize,

    /// How much scrolling history to keep
    #[serde(default, deserialize_with="failure_default")]
    scrolling: Scrolling,
}

fn failure_default_vec<'a, D, T>(deserializer: D) -> ::std::result::Result<Vec<T>, D::Error>
    where D: de::Deserializer<'a>,
          T: Deserialize<'a>
{
    // Deserialize as generic vector
    let vec = match Vec::<serde_yaml::Value>::deserialize(deserializer) {
        Ok(vec) => vec,
        Err(err) => {
            eprintln!("problem with config: {}; Using empty vector", err);
            return Ok(Vec::new());
        },
    };

    // Move to lossy vector
    let mut bindings: Vec<T> = Vec::new();
    for value in vec {
        match T::deserialize(value) {
            Ok(binding) => bindings.push(binding),
            Err(err) => {
                eprintln!("problem with config: {}; Skipping value", err);
            },
        }
    }

    Ok(bindings)
}

fn default_tabspaces() -> usize {
    8
}

fn deserialize_tabspaces<'a, D>(deserializer: D) -> ::std::result::Result<usize, D::Error>
    where D: de::Deserializer<'a>
{
    match usize::deserialize(deserializer) {
        Ok(value) => Ok(value),
        Err(err) => {
            eprintln!("problem with config: {}; Using `8`", err);
            Ok(default_tabspaces())
        },
    }
}

fn default_true_bool<'a, D>(deserializer: D) -> ::std::result::Result<bool, D::Error>
    where D: de::Deserializer<'a>
{
    match bool::deserialize(deserializer) {
        Ok(value) => Ok(value),
        Err(err) => {
            eprintln!("problem with config: {}; Using `true`", err);
            Ok(true)
        },
    }
}

fn failure_default<'a, D, T>(deserializer: D)
    -> ::std::result::Result<T, D::Error>
    where D: de::Deserializer<'a>,
          T: Deserialize<'a> + Default
{
    match T::deserialize(deserializer) {
        Ok(value) => Ok(value),
        Err(err) => {
            eprintln!("problem with config: {}; Using default value", err);
            Ok(T::default())
        },
    }
}

#[cfg(not(target_os="macos"))]
static DEFAULT_ALACRITTY_CONFIG: &'static str = include_str!("../alacritty.yml");
#[cfg(target_os="macos")]
static DEFAULT_ALACRITTY_CONFIG: &'static str = include_str!("../alacritty_macos.yml");

impl Default for Config {
    fn default() -> Self {
        serde_yaml::from_str(DEFAULT_ALACRITTY_CONFIG)
            .expect("default config is invalid")
    }
}

/// Struct for scrolling related settings
#[derive(Copy, Clone, Debug, Deserialize)]
pub struct Scrolling {
    #[serde(deserialize_with="deserialize_scrolling_history")]
    #[serde(default="default_scrolling_history")]
    pub history: u32,
    #[serde(deserialize_with="deserialize_scrolling_multiplier")]
    #[serde(default="default_scrolling_multiplier")]
    pub multiplier: u8,
    #[serde(deserialize_with="deserialize_scrolling_multiplier")]
    #[serde(default="default_scrolling_multiplier")]
    pub faux_multiplier: u8,
    #[serde(default, deserialize_with="failure_default")]
    pub auto_scroll: bool,
}

fn default_scrolling_history() -> u32 {
    10_000
}

// Default for normal and faux scrolling
fn default_scrolling_multiplier() -> u8 {
    3
}

impl Default for Scrolling {
    fn default() -> Self {
        Self {
            history: default_scrolling_history(),
            multiplier: default_scrolling_multiplier(),
            faux_multiplier: default_scrolling_multiplier(),
            auto_scroll: false,
        }
    }
}

fn deserialize_scrolling_history<'a, D>(deserializer: D) -> ::std::result::Result<u32, D::Error>
    where D: de::Deserializer<'a>
{
    match u32::deserialize(deserializer) {
        Ok(lines) => Ok(lines),
        Err(err) => {
            eprintln!("problem with config: {}; Using default value", err);
            Ok(default_scrolling_history())
        },
    }
}

fn deserialize_scrolling_multiplier<'a, D>(deserializer: D) -> ::std::result::Result<u8, D::Error>
    where D: de::Deserializer<'a>
{
    match u8::deserialize(deserializer) {
        Ok(lines) => Ok(lines),
        Err(err) => {
            eprintln!("problem with config: {}; Using default value", err);
            Ok(default_scrolling_multiplier())
        },
    }
}

/// Newtype for implementing deserialize on glutin Mods
///
/// Our deserialize impl wouldn't be covered by a derive(Deserialize); see the
/// impl below.
struct ModsWrapper(ModifiersState);

impl ModsWrapper {
    fn into_inner(self) -> ModifiersState {
        self.0
    }
}

impl<'a> de::Deserialize<'a> for ModsWrapper {
    fn deserialize<D>(deserializer: D) -> ::std::result::Result<Self, D::Error>
        where D: de::Deserializer<'a>
    {
        struct ModsVisitor;

        impl<'a> Visitor<'a> for ModsVisitor {
            type Value = ModsWrapper;

            fn expecting(&self, f: &mut fmt::Formatter) -> fmt::Result {
                f.write_str("Some subset of Command|Shift|Super|Alt|Option|Control")
            }

            fn visit_str<E>(self, value: &str) -> ::std::result::Result<ModsWrapper, E>
                where E: de::Error,
            {
                let mut res = ModifiersState::default();
                for modifier in value.split('|') {
                    match modifier.trim() {
                        "Command" | "Super" => res.logo = true,
                        "Shift" => res.shift = true,
                        "Alt" | "Option" => res.alt = true,
                        "Control" => res.ctrl = true,
                        _ => eprintln!("unknown modifier {:?}", modifier),
                    }
                }

                Ok(ModsWrapper(res))
            }
        }

        deserializer.deserialize_str(ModsVisitor)
    }
}

struct ActionWrapper(::input::Action);

impl ActionWrapper {
    fn into_inner(self) -> ::input::Action {
        self.0
    }
}

impl<'a> de::Deserialize<'a> for ActionWrapper {
    fn deserialize<D>(deserializer: D) -> ::std::result::Result<Self, D::Error>
        where D: de::Deserializer<'a>
    {
        struct ActionVisitor;

        impl<'a> Visitor<'a> for ActionVisitor {
            type Value = ActionWrapper;

            fn expecting(&self, f: &mut fmt::Formatter) -> fmt::Result {
<<<<<<< HEAD
                f.write_str("Paste, Copy, PasteSelection, IncreaseFontSize, DecreaseFontSize, \
                            ResetFontSize, ScrollPageUp, ScrollPageDown, ScrollToTop, ScrollToBottom or Quit")
=======
                f.write_str("Paste, Copy, PasteSelection, IncreaseFontSize, DecreaseFontSize, ResetFontSize, Hide, or Quit")
>>>>>>> 57a455e5
            }

            fn visit_str<E>(self, value: &str) -> ::std::result::Result<ActionWrapper, E>
                where E: de::Error,
            {
                Ok(ActionWrapper(match value {
                    "Paste" => Action::Paste,
                    "Copy" => Action::Copy,
                    "PasteSelection" => Action::PasteSelection,
                    "IncreaseFontSize" => Action::IncreaseFontSize,
                    "DecreaseFontSize" => Action::DecreaseFontSize,
                    "ResetFontSize" => Action::ResetFontSize,
<<<<<<< HEAD
                    "ScrollPageUp" => Action::ScrollPageUp,
                    "ScrollPageDown" => Action::ScrollPageDown,
                    "ScrollToTop" => Action::ScrollToTop,
                    "ScrollToBottom" => Action::ScrollToBottom,
=======
                    "Hide" => Action::Hide,
>>>>>>> 57a455e5
                    "Quit" => Action::Quit,
                    _ => return Err(E::invalid_value(Unexpected::Str(value), &self)),
                }))
            }
        }
        deserializer.deserialize_str(ActionVisitor)
    }
}

#[derive(Debug, Deserialize)]
#[serde(untagged)]
enum CommandWrapper {
    Just(String),
    WithArgs {
        program: String,
        #[serde(default)]
        args: Vec<String>,
    },
}

use ::term::{mode, TermMode};

struct ModeWrapper {
    pub mode: TermMode,
    pub not_mode: TermMode,
}

impl<'a> de::Deserialize<'a> for ModeWrapper {
    fn deserialize<D>(deserializer:  D) -> ::std::result::Result<Self, D::Error>
        where D: de::Deserializer<'a>
    {
        struct ModeVisitor;

        impl<'a> Visitor<'a> for ModeVisitor {
            type Value = ModeWrapper;

            fn expecting(&self, f: &mut fmt::Formatter) -> fmt::Result {
                f.write_str("Combination of AppCursor | AppKeypad, possibly with negation (~)")
            }

            fn visit_str<E>(self, value: &str) -> ::std::result::Result<ModeWrapper, E>
                where E: de::Error,
            {
                let mut res = ModeWrapper {
                    mode: TermMode::empty(),
                    not_mode: TermMode::empty()
                };

                for modifier in value.split('|') {
                    match modifier.trim() {
                        "AppCursor" => res.mode |= mode::TermMode::APP_CURSOR,
                        "~AppCursor" => res.not_mode |= mode::TermMode::APP_CURSOR,
                        "AppKeypad" => res.mode |= mode::TermMode::APP_KEYPAD,
                        "~AppKeypad" => res.not_mode |= mode::TermMode::APP_KEYPAD,
                        _ => eprintln!("unknown mode {:?}", modifier),
                    }
                }

                Ok(res)
            }
        }
        deserializer.deserialize_str(ModeVisitor)
    }
}

struct MouseButton(::glutin::MouseButton);

impl MouseButton {
    fn into_inner(self) -> ::glutin::MouseButton {
        self.0
    }
}

impl<'a> de::Deserialize<'a> for MouseButton {
    fn deserialize<D>(deserializer: D) -> ::std::result::Result<Self, D::Error>
        where D: de::Deserializer<'a>
    {
        struct MouseButtonVisitor;

        impl<'a> Visitor<'a> for MouseButtonVisitor {
            type Value = MouseButton;

            fn expecting(&self, f: &mut fmt::Formatter) -> fmt::Result {
                f.write_str("Left, Right, Middle, or a number")
            }

            fn visit_str<E>(self, value: &str) -> ::std::result::Result<MouseButton, E>
                where E: de::Error,
            {
                match value {
                    "Left" => Ok(MouseButton(::glutin::MouseButton::Left)),
                    "Right" => Ok(MouseButton(::glutin::MouseButton::Right)),
                    "Middle" => Ok(MouseButton(::glutin::MouseButton::Middle)),
                    _ => {
                        if let Ok(index) = u8::from_str(value) {
                            Ok(MouseButton(::glutin::MouseButton::Other(index)))
                        } else {
                            Err(E::invalid_value(Unexpected::Str(value), &self))
                        }
                    }
                }
            }
        }

        deserializer.deserialize_str(MouseButtonVisitor)
    }
}

/// Bindings are deserialized into a `RawBinding` before being parsed as a
/// `KeyBinding` or `MouseBinding`.
struct RawBinding {
    key: Option<::glutin::VirtualKeyCode>,
    mouse: Option<::glutin::MouseButton>,
    mods: ModifiersState,
    mode: TermMode,
    notmode: TermMode,
    action: Action,
}

impl RawBinding {
    fn into_mouse_binding(self) -> ::std::result::Result<MouseBinding, Self> {
        if let Some(mouse) = self.mouse {
            Ok(Binding {
                trigger: mouse,
                mods: self.mods,
                action: self.action,
                mode: self.mode,
                notmode: self.notmode,
            })
        } else {
            Err(self)
        }
    }

    fn into_key_binding(self) -> ::std::result::Result<KeyBinding, Self> {
        if let Some(key) = self.key {
            Ok(KeyBinding {
                trigger: key,
                mods: self.mods,
                action: self.action,
                mode: self.mode,
                notmode: self.notmode,
            })
        } else {
            Err(self)
        }
    }
}

impl<'a> de::Deserialize<'a> for RawBinding {
    fn deserialize<D>(deserializer: D) -> ::std::result::Result<Self, D::Error>
        where D: de::Deserializer<'a>
    {
        enum Field {
            Key,
            Mods,
            Mode,
            Action,
            Chars,
            Mouse,
            Command,
        }

        impl<'a> de::Deserialize<'a> for Field {
            fn deserialize<D>(deserializer: D) -> ::std::result::Result<Field, D::Error>
                where D: de::Deserializer<'a>
            {
                struct FieldVisitor;

                static FIELDS: &'static [&'static str] = &[
                        "key", "mods", "mode", "action", "chars", "mouse", "command",
                ];

                impl<'a> Visitor<'a> for FieldVisitor {
                    type Value = Field;

                    fn expecting(&self, f: &mut fmt::Formatter) -> fmt::Result {
                        f.write_str("binding fields")
                    }

                    fn visit_str<E>(self, value: &str) -> ::std::result::Result<Field, E>
                        where E: de::Error,
                    {
                        match value {
                            "key" => Ok(Field::Key),
                            "mods" => Ok(Field::Mods),
                            "mode" => Ok(Field::Mode),
                            "action" => Ok(Field::Action),
                            "chars" => Ok(Field::Chars),
                            "mouse" => Ok(Field::Mouse),
                            "command" => Ok(Field::Command),
                            _ => Err(E::unknown_field(value, FIELDS)),
                        }
                    }
                }

                deserializer.deserialize_struct("Field", FIELDS, FieldVisitor)
            }
        }

        struct RawBindingVisitor;
        impl<'a> Visitor<'a> for RawBindingVisitor {
            type Value = RawBinding;

            fn expecting(&self, f: &mut fmt::Formatter) -> fmt::Result {
                f.write_str("binding specification")
            }

            fn visit_map<V>(
                self,
                mut map: V
            ) -> ::std::result::Result<RawBinding, V::Error>
                where V: MapAccess<'a>,
            {
                let mut mods: Option<ModifiersState> = None;
                let mut key: Option<::glutin::VirtualKeyCode> = None;
                let mut chars: Option<String> = None;
                let mut action: Option<::input::Action> = None;
                let mut mode: Option<TermMode> = None;
                let mut not_mode: Option<TermMode> = None;
                let mut mouse: Option<::glutin::MouseButton> = None;
                let mut command: Option<CommandWrapper> = None;

                use ::serde::de::Error;

                while let Some(struct_key) = map.next_key::<Field>()? {
                    match struct_key {
                        Field::Key => {
                            if key.is_some() {
                                return Err(<V::Error as Error>::duplicate_field("key"));
                            }

                            let coherent_key = map.next_value::<Key>()?;
                            key = Some(coherent_key.to_glutin_key());
                        },
                        Field::Mods => {
                            if mods.is_some() {
                                return Err(<V::Error as Error>::duplicate_field("mods"));
                            }

                            mods = Some(map.next_value::<ModsWrapper>()?.into_inner());
                        },
                        Field::Mode => {
                            if mode.is_some() {
                                return Err(<V::Error as Error>::duplicate_field("mode"));
                            }

                            let mode_deserializer = map.next_value::<ModeWrapper>()?;
                            mode = Some(mode_deserializer.mode);
                            not_mode = Some(mode_deserializer.not_mode);
                        },
                        Field::Action => {
                            if action.is_some() {
                                return Err(<V::Error as Error>::duplicate_field("action"));
                            }

                            action = Some(map.next_value::<ActionWrapper>()?.into_inner());
                        },
                        Field::Chars => {
                            if chars.is_some() {
                                return Err(<V::Error as Error>::duplicate_field("chars"));
                            }

                            chars = Some(map.next_value()?);
                        },
                        Field::Mouse => {
                            if chars.is_some() {
                                return Err(<V::Error as Error>::duplicate_field("mouse"));
                            }

                            mouse = Some(map.next_value::<MouseButton>()?.into_inner());
                        },
                        Field::Command => {
                            if command.is_some() {
                                return Err(<V::Error as Error>::duplicate_field("command"));
                            }

                            command = Some(map.next_value::<CommandWrapper>()?);
                        },
                    }
                }

                let action = match (action, chars, command) {
                    (Some(action), None, None) => action,
                    (None, Some(chars), None) => Action::Esc(chars),
                    (None, None, Some(cmd)) => {
                        match cmd {
                            CommandWrapper::Just(program) => {
                                Action::Command(program, vec![])
                            },
                            CommandWrapper::WithArgs { program, args } => {
                                Action::Command(program, args)
                            },
                        }
                    },
                    (None, None, None) => return Err(V::Error::custom("must specify chars, action or command")),
                    _ => return Err(V::Error::custom("must specify only chars, action or command")),
                };

                let mode = mode.unwrap_or_else(TermMode::empty);
                let not_mode = not_mode.unwrap_or_else(TermMode::empty);
                let mods = mods.unwrap_or_else(ModifiersState::default);

                if mouse.is_none() && key.is_none() {
                    return Err(V::Error::custom("bindings require mouse button or key"));
                }

                Ok(RawBinding {
                    mode,
                    notmode: not_mode,
                    action,
                    key,
                    mouse,
                    mods,
                })
            }
        }

        const FIELDS: &[&str] = &[
            "key", "mods", "mode", "action", "chars", "mouse", "command",
        ];

        deserializer.deserialize_struct("RawBinding", FIELDS, RawBindingVisitor)
    }
}


impl<'a> de::Deserialize<'a> for Alpha {
    fn deserialize<D>(deserializer: D) -> ::std::result::Result<Self, D::Error>
        where D: de::Deserializer<'a>
    {
        let value = f32::deserialize(deserializer)?;
        Ok(Alpha::new(value))
    }
}

impl<'a> de::Deserialize<'a> for MouseBinding {
    fn deserialize<D>(deserializer: D) -> ::std::result::Result<Self, D::Error>
        where D: de::Deserializer<'a>
    {
        let raw = RawBinding::deserialize(deserializer)?;
        raw.into_mouse_binding()
           .map_err(|_| D::Error::custom("expected mouse binding"))
    }
}

impl<'a> de::Deserialize<'a> for KeyBinding {
    fn deserialize<D>(deserializer: D) -> ::std::result::Result<Self, D::Error>
        where D: de::Deserializer<'a>
    {
        let raw = RawBinding::deserialize(deserializer)?;
        raw.into_key_binding()
           .map_err(|_| D::Error::custom("expected key binding"))
    }
}

/// Errors occurring during config loading
#[derive(Debug)]
pub enum Error {
    /// Config file not found
    NotFound,

    /// Config file empty
    Empty,

    /// Couldn't read $HOME environment variable
    ReadingEnvHome(env::VarError),

    /// io error reading file
    Io(io::Error),

    /// Not valid yaml or missing parameters
    Yaml(serde_yaml::Error),
}

#[derive(Debug, Deserialize)]
pub struct Colors {
    #[serde(default, deserialize_with = "failure_default")]
    pub primary: PrimaryColors,
    #[serde(default, deserialize_with = "deserialize_cursor_colors")]
    pub cursor: CursorColors,
    pub normal: AnsiColors,
    pub bright: AnsiColors,
    #[serde(default, deserialize_with = "failure_default")]
    pub dim: Option<AnsiColors>,
}

fn deserialize_cursor_colors<'a, D>(deserializer: D) -> ::std::result::Result<CursorColors, D::Error>
    where D: de::Deserializer<'a>
{
    match CursorOrPrimaryColors::deserialize(deserializer) {
        Ok(either) => Ok(either.into_cursor_colors()),
        Err(err) => {
            eprintln!("problem with config: {}; Using default value", err);
            Ok(CursorColors::default())
        },
    }
}

#[derive(Deserialize)]
#[serde(untagged)]
pub enum CursorOrPrimaryColors {
    Cursor {
        #[serde(deserialize_with = "rgb_from_hex")]
        text: Rgb,
        #[serde(deserialize_with = "rgb_from_hex")]
        cursor: Rgb,
    },
    Primary {
        #[serde(deserialize_with = "rgb_from_hex")]
        foreground: Rgb,
        #[serde(deserialize_with = "rgb_from_hex")]
        background: Rgb,
    }
}

impl CursorOrPrimaryColors {
    fn into_cursor_colors(self) -> CursorColors {
        match self {
            CursorOrPrimaryColors::Cursor { text, cursor } => CursorColors {
                text,
                cursor,
            },
            CursorOrPrimaryColors::Primary { foreground, background } => {
                // Must print in config since logger isn't setup yet.
                eprintln!("{}",
                    Yellow("Config `colors.cursor.foreground` and `colors.cursor.background` \
                            are deprecated. Please use `colors.cursor.text` and \
                            `colors.cursor.cursor` instead.")
                );
                CursorColors {
                    text: foreground,
                    cursor: background
                }
            }
        }
    }
}

#[derive(Debug)]
pub struct CursorColors {
    pub text: Rgb,
    pub cursor: Rgb,
}

impl Default for CursorColors {
    fn default() -> Self {
        CursorColors {
            text: Rgb { r: 0, g: 0, b: 0 },
            cursor: Rgb { r: 0xff, g: 0xff, b: 0xff },
        }
    }
}

#[derive(Debug, Deserialize)]
pub struct PrimaryColors {
    #[serde(deserialize_with = "rgb_from_hex")]
    pub background: Rgb,
    #[serde(deserialize_with = "rgb_from_hex")]
    pub foreground: Rgb,
    #[serde(default, deserialize_with = "deserialize_optional_color")]
    pub bright_foreground: Option<Rgb>,
    #[serde(default, deserialize_with = "deserialize_optional_color")]
    pub dim_foreground: Option<Rgb>,
}

fn deserialize_optional_color<'a, D>(deserializer: D) -> ::std::result::Result<Option<Rgb>, D::Error>
    where D: de::Deserializer<'a>
{
    match Option::deserialize(deserializer) {
        Ok(Some(color)) => {
            let color: serde_yaml::Value = color;
            Ok(Some(rgb_from_hex(color).unwrap()))
        },
        Ok(None) => Ok(None),
        Err(err) => {
            eprintln!("problem with config: {}; Using standard foreground color", err);
            Ok(None)
        },
    }
}

impl Default for PrimaryColors {
    fn default() -> Self {
        PrimaryColors {
            background: Rgb { r: 0, g: 0, b: 0 },
            foreground: Rgb { r: 0xea, g: 0xea, b: 0xea },
            bright_foreground: None,
            dim_foreground: None,
        }
    }
}

impl Default for Colors {
    fn default() -> Colors {
        Colors {
            primary: PrimaryColors::default(),
            cursor: CursorColors::default(),
            normal: AnsiColors {
                black: Rgb {r: 0x00, g: 0x00, b: 0x00},
                red: Rgb {r: 0xd5, g: 0x4e, b: 0x53},
                green: Rgb {r: 0xb9, g: 0xca, b: 0x4a},
                yellow: Rgb {r: 0xe6, g: 0xc5, b: 0x47},
                blue: Rgb {r: 0x7a, g: 0xa6, b: 0xda},
                magenta: Rgb {r: 0xc3, g: 0x97, b: 0xd8},
                cyan: Rgb {r: 0x70, g: 0xc0, b: 0xba},
                white: Rgb {r: 0xea, g: 0xea, b: 0xea},
            },
            bright: AnsiColors {
                black: Rgb {r: 0x66, g: 0x66, b: 0x66},
                red: Rgb {r: 0xff, g: 0x33, b: 0x34},
                green: Rgb {r: 0x9e, g: 0xc4, b: 0x00},
                yellow: Rgb {r: 0xe7, g: 0xc5, b: 0x47},
                blue: Rgb {r: 0x7a, g: 0xa6, b: 0xda},
                magenta: Rgb {r: 0xb7, g: 0x7e, b: 0xe0},
                cyan: Rgb {r: 0x54, g: 0xce, b: 0xd6},
                white: Rgb {r: 0xff, g: 0xff, b: 0xff},
            },
            dim: None,
        }
    }
}

/// The 8-colors sections of config
#[derive(Debug, Deserialize)]
pub struct AnsiColors {
    #[serde(deserialize_with = "rgb_from_hex")]
    pub black: Rgb,
    #[serde(deserialize_with = "rgb_from_hex")]
    pub red: Rgb,
    #[serde(deserialize_with = "rgb_from_hex")]
    pub green: Rgb,
    #[serde(deserialize_with = "rgb_from_hex")]
    pub yellow: Rgb,
    #[serde(deserialize_with = "rgb_from_hex")]
    pub blue: Rgb,
    #[serde(deserialize_with = "rgb_from_hex")]
    pub magenta: Rgb,
    #[serde(deserialize_with = "rgb_from_hex")]
    pub cyan: Rgb,
    #[serde(deserialize_with = "rgb_from_hex")]
    pub white: Rgb,
}

/// Deserialize an Rgb from a hex string
///
/// This is *not* the deserialize impl for Rgb since we want a symmetric
/// serialize/deserialize impl for ref tests.
fn rgb_from_hex<'a, D>(deserializer: D) -> ::std::result::Result<Rgb, D::Error>
    where D: de::Deserializer<'a>
{
    struct RgbVisitor;

    impl<'a> Visitor<'a> for RgbVisitor {
        type Value = Rgb;

        fn expecting(&self, f: &mut fmt::Formatter) -> fmt::Result {
            f.write_str("Hex colors spec like 'ffaabb'")
        }

        fn visit_str<E>(self, value: &str) -> ::std::result::Result<Rgb, E>
            where E: ::serde::de::Error
        {
            Rgb::from_str(&value[..])
                .map_err(|_| E::custom("failed to parse rgb; expect 0xrrggbb"))
        }
    }

    let rgb = deserializer.deserialize_str(RgbVisitor);

    // Use #ff00ff as fallback color
    match rgb {
        Ok(rgb) => Ok(rgb),
        Err(err) => {
            eprintln!("problem with config: {}; Using color #ff00ff", err);
            Ok(Rgb { r: 255, g: 0, b: 255 })
        },
    }
}

impl FromStr for Rgb {
    type Err = ();
    fn from_str(s: &str) -> ::std::result::Result<Rgb, ()> {
        let mut chars = s.chars();
        let mut rgb = Rgb::default();

        macro_rules! component {
            ($($c:ident),*) => {
                $(
                    match chars.next().and_then(|c| c.to_digit(16)) {
                        Some(val) => rgb.$c = (val as u8) << 4,
                        None => return Err(())
                    }

                    match chars.next().and_then(|c| c.to_digit(16)) {
                        Some(val) => rgb.$c |= val as u8,
                        None => return Err(())
                    }
                )*
            }
        }

        match chars.next() {
            Some('0') => if chars.next() != Some('x') { return Err(()); },
            Some('#') => (),
            _ => return Err(()),
        }

        component!(r, g, b);

        Ok(rgb)
    }
}

impl ::std::error::Error for Error {
    fn cause(&self) -> Option<&::std::error::Error> {
        match *self {
            Error::NotFound | Error::Empty => None,
            Error::ReadingEnvHome(ref err) => Some(err),
            Error::Io(ref err) => Some(err),
            Error::Yaml(ref err) => Some(err),
        }
    }

    fn description(&self) -> &str {
        match *self {
            Error::NotFound => "could not locate config file",
            Error::Empty => "empty config file",
            Error::ReadingEnvHome(ref err) => err.description(),
            Error::Io(ref err) => err.description(),
            Error::Yaml(ref err) => err.description(),
        }
    }
}

impl ::std::fmt::Display for Error {
    fn fmt(&self, f: &mut ::std::fmt::Formatter) -> ::std::fmt::Result {
        match *self {
            Error::NotFound | Error::Empty => write!(f, "{}", ::std::error::Error::description(self)),
            Error::ReadingEnvHome(ref err) => {
                write!(f, "could not read $HOME environment variable: {}", err)
            },
            Error::Io(ref err) => write!(f, "error reading config file: {}", err),
            Error::Yaml(ref err) => write!(f, "problem with config: {}", err),
        }
    }
}

impl From<env::VarError> for Error {
    fn from(val: env::VarError) -> Error {
        Error::ReadingEnvHome(val)
    }
}

impl From<io::Error> for Error {
    fn from(val: io::Error) -> Error {
        if val.kind() == io::ErrorKind::NotFound {
            Error::NotFound
        } else {
            Error::Io(val)
        }
    }
}

impl From<serde_yaml::Error> for Error {
    fn from(val: serde_yaml::Error) -> Error {
        Error::Yaml(val)
    }
}

/// Result from config loading
pub type Result<T> = ::std::result::Result<T, Error>;

impl Config {
    /// Get the location of the first found default config file paths
    /// according to the following order:
    ///
    /// 1. $XDG_CONFIG_HOME/alacritty/alacritty.yml
    /// 2. $XDG_CONFIG_HOME/alacritty.yml
    /// 3. $HOME/.config/alacritty/alacritty.yml
    /// 4. $HOME/.alacritty.yml
    pub fn installed_config<'a>() -> Option<Cow<'a, Path>> {
        // Try using XDG location by default
        ::xdg::BaseDirectories::with_prefix("alacritty")
            .ok()
            .and_then(|xdg| xdg.find_config_file("alacritty.yml"))
            .or_else(|| {
                ::xdg::BaseDirectories::new().ok().and_then(|fallback| {
                    fallback.find_config_file("alacritty.yml")
                })
            })
            .or_else(|| {
                if let Ok(home) = env::var("HOME") {
                    // Fallback path: $HOME/.config/alacritty/alacritty.yml
                    let fallback = PathBuf::from(&home).join(".config/alacritty/alacritty.yml");
                    if fallback.exists() {
                        return Some(fallback);
                    }
                    // Fallback path: $HOME/.alacritty.yml
                    let fallback = PathBuf::from(&home).join(".alacritty.yml");
                    if fallback.exists() {
                        return Some(fallback);
                    }
                }
                None
            })
            .map(|path| path.into())
    }

    pub fn write_defaults() -> io::Result<Cow<'static, Path>> {
        let path = ::xdg::BaseDirectories::with_prefix("alacritty")
            .map_err(|err| io::Error::new(io::ErrorKind::NotFound, ::std::error::Error::description(&err)))
            .and_then(|p| p.place_config_file("alacritty.yml"))?;
        File::create(&path)?.write_all(DEFAULT_ALACRITTY_CONFIG.as_bytes())?;
        Ok(path.into())
    }

    /// Get list of colors
    ///
    /// The ordering returned here is expected by the terminal. Colors are simply indexed in this
    /// array for performance.
    pub fn colors(&self) -> &Colors {
        &self.colors
    }

    #[inline]
    pub fn background_opacity(&self) -> Alpha {
        self.background_opacity
    }

    pub fn key_bindings(&self) -> &[KeyBinding] {
        &self.key_bindings[..]
    }

    pub fn mouse_bindings(&self) -> &[MouseBinding] {
        &self.mouse_bindings[..]
    }

    pub fn mouse(&self) -> &Mouse {
        &self.mouse
    }

    pub fn selection(&self) -> &Selection {
        &self.selection
    }

    pub fn tabspaces(&self) -> usize {
        self.tabspaces
    }

    pub fn padding(&self) -> &Delta<u8> {
        self.padding.as_ref()
            .unwrap_or(&self.window.padding)
    }

    #[inline]
    pub fn draw_bold_text_with_bright_colors(&self) -> bool {
        self.draw_bold_text_with_bright_colors
    }

    /// Get font config
    #[inline]
    pub fn font(&self) -> &Font {
        &self.font
    }

    /// Get window dimensions
    #[inline]
    pub fn dimensions(&self) -> Dimensions {
        self.dimensions.unwrap_or(self.window.dimensions)
    }

    /// Get window config
    #[inline]
    pub fn window(&self) -> &WindowConfig {
        &self.window
    }

    /// Get visual bell config
    #[inline]
    pub fn visual_bell(&self) -> &VisualBellConfig {
        &self.visual_bell
    }

    /// Should show render timer
    #[inline]
    pub fn render_timer(&self) -> bool {
        self.render_timer
    }

    #[inline]
    pub fn use_thin_strokes(&self) -> bool {
        self.font.use_thin_strokes
    }

    /// show cursor as inverted
    #[inline]
    pub fn custom_cursor_colors(&self) -> bool {
        self.custom_cursor_colors
    }

    pub fn path(&self) -> Option<&Path> {
        self.config_path
            .as_ref()
            .map(|p| p.as_path())
    }

    pub fn shell(&self) -> Option<&Shell> {
        self.shell.as_ref()
    }

    pub fn env(&self) -> &HashMap<String, String> {
        &self.env
    }

    /// Should hide cursor when typing
    #[inline]
    pub fn hide_cursor_when_typing(&self) -> bool {
        self.hide_cursor_when_typing
    }

    /// Style of the cursor
    #[inline]
    pub fn cursor_style(&self) -> CursorStyle {
        self.cursor_style
    }

    /// Use hollow block cursor when unfocused
    #[inline]
    pub fn unfocused_hollow_cursor(&self) -> bool {
        self.unfocused_hollow_cursor
    }

    /// Live config reload
    #[inline]
    pub fn live_config_reload(&self) -> bool {
        self.live_config_reload
    }

    #[inline]
    pub fn dynamic_title(&self) -> bool {
        self.dynamic_title
    }

    /// Scrolling settings
    #[inline]
    pub fn scrolling(&self) -> Scrolling {
        self.scrolling
    }

    // Update the history size, used in ref tests
    pub fn set_history(&mut self, history: u32) {
        self.scrolling.history = history;
    }

    pub fn load_from<P: Into<PathBuf>>(path: P) -> Result<Config> {
        let path = path.into();
        let raw = Config::read_file(path.as_path())?;
        let mut config: Config = serde_yaml::from_str(&raw)?;
        config.config_path = Some(path);
        config.print_deprecation_warnings();

        Ok(config)
    }

    /// Overrides the `dynamic_title` configuration based on `--title`.
    pub fn update_dynamic_title(mut self, options: &Options) -> Self {
        if options.title.is_some() {
            self.dynamic_title = false;
        }
        self
    }

    fn read_file<P: AsRef<Path>>(path: P) -> Result<String> {
        let mut f = fs::File::open(path)?;
        let mut contents = String::new();
        f.read_to_string(&mut contents)?;
        if contents.is_empty() {
            return Err(Error::Empty);
        }

        Ok(contents)
    }

    fn print_deprecation_warnings(&self) {
        use ::util::fmt;
        if self.dimensions.is_some() {
            eprintln!("{}", fmt::Yellow("Config `dimensions` is deprecated. \
                                        Please use `window.dimensions` instead."));
        }

        if self.padding.is_some() {
            eprintln!("{}", fmt::Yellow("Config `padding` is deprecated. \
                                        Please use `window.padding` instead."));
        }

        if self.mouse.faux_scrollback_lines.is_some() {
            println!("{}", fmt::Yellow("Config `mouse.faux_scrollback_lines` is deprecated. \
                                        Please use `mouse.faux_scrolling_lines` instead."));
        }
    }
}

/// Window Dimensions
///
/// Newtype to avoid passing values incorrectly
#[derive(Debug, Copy, Clone, Deserialize)]
pub struct Dimensions {
    /// Window width in character columns
    columns: Column,

    /// Window Height in character lines
    lines: Line,
}

impl Default for Dimensions {
    fn default() -> Dimensions {
        Dimensions::new(Column(80), Line(24))
    }
}

impl Dimensions {
    pub fn new(columns: Column, lines: Line) -> Self {
        Dimensions {
            columns,
            lines,
        }
    }

    /// Get lines
    #[inline]
    pub fn lines_u32(&self) -> u32 {
        self.lines.0 as u32
    }

    /// Get columns
    #[inline]
    pub fn columns_u32(&self) -> u32 {
        self.columns.0 as u32
    }
}

/// A delta for a point in a 2 dimensional plane
#[derive(Clone, Copy, Debug, Default, Deserialize)]
#[serde(bound(deserialize = "T: Deserialize<'de> + Default"))]
pub struct Delta<T: Default> {
    /// Horizontal change
    #[serde(default, deserialize_with = "failure_default")]
    pub x: T,
    /// Vertical change
    #[serde(default, deserialize_with = "failure_default")]
    pub y: T,
}

trait DeserializeSize : Sized {
    fn deserialize<'a, D>(D) -> ::std::result::Result<Self, D::Error>
        where D: serde::de::Deserializer<'a>;
}

impl DeserializeSize for Size {
    fn deserialize<'a, D>(deserializer: D) -> ::std::result::Result<Self, D::Error>
        where D: serde::de::Deserializer<'a>
    {
        use std::marker::PhantomData;

        struct NumVisitor<__D> {
            _marker: PhantomData<__D>,
        }

        impl<'a, __D> Visitor<'a> for NumVisitor<__D>
            where __D: serde::de::Deserializer<'a>
        {
            type Value = f64;

            fn expecting(&self, f: &mut fmt::Formatter) -> fmt::Result {
                f.write_str("f64 or u64")
            }

            fn visit_f64<E>(self, value: f64) -> ::std::result::Result<Self::Value, E>
                where E: ::serde::de::Error
            {
                Ok(value)
            }

            fn visit_u64<E>(self, value: u64) -> ::std::result::Result<Self::Value, E>
                where E: ::serde::de::Error
            {
                Ok(value as f64)
            }
        }

        let size = deserializer
            .deserialize_any(NumVisitor::<D>{ _marker: PhantomData })
            .map(|v| Size::new(v as _));

        // Use font size 12 as fallback
        match size {
            Ok(size) => Ok(size),
            Err(err) => {
                eprintln!("problem with config: {}; Using size 12", err);
                Ok(Size::new(12.))
            },
        }
    }
}

/// Font config
///
/// Defaults are provided at the level of this struct per platform, but not per
/// field in this struct. It might be nice in the future to have defaults for
/// each value independently. Alternatively, maybe erroring when the user
/// doesn't provide complete config is Ok.
#[derive(Debug, Deserialize, Clone)]
pub struct Font {
    /// Font family
    pub normal: FontDescription,

    #[serde(default="default_italic_desc")]
    pub italic: FontDescription,

    #[serde(default="default_bold_desc")]
    pub bold: FontDescription,

    // Font size in points
    #[serde(deserialize_with="DeserializeSize::deserialize")]
    pub size: Size,

    /// Extra spacing per character
    #[serde(default, deserialize_with = "failure_default")]
    offset: Delta<i8>,

    /// Glyph offset within character cell
    #[serde(default, deserialize_with = "failure_default")]
    glyph_offset: Delta<i8>,

    #[serde(default="true_bool", deserialize_with = "default_true_bool")]
    use_thin_strokes: bool,

    #[serde(default="true_bool", deserialize_with = "default_true_bool")]
    scale_with_dpi: bool,
}

fn default_bold_desc() -> FontDescription {
    Font::default().bold
}

fn default_italic_desc() -> FontDescription {
    Font::default().italic
}

/// Description of a single font
#[derive(Debug, Deserialize, Clone)]
pub struct FontDescription {
    pub family: String,
    pub style: Option<String>,
}

impl FontDescription {
    fn new_with_family<S: Into<String>>(family: S) -> FontDescription {
        FontDescription {
            family: family.into(),
            style: None,
        }
    }
}

impl Font {
    /// Get the font size in points
    #[inline]
    pub fn size(&self) -> Size {
        self.size
    }

    /// Get offsets to font metrics
    #[inline]
    pub fn offset(&self) -> &Delta<i8> {
        &self.offset
    }

    /// Get cell offsets for glyphs
    #[inline]
    pub fn glyph_offset(&self) -> &Delta<i8> {
        &self.glyph_offset
    }

    /// Get a font clone with a size modification
    pub fn with_size(self, size: Size) -> Font {
        Font {
            size,
            .. self
        }
    }

    /// Check whether dpi should be applied
    pub fn scale_with_dpi(&self) -> bool {
        self.scale_with_dpi
    }
}

#[cfg(target_os = "macos")]
impl Default for Font {
    fn default() -> Font {
        Font {
            normal: FontDescription::new_with_family("Menlo"),
            bold: FontDescription::new_with_family("Menlo"),
            italic: FontDescription::new_with_family("Menlo"),
            size: Size::new(11.0),
            use_thin_strokes: true,
            scale_with_dpi: true,
            glyph_offset: Default::default(),
            offset: Default::default(),
        }
    }
}

#[cfg(any(target_os = "linux",target_os = "freebsd",target_os = "openbsd"))]
impl Default for Font {
    fn default() -> Font {
        Font {
            normal: FontDescription::new_with_family("monospace"),
            bold: FontDescription::new_with_family("monospace"),
            italic: FontDescription::new_with_family("monospace"),
            size: Size::new(11.0),
            use_thin_strokes: false,
            scale_with_dpi: true,
            glyph_offset: Default::default(),
            offset: Default::default(),
        }
    }
}

pub struct Monitor {
    _thread: ::std::thread::JoinHandle<()>,
    rx: mpsc::Receiver<Config>,
}

pub trait OnConfigReload {
    fn on_config_reload(&mut self);
}

impl OnConfigReload for ::display::Notifier {
    fn on_config_reload(&mut self) {
        self.notify();
    }
}

impl Monitor {
    /// Get pending config changes
    pub fn pending_config(&self) -> Option<Config> {
        let mut config = None;
        while let Ok(new) = self.rx.try_recv() {
            config = Some(new);
        }

        config
    }
    pub fn new<H, P>(path: P, mut handler: H) -> Monitor
        where H: OnConfigReload + Send + 'static,
              P: Into<PathBuf>
    {
        let path = path.into();

        let (config_tx, config_rx) = mpsc::channel();

        Monitor {
            _thread: ::util::thread::spawn_named("config watcher", move || {
                let (tx, rx) = mpsc::channel();
                // The Duration argument is a debouncing period.
                let mut watcher = watcher(tx, Duration::from_millis(10))
                    .expect("Unable to spawn file watcher");
                let config_path = ::std::fs::canonicalize(path)
                    .expect("canonicalize config path");

                // Get directory of config
                let mut parent = config_path.clone();
                parent.pop();

                // Watch directory
                watcher.watch(&parent, RecursiveMode::NonRecursive)
                    .expect("watch alacritty.yml dir");

                loop {
                    match rx.recv().expect("watcher event") {
                        DebouncedEvent::Rename(_, _) => continue,
                        DebouncedEvent::Write(path) | DebouncedEvent::Create(path)
                         | DebouncedEvent::Chmod(path) => {
                            // Reload file
                            if path == config_path {
                                match Config::load_from(path) {
                                    Ok(config) => {
                                        let _ = config_tx.send(config);
                                        handler.on_config_reload();
                                    },
                                    Err(err) => eprintln!("Ignoring invalid config: {}", err),
                                }
                             }
                        }
                        _ => {}
                    }
                }
            }),
            rx: config_rx,
        }
    }
}

#[cfg(test)]
mod tests {
    use cli::Options;
    use super::Config;

    #[cfg(target_os="macos")]
    static ALACRITTY_YML: &'static str =
        include_str!(concat!(env!("CARGO_MANIFEST_DIR"), "/alacritty_macos.yml"));
    #[cfg(not(target_os="macos"))]
    static ALACRITTY_YML: &'static str =
        include_str!(concat!(env!("CARGO_MANIFEST_DIR"), "/alacritty.yml"));

    #[test]
    fn parse_config() {
        let config: Config = ::serde_yaml::from_str(ALACRITTY_YML)
            .expect("deserialize config");

        // Sanity check that mouse bindings are being parsed
        assert!(!config.mouse_bindings.is_empty());

        // Sanity check that key bindings are being parsed
        assert!(!config.key_bindings.is_empty());
    }

    #[test]
    fn dynamic_title_ignoring_options_by_default() {
        let config: Config = ::serde_yaml::from_str(ALACRITTY_YML)
            .expect("deserialize config");
        let old_dynamic_title = config.dynamic_title;
        let options = Options::default();
        let config = config.update_dynamic_title(&options);
        assert_eq!(old_dynamic_title, config.dynamic_title);
    }

    #[test]
    fn dynamic_title_overridden_by_options() {
        let config: Config = ::serde_yaml::from_str(ALACRITTY_YML)
            .expect("deserialize config");
        let mut options = Options::default();
        options.title = Some("foo".to_owned());
        let config = config.update_dynamic_title(&options);
        assert!(!config.dynamic_title);
    }
}

#[cfg_attr(feature = "cargo-clippy", allow(enum_variant_names))]
#[derive(Deserialize, Copy, Clone)]
enum Key {
    Key1,
    Key2,
    Key3,
    Key4,
    Key5,
    Key6,
    Key7,
    Key8,
    Key9,
    Key0,
    A,
    B,
    C,
    D,
    E,
    F,
    G,
    H,
    I,
    J,
    K,
    L,
    M,
    N,
    O,
    P,
    Q,
    R,
    S,
    T,
    U,
    V,
    W,
    X,
    Y,
    Z,
    Escape,
    F1,
    F2,
    F3,
    F4,
    F5,
    F6,
    F7,
    F8,
    F9,
    F10,
    F11,
    F12,
    F13,
    F14,
    F15,
    Snapshot,
    Scroll,
    Pause,
    Insert,
    Home,
    Delete,
    End,
    PageDown,
    PageUp,
    Left,
    Up,
    Right,
    Down,
    Back,
    Return,
    Space,
    Compose,
    Numlock,
    Numpad0,
    Numpad1,
    Numpad2,
    Numpad3,
    Numpad4,
    Numpad5,
    Numpad6,
    Numpad7,
    Numpad8,
    Numpad9,
    AbntC1,
    AbntC2,
    Add,
    Apostrophe,
    Apps,
    At,
    Ax,
    Backslash,
    Calculator,
    Capital,
    Colon,
    Comma,
    Convert,
    Decimal,
    Divide,
    Equals,
    Grave,
    Kana,
    Kanji,
    LAlt,
    LBracket,
    LControl,
    LMenu,
    LShift,
    LWin,
    Mail,
    MediaSelect,
    MediaStop,
    Minus,
    Multiply,
    Mute,
    MyComputer,
    NavigateForward,
    NavigateBackward,
    NextTrack,
    NoConvert,
    NumpadComma,
    NumpadEnter,
    NumpadEquals,
    OEM102,
    Period,
    PlayPause,
    Power,
    PrevTrack,
    RAlt,
    RBracket,
    RControl,
    RMenu,
    RShift,
    RWin,
    Semicolon,
    Slash,
    Sleep,
    Stop,
    Subtract,
    Sysrq,
    Tab,
    Underline,
    Unlabeled,
    VolumeDown,
    VolumeUp,
    Wake,
    WebBack,
    WebFavorites,
    WebForward,
    WebHome,
    WebRefresh,
    WebSearch,
    WebStop,
    Yen,
    Caret,
    Copy,
    Paste,
    Cut,
}

impl Key {
    fn to_glutin_key(self) -> ::glutin::VirtualKeyCode {
        use ::glutin::VirtualKeyCode::*;
        // Thank you, vim macros!
        match self {
            Key::Key1 => Key1,
            Key::Key2 => Key2,
            Key::Key3 => Key3,
            Key::Key4 => Key4,
            Key::Key5 => Key5,
            Key::Key6 => Key6,
            Key::Key7 => Key7,
            Key::Key8 => Key8,
            Key::Key9 => Key9,
            Key::Key0 => Key0,
            Key::A => A,
            Key::B => B,
            Key::C => C,
            Key::D => D,
            Key::E => E,
            Key::F => F,
            Key::G => G,
            Key::H => H,
            Key::I => I,
            Key::J => J,
            Key::K => K,
            Key::L => L,
            Key::M => M,
            Key::N => N,
            Key::O => O,
            Key::P => P,
            Key::Q => Q,
            Key::R => R,
            Key::S => S,
            Key::T => T,
            Key::U => U,
            Key::V => V,
            Key::W => W,
            Key::X => X,
            Key::Y => Y,
            Key::Z => Z,
            Key::Escape => Escape,
            Key::F1 => F1,
            Key::F2 => F2,
            Key::F3 => F3,
            Key::F4 => F4,
            Key::F5 => F5,
            Key::F6 => F6,
            Key::F7 => F7,
            Key::F8 => F8,
            Key::F9 => F9,
            Key::F10 => F10,
            Key::F11 => F11,
            Key::F12 => F12,
            Key::F13 => F13,
            Key::F14 => F14,
            Key::F15 => F15,
            Key::Snapshot => Snapshot,
            Key::Scroll => Scroll,
            Key::Pause => Pause,
            Key::Insert => Insert,
            Key::Home => Home,
            Key::Delete => Delete,
            Key::End => End,
            Key::PageDown => PageDown,
            Key::PageUp => PageUp,
            Key::Left => Left,
            Key::Up => Up,
            Key::Right => Right,
            Key::Down => Down,
            Key::Back => Back,
            Key::Return => Return,
            Key::Space => Space,
            Key::Compose => Compose,
            Key::Numlock => Numlock,
            Key::Numpad0 => Numpad0,
            Key::Numpad1 => Numpad1,
            Key::Numpad2 => Numpad2,
            Key::Numpad3 => Numpad3,
            Key::Numpad4 => Numpad4,
            Key::Numpad5 => Numpad5,
            Key::Numpad6 => Numpad6,
            Key::Numpad7 => Numpad7,
            Key::Numpad8 => Numpad8,
            Key::Numpad9 => Numpad9,
            Key::AbntC1 => AbntC1,
            Key::AbntC2 => AbntC2,
            Key::Add => Add,
            Key::Apostrophe => Apostrophe,
            Key::Apps => Apps,
            Key::At => At,
            Key::Ax => Ax,
            Key::Backslash => Backslash,
            Key::Calculator => Calculator,
            Key::Capital => Capital,
            Key::Colon => Colon,
            Key::Comma => Comma,
            Key::Convert => Convert,
            Key::Decimal => Decimal,
            Key::Divide => Divide,
            Key::Equals => Equals,
            Key::Grave => Grave,
            Key::Kana => Kana,
            Key::Kanji => Kanji,
            Key::LAlt => LAlt,
            Key::LBracket => LBracket,
            Key::LControl => LControl,
            Key::LMenu => LMenu,
            Key::LShift => LShift,
            Key::LWin => LWin,
            Key::Mail => Mail,
            Key::MediaSelect => MediaSelect,
            Key::MediaStop => MediaStop,
            Key::Minus => Minus,
            Key::Multiply => Multiply,
            Key::Mute => Mute,
            Key::MyComputer => MyComputer,
            Key::NavigateForward => NavigateForward,
            Key::NavigateBackward => NavigateBackward,
            Key::NextTrack => NextTrack,
            Key::NoConvert => NoConvert,
            Key::NumpadComma => NumpadComma,
            Key::NumpadEnter => NumpadEnter,
            Key::NumpadEquals => NumpadEquals,
            Key::OEM102 => OEM102,
            Key::Period => Period,
            Key::PlayPause => PlayPause,
            Key::Power => Power,
            Key::PrevTrack => PrevTrack,
            Key::RAlt => RAlt,
            Key::RBracket => RBracket,
            Key::RControl => RControl,
            Key::RMenu => RMenu,
            Key::RShift => RShift,
            Key::RWin => RWin,
            Key::Semicolon => Semicolon,
            Key::Slash => Slash,
            Key::Sleep => Sleep,
            Key::Stop => Stop,
            Key::Subtract => Subtract,
            Key::Sysrq => Sysrq,
            Key::Tab => Tab,
            Key::Underline => Underline,
            Key::Unlabeled => Unlabeled,
            Key::VolumeDown => VolumeDown,
            Key::VolumeUp => VolumeUp,
            Key::Wake => Wake,
            Key::WebBack => WebBack,
            Key::WebFavorites => WebFavorites,
            Key::WebForward => WebForward,
            Key::WebHome => WebHome,
            Key::WebRefresh => WebRefresh,
            Key::WebSearch => WebSearch,
            Key::WebStop => WebStop,
            Key::Yen => Yen,
            Key::Caret => Caret,
            Key::Copy => Copy,
            Key::Paste => Paste,
            Key::Cut => Cut,
        }
    }
}<|MERGE_RESOLUTION|>--- conflicted
+++ resolved
@@ -596,12 +596,9 @@
             type Value = ActionWrapper;
 
             fn expecting(&self, f: &mut fmt::Formatter) -> fmt::Result {
-<<<<<<< HEAD
                 f.write_str("Paste, Copy, PasteSelection, IncreaseFontSize, DecreaseFontSize, \
-                            ResetFontSize, ScrollPageUp, ScrollPageDown, ScrollToTop, ScrollToBottom or Quit")
-=======
-                f.write_str("Paste, Copy, PasteSelection, IncreaseFontSize, DecreaseFontSize, ResetFontSize, Hide, or Quit")
->>>>>>> 57a455e5
+                            ResetFontSize, ScrollPageUp, ScrollPageDown, ScrollToTop, \
+                            ScrollToBottom, Hide, or Quit")
             }
 
             fn visit_str<E>(self, value: &str) -> ::std::result::Result<ActionWrapper, E>
@@ -614,14 +611,11 @@
                     "IncreaseFontSize" => Action::IncreaseFontSize,
                     "DecreaseFontSize" => Action::DecreaseFontSize,
                     "ResetFontSize" => Action::ResetFontSize,
-<<<<<<< HEAD
                     "ScrollPageUp" => Action::ScrollPageUp,
                     "ScrollPageDown" => Action::ScrollPageDown,
                     "ScrollToTop" => Action::ScrollToTop,
                     "ScrollToBottom" => Action::ScrollToBottom,
-=======
                     "Hide" => Action::Hide,
->>>>>>> 57a455e5
                     "Quit" => Action::Quit,
                     _ => return Err(E::invalid_value(Unexpected::Str(value), &self)),
                 }))
