//! Configuration definitions and file loading
//!
//! Alacritty reads from a config file at startup to determine various runtime
//! parameters including font family and style, font size, etc. In the future,
//! the config file will also hold user and platform specific keybindings.
use std::borrow::Cow;
use std::{env, fmt};
use std::fs::{self, File};
use std::io::{self, Read, Write};
use std::path::{Path, PathBuf};
use std::str::FromStr;
use std::sync::mpsc;
use std::time::Duration;
use std::collections::HashMap;

use ::Rgb;
use font::Size;
use serde_yaml;
use serde::{self, de, Deserialize};
use serde::de::Error as SerdeError;
use serde::de::{Visitor, MapAccess, Unexpected};
use notify::{Watcher, watcher, DebouncedEvent, RecursiveMode};

use glutin::ModifiersState;

use cli::Options;
use input::{Action, Binding, MouseBinding, KeyBinding};
use index::{Line, Column};
use ansi::CursorStyle;

use util::fmt::Yellow;

const MAX_SCROLLBACK_LINES: u32 = 100_000;

/// Function that returns true for serde default
fn true_bool() -> bool {
    true
}

#[derive(Clone, Debug, Deserialize)]
pub struct Selection {
    pub semantic_escape_chars: String,
    #[serde(default, deserialize_with = "failure_default")]
    pub save_to_clipboard: bool,
}

impl Default for Selection {
    fn default() -> Selection {
        Selection {
            semantic_escape_chars: String::new(),
            save_to_clipboard: false
        }
    }
}

#[derive(Clone, Debug, Deserialize)]
pub struct ClickHandler {
    #[serde(deserialize_with="deserialize_duration_ms")]
    pub threshold: Duration,
}

impl Default for ClickHandler {
    fn default() -> Self {
        ClickHandler { threshold: default_threshold_ms() }
    }
}

fn default_threshold_ms() -> Duration {
    Duration::from_millis(300)
}

fn deserialize_duration_ms<'a, D>(deserializer: D) -> ::std::result::Result<Duration, D::Error>
    where D: de::Deserializer<'a>
{
    match u64::deserialize(deserializer) {
        Ok(threshold_ms) => Ok(Duration::from_millis(threshold_ms)),
        Err(err) => {
            eprintln!("problem with config: {}; Using default value", err);
            Ok(default_threshold_ms())
        },
    }
}

#[derive(Clone, Debug, Deserialize)]
pub struct Mouse {
    #[serde(default, deserialize_with = "failure_default")]
    pub double_click: ClickHandler,
    #[serde(default, deserialize_with = "failure_default")]
    pub triple_click: ClickHandler,

    // TODO: DEPRECATED
    #[serde(default)]
    pub faux_scrollback_lines: Option<usize>,
}

impl Default for Mouse {
    fn default() -> Mouse {
        Mouse {
            double_click: ClickHandler {
                threshold: Duration::from_millis(300),
            },
            triple_click: ClickHandler {
                threshold: Duration::from_millis(300),
            },
            faux_scrollback_lines: None,
        }
    }
}

/// `VisualBellAnimations` are modeled after a subset of CSS transitions and Robert
/// Penner's Easing Functions.
#[derive(Clone, Copy, Debug, Deserialize)]
pub enum VisualBellAnimation {
    Ease,          // CSS
    EaseOut,       // CSS
    EaseOutSine,   // Penner
    EaseOutQuad,   // Penner
    EaseOutCubic,  // Penner
    EaseOutQuart,  // Penner
    EaseOutQuint,  // Penner
    EaseOutExpo,   // Penner
    EaseOutCirc,   // Penner
    Linear,
}

impl Default for VisualBellAnimation {
    fn default() -> Self {
        VisualBellAnimation::EaseOutExpo
    }
}

#[derive(Debug, Deserialize)]
pub struct VisualBellConfig {
    /// Visual bell animation function
    #[serde(default, deserialize_with = "failure_default")]
    animation: VisualBellAnimation,

    /// Visual bell duration in milliseconds
    #[serde(deserialize_with = "deserialize_visual_bell_duration")]
    #[serde(default="default_visual_bell_duration")]
    duration: u16,
}

fn default_visual_bell_duration() -> u16 {
    150
}

fn deserialize_visual_bell_duration<'a, D>(deserializer: D) -> ::std::result::Result<u16, D::Error>
    where D: de::Deserializer<'a>
{
    match u16::deserialize(deserializer) {
        Ok(duration) => Ok(duration),
        Err(err) => {
            eprintln!("problem with config: {}; Using default value", err);
            Ok(default_visual_bell_duration())
        },
    }
}

impl VisualBellConfig {
    /// Visual bell animation
    #[inline]
    pub fn animation(&self) -> VisualBellAnimation {
        self.animation
    }

    /// Visual bell duration in milliseconds
    #[inline]
    pub fn duration(&self) -> Duration {
        Duration::from_millis(u64::from(self.duration))
    }
}

impl Default for VisualBellConfig {
    fn default() -> VisualBellConfig {
        VisualBellConfig {
            animation: VisualBellAnimation::default(),
            duration: default_visual_bell_duration(),
        }
    }
}

#[derive(Debug, Deserialize)]
pub struct Shell<'a> {
    program: Cow<'a, str>,

    #[serde(default, deserialize_with = "failure_default")]
    args: Vec<String>,
}

impl<'a> Shell<'a> {
    pub fn new<S>(program: S) -> Shell<'a>
        where S: Into<Cow<'a, str>>
    {
        Shell {
            program: program.into(),
            args: Vec::new(),
        }
    }

    pub fn new_with_args<S>(program: S, args: Vec<String>) -> Shell<'a>
        where S: Into<Cow<'a, str>>
    {
        Shell {
            program: program.into(),
            args,
        }
    }

    pub fn program(&self) -> &str {
        &*self.program
    }

    pub fn args(&self) -> &[String] {
        self.args.as_slice()
    }
}

/// Wrapper around f32 that represents an alpha value between 0.0 and 1.0
#[derive(Clone, Copy, Debug)]
pub struct Alpha(f32);

impl Alpha {
    pub fn new(value: f32) -> Self {
        Alpha(Self::clamp_to_valid_range(value))
    }

    pub fn set(&mut self, value: f32) {
        self.0 = Self::clamp_to_valid_range(value);
    }

    #[inline]
    pub fn get(self) -> f32 {
        self.0
    }

    fn clamp_to_valid_range(value: f32) -> f32 {
        if value < 0.0 {
            0.0
        } else if value > 1.0 {
            1.0
        } else {
            value
        }
    }
}

impl Default for Alpha {
    fn default() -> Self {
        Alpha(1.0)
    }
}

#[derive(Debug, Copy, Clone)]
pub enum Decorations {
    Full,
    Transparent,
    Buttonless,
    None,
}

impl Default for Decorations {
    fn default() -> Decorations {
        Decorations::Full
    }
}

impl<'de> Deserialize<'de> for Decorations {
    fn deserialize<D>(deserializer: D) -> ::std::result::Result<Decorations, D::Error>
        where D: de::Deserializer<'de>
    {

        struct DecorationsVisitor;

        impl<'de> Visitor<'de> for DecorationsVisitor {
            type Value = Decorations;

            fn expecting(&self, f: &mut fmt::Formatter) -> fmt::Result {
                f.write_str("Some subset of full|transparent|buttonless|none")
            }

            #[cfg(target_os = "macos")]
            fn visit_str<E>(self, value: &str) -> ::std::result::Result<Decorations, E>
                where E: de::Error
            {
                match value.to_lowercase().as_str() {
                    "transparent" => Ok(Decorations::Transparent),
                    "buttonless" => Ok(Decorations::Buttonless),
                    "none" => Ok(Decorations::None),
                    "full" => Ok(Decorations::Full),
                    "true" => {
                        eprintln!("deprecated decorations boolean value, \
                                   use one of transparent|buttonless|none|full instead; \
                                   Falling back to \"full\"");
                        Ok(Decorations::Full)
                    },
                    "false" => {
                        eprintln!("deprecated decorations boolean value, \
                                   use one of transparent|buttonless|none|full instead; \
                                   Falling back to \"none\"");
                        Ok(Decorations::None)
                    },
                    _ => {
                        eprintln!("invalid decorations value: {}; Using default value", value);
                        Ok(Decorations::Full)
                    }
                }
            }

            #[cfg(not(target_os = "macos"))]
            fn visit_str<E>(self, value: &str) -> ::std::result::Result<Decorations, E>
                where E: de::Error
            {
                match value.to_lowercase().as_str() {
                    "none" => Ok(Decorations::None),
                    "full" => Ok(Decorations::Full),
                    "true" => {
                        eprintln!("deprecated decorations boolean value, \
                                   use one of none|full instead; \
                                   Falling back to \"full\"");
                        Ok(Decorations::Full)
                    },
                    "false" => {
                        eprintln!("deprecated decorations boolean value, \
                                   use one of none|full instead; \
                                   Falling back to \"none\"");
                        Ok(Decorations::None)
                    },
                    "transparent" | "buttonless" => {
                        eprintln!("macos-only decorations value: {}; Using default value", value);
                        Ok(Decorations::Full)
                    },
                    _ => {
                        eprintln!("invalid decorations value: {}; Using default value", value);
                        Ok(Decorations::Full)
                    }
                }
            }
        }

        deserializer.deserialize_str(DecorationsVisitor)
    }
}

#[derive(Debug, Copy, Clone, Deserialize)]
pub struct WindowConfig {
    /// Initial dimensions
    #[serde(default, deserialize_with = "failure_default")]
    dimensions: Dimensions,

    /// Start in fullscreen mode
    #[serde(default, deserialize_with = "failure_default")]
    fullscreen: bool,

    /// Pixel padding
    #[serde(default="default_padding", deserialize_with = "deserialize_padding")]
    padding: Delta<u8>,

    /// Draw the window with title bar / borders
    #[serde(default)]
    decorations: Decorations,

    /// Initialize in fullscreen mode
    #[serde(default)]
    fullscreen: bool,
}

fn default_padding() -> Delta<u8> {
    Delta { x: 2, y: 2 }
}

fn deserialize_padding<'a, D>(deserializer: D) -> ::std::result::Result<Delta<u8>, D::Error>
    where D: de::Deserializer<'a>
{
    match Delta::deserialize(deserializer) {
        Ok(delta) => Ok(delta),
        Err(err) => {
            eprintln!("problem with config: {}; Using default value", err);
            Ok(default_padding())
        },
    }
}

impl WindowConfig {
<<<<<<< HEAD
    pub fn decorations(&self) -> Decorations {
=======
    pub fn fullscreen(&self) -> bool {
        self.fullscreen
    }

    pub fn decorations(&self) -> bool {
>>>>>>> d617a9e9
        self.decorations
    }

    pub fn fullscreen(&self) -> bool {
        self.fullscreen
    }
}

impl Default for WindowConfig {
    fn default() -> Self {
        WindowConfig{
            dimensions: Default::default(),
            fullscreen: false,
            padding: default_padding(),
            decorations: Default::default(),
            fullscreen: false,
        }
    }
}

/// Top-level config type
#[derive(Debug, Deserialize)]
pub struct Config {
    /// Initial dimensions
    #[serde(default, deserialize_with = "failure_default")]
    dimensions: Option<Dimensions>,

    /// Pixel padding
    #[serde(default, deserialize_with = "failure_default")]
    padding: Option<Delta<u8>>,

    /// TERM env variable
    #[serde(default, deserialize_with = "failure_default")]
    env: HashMap<String, String>,

    /// Font configuration
    #[serde(default, deserialize_with = "failure_default")]
    font: Font,

    /// Should show render timer
    #[serde(default, deserialize_with = "failure_default")]
    render_timer: bool,

    /// Should use custom cursor colors
    #[serde(default, deserialize_with = "failure_default")]
    custom_cursor_colors: bool,

    /// Should draw bold text with brighter colors instead of bold font
    #[serde(default="true_bool", deserialize_with = "default_true_bool")]
    draw_bold_text_with_bright_colors: bool,

    #[serde(default, deserialize_with = "failure_default")]
    colors: Colors,

    /// Background opacity from 0.0 to 1.0
    #[serde(default, deserialize_with = "failure_default")]
    background_opacity: Alpha,

    /// Window configuration
    #[serde(default, deserialize_with = "failure_default")]
    window: WindowConfig,

    /// Keybindings
    #[serde(default, deserialize_with = "failure_default_vec")]
    key_bindings: Vec<KeyBinding>,

    /// Bindings for the mouse
    #[serde(default, deserialize_with = "failure_default_vec")]
    mouse_bindings: Vec<MouseBinding>,

    #[serde(default, deserialize_with = "failure_default")]
    selection: Selection,

    #[serde(default, deserialize_with = "failure_default")]
    mouse: Mouse,

    /// Path to a shell program to run on startup
    #[serde(default, deserialize_with = "failure_default")]
    shell: Option<Shell<'static>>,

    /// Path where config was loaded from
    #[serde(default, deserialize_with = "failure_default")]
    config_path: Option<PathBuf>,

    /// Visual bell configuration
    #[serde(default, deserialize_with = "failure_default")]
    visual_bell: VisualBellConfig,

    /// Use dynamic title
    #[serde(default="true_bool", deserialize_with = "default_true_bool")]
    dynamic_title: bool,

    /// Hide cursor when typing
    #[serde(default, deserialize_with = "failure_default")]
    hide_cursor_when_typing: bool,

    /// Style of the cursor
    #[serde(default, deserialize_with = "failure_default")]
    cursor_style: CursorStyle,

    /// Use hollow block cursor when unfocused
    #[serde(default="true_bool", deserialize_with = "default_true_bool")]
    unfocused_hollow_cursor: bool,

    /// Live config reload
    #[serde(default="true_bool", deserialize_with = "default_true_bool")]
    live_config_reload: bool,

    /// Number of spaces in one tab
    #[serde(default="default_tabspaces", deserialize_with = "deserialize_tabspaces")]
    tabspaces: usize,

    /// How much scrolling history to keep
    #[serde(default, deserialize_with="failure_default")]
    scrolling: Scrolling,
}

fn failure_default_vec<'a, D, T>(deserializer: D) -> ::std::result::Result<Vec<T>, D::Error>
    where D: de::Deserializer<'a>,
          T: Deserialize<'a>
{
    // Deserialize as generic vector
    let vec = match Vec::<serde_yaml::Value>::deserialize(deserializer) {
        Ok(vec) => vec,
        Err(err) => {
            eprintln!("problem with config: {}; Using empty vector", err);
            return Ok(Vec::new());
        },
    };

    // Move to lossy vector
    let mut bindings: Vec<T> = Vec::new();
    for value in vec {
        match T::deserialize(value) {
            Ok(binding) => bindings.push(binding),
            Err(err) => {
                eprintln!("problem with config: {}; Skipping value", err);
            },
        }
    }

    Ok(bindings)
}

fn default_tabspaces() -> usize {
    8
}

fn deserialize_tabspaces<'a, D>(deserializer: D) -> ::std::result::Result<usize, D::Error>
    where D: de::Deserializer<'a>
{
    match usize::deserialize(deserializer) {
        Ok(value) => Ok(value),
        Err(err) => {
            eprintln!("problem with config: {}; Using `8`", err);
            Ok(default_tabspaces())
        },
    }
}

fn default_true_bool<'a, D>(deserializer: D) -> ::std::result::Result<bool, D::Error>
    where D: de::Deserializer<'a>
{
    match bool::deserialize(deserializer) {
        Ok(value) => Ok(value),
        Err(err) => {
            eprintln!("problem with config: {}; Using `true`", err);
            Ok(true)
        },
    }
}

fn failure_default<'a, D, T>(deserializer: D)
    -> ::std::result::Result<T, D::Error>
    where D: de::Deserializer<'a>,
          T: Deserialize<'a> + Default
{
    match T::deserialize(deserializer) {
        Ok(value) => Ok(value),
        Err(err) => {
            eprintln!("problem with config: {}; Using default value", err);
            Ok(T::default())
        },
    }
}

#[cfg(not(target_os="macos"))]
static DEFAULT_ALACRITTY_CONFIG: &'static str = include_str!("../alacritty.yml");
#[cfg(target_os="macos")]
static DEFAULT_ALACRITTY_CONFIG: &'static str = include_str!("../alacritty_macos.yml");

impl Default for Config {
    fn default() -> Self {
        serde_yaml::from_str(DEFAULT_ALACRITTY_CONFIG)
            .expect("default config is invalid")
    }
}

/// Struct for scrolling related settings
#[derive(Copy, Clone, Debug, Deserialize)]
pub struct Scrolling {
    #[serde(deserialize_with="deserialize_scrolling_history")]
    #[serde(default="default_scrolling_history")]
    pub history: u32,
    #[serde(deserialize_with="deserialize_scrolling_multiplier")]
    #[serde(default="default_scrolling_multiplier")]
    pub multiplier: u8,
    #[serde(deserialize_with="deserialize_scrolling_multiplier")]
    #[serde(default="default_scrolling_multiplier")]
    pub faux_multiplier: u8,
    #[serde(default, deserialize_with="failure_default")]
    pub auto_scroll: bool,
}

fn default_scrolling_history() -> u32 {
    10_000
}

// Default for normal and faux scrolling
fn default_scrolling_multiplier() -> u8 {
    3
}

impl Default for Scrolling {
    fn default() -> Self {
        Self {
            history: default_scrolling_history(),
            multiplier: default_scrolling_multiplier(),
            faux_multiplier: default_scrolling_multiplier(),
            auto_scroll: false,
        }
    }
}

fn deserialize_scrolling_history<'a, D>(deserializer: D) -> ::std::result::Result<u32, D::Error>
    where D: de::Deserializer<'a>
{
    match u32::deserialize(deserializer) {
        Ok(lines) => {
            if lines > MAX_SCROLLBACK_LINES {
                eprintln!(
                    "problem with config: scrollback size is {}, but expected a maximum of {}; \
                     Using {1} instead",
                    lines, MAX_SCROLLBACK_LINES,
                );
                Ok(MAX_SCROLLBACK_LINES)
            } else {
                Ok(lines)
            }
        },
        Err(err) => {
            eprintln!("problem with config: {}; Using default value", err);
            Ok(default_scrolling_history())
        },
    }
}

fn deserialize_scrolling_multiplier<'a, D>(deserializer: D) -> ::std::result::Result<u8, D::Error>
    where D: de::Deserializer<'a>
{
    match u8::deserialize(deserializer) {
        Ok(lines) => Ok(lines),
        Err(err) => {
            eprintln!("problem with config: {}; Using default value", err);
            Ok(default_scrolling_multiplier())
        },
    }
}

/// Newtype for implementing deserialize on glutin Mods
///
/// Our deserialize impl wouldn't be covered by a derive(Deserialize); see the
/// impl below.
struct ModsWrapper(ModifiersState);

impl ModsWrapper {
    fn into_inner(self) -> ModifiersState {
        self.0
    }
}

impl<'a> de::Deserialize<'a> for ModsWrapper {
    fn deserialize<D>(deserializer: D) -> ::std::result::Result<Self, D::Error>
        where D: de::Deserializer<'a>
    {
        struct ModsVisitor;

        impl<'a> Visitor<'a> for ModsVisitor {
            type Value = ModsWrapper;

            fn expecting(&self, f: &mut fmt::Formatter) -> fmt::Result {
                f.write_str("Some subset of Command|Shift|Super|Alt|Option|Control")
            }

            fn visit_str<E>(self, value: &str) -> ::std::result::Result<ModsWrapper, E>
                where E: de::Error,
            {
                let mut res = ModifiersState::default();
                for modifier in value.split('|') {
                    match modifier.trim() {
                        "Command" | "Super" => res.logo = true,
                        "Shift" => res.shift = true,
                        "Alt" | "Option" => res.alt = true,
                        "Control" => res.ctrl = true,
                        _ => eprintln!("unknown modifier {:?}", modifier),
                    }
                }

                Ok(ModsWrapper(res))
            }
        }

        deserializer.deserialize_str(ModsVisitor)
    }
}

struct ActionWrapper(::input::Action);

impl ActionWrapper {
    fn into_inner(self) -> ::input::Action {
        self.0
    }
}

impl<'a> de::Deserialize<'a> for ActionWrapper {
    fn deserialize<D>(deserializer: D) -> ::std::result::Result<Self, D::Error>
        where D: de::Deserializer<'a>
    {
        struct ActionVisitor;

        impl<'a> Visitor<'a> for ActionVisitor {
            type Value = ActionWrapper;

            fn expecting(&self, f: &mut fmt::Formatter) -> fmt::Result {
                f.write_str("Paste, Copy, PasteSelection, IncreaseFontSize, DecreaseFontSize, \
                            ResetFontSize, ScrollPageUp, ScrollPageDown, ScrollToTop, \
                            ScrollToBottom, ClearHistory, Hide, Quit, or ToggleFullscreen")
            }

            fn visit_str<E>(self, value: &str) -> ::std::result::Result<ActionWrapper, E>
                where E: de::Error,
            {
                Ok(ActionWrapper(match value {
                    "Paste" => Action::Paste,
                    "Copy" => Action::Copy,
                    "PasteSelection" => Action::PasteSelection,
                    "IncreaseFontSize" => Action::IncreaseFontSize,
                    "DecreaseFontSize" => Action::DecreaseFontSize,
                    "ResetFontSize" => Action::ResetFontSize,
                    "ScrollPageUp" => Action::ScrollPageUp,
                    "ScrollPageDown" => Action::ScrollPageDown,
                    "ScrollToTop" => Action::ScrollToTop,
                    "ScrollToBottom" => Action::ScrollToBottom,
                    "ClearHistory" => Action::ClearHistory,
                    "Hide" => Action::Hide,
                    "Quit" => Action::Quit,
                    "ToggleFullscreen" => Action::ToggleFullscreen,
                    _ => return Err(E::invalid_value(Unexpected::Str(value), &self)),
                }))
            }
        }
        deserializer.deserialize_str(ActionVisitor)
    }
}

#[derive(Debug, Deserialize)]
#[serde(untagged)]
enum CommandWrapper {
    Just(String),
    WithArgs {
        program: String,
        #[serde(default)]
        args: Vec<String>,
    },
}

use ::term::{mode, TermMode};

struct ModeWrapper {
    pub mode: TermMode,
    pub not_mode: TermMode,
}

impl<'a> de::Deserialize<'a> for ModeWrapper {
    fn deserialize<D>(deserializer:  D) -> ::std::result::Result<Self, D::Error>
        where D: de::Deserializer<'a>
    {
        struct ModeVisitor;

        impl<'a> Visitor<'a> for ModeVisitor {
            type Value = ModeWrapper;

            fn expecting(&self, f: &mut fmt::Formatter) -> fmt::Result {
                f.write_str("Combination of AppCursor | AppKeypad, possibly with negation (~)")
            }

            fn visit_str<E>(self, value: &str) -> ::std::result::Result<ModeWrapper, E>
                where E: de::Error,
            {
                let mut res = ModeWrapper {
                    mode: TermMode::empty(),
                    not_mode: TermMode::empty()
                };

                for modifier in value.split('|') {
                    match modifier.trim() {
                        "AppCursor" => res.mode |= mode::TermMode::APP_CURSOR,
                        "~AppCursor" => res.not_mode |= mode::TermMode::APP_CURSOR,
                        "AppKeypad" => res.mode |= mode::TermMode::APP_KEYPAD,
                        "~AppKeypad" => res.not_mode |= mode::TermMode::APP_KEYPAD,
                        _ => eprintln!("unknown mode {:?}", modifier),
                    }
                }

                Ok(res)
            }
        }
        deserializer.deserialize_str(ModeVisitor)
    }
}

struct MouseButton(::glutin::MouseButton);

impl MouseButton {
    fn into_inner(self) -> ::glutin::MouseButton {
        self.0
    }
}

impl<'a> de::Deserialize<'a> for MouseButton {
    fn deserialize<D>(deserializer: D) -> ::std::result::Result<Self, D::Error>
        where D: de::Deserializer<'a>
    {
        struct MouseButtonVisitor;

        impl<'a> Visitor<'a> for MouseButtonVisitor {
            type Value = MouseButton;

            fn expecting(&self, f: &mut fmt::Formatter) -> fmt::Result {
                f.write_str("Left, Right, Middle, or a number")
            }

            fn visit_str<E>(self, value: &str) -> ::std::result::Result<MouseButton, E>
                where E: de::Error,
            {
                match value {
                    "Left" => Ok(MouseButton(::glutin::MouseButton::Left)),
                    "Right" => Ok(MouseButton(::glutin::MouseButton::Right)),
                    "Middle" => Ok(MouseButton(::glutin::MouseButton::Middle)),
                    _ => {
                        if let Ok(index) = u8::from_str(value) {
                            Ok(MouseButton(::glutin::MouseButton::Other(index)))
                        } else {
                            Err(E::invalid_value(Unexpected::Str(value), &self))
                        }
                    }
                }
            }
        }

        deserializer.deserialize_str(MouseButtonVisitor)
    }
}

/// Bindings are deserialized into a `RawBinding` before being parsed as a
/// `KeyBinding` or `MouseBinding`.
struct RawBinding {
    key: Option<::glutin::VirtualKeyCode>,
    mouse: Option<::glutin::MouseButton>,
    mods: ModifiersState,
    mode: TermMode,
    notmode: TermMode,
    action: Action,
}

impl RawBinding {
    fn into_mouse_binding(self) -> ::std::result::Result<MouseBinding, Self> {
        if let Some(mouse) = self.mouse {
            Ok(Binding {
                trigger: mouse,
                mods: self.mods,
                action: self.action,
                mode: self.mode,
                notmode: self.notmode,
            })
        } else {
            Err(self)
        }
    }

    fn into_key_binding(self) -> ::std::result::Result<KeyBinding, Self> {
        if let Some(key) = self.key {
            Ok(KeyBinding {
                trigger: key,
                mods: self.mods,
                action: self.action,
                mode: self.mode,
                notmode: self.notmode,
            })
        } else {
            Err(self)
        }
    }
}

impl<'a> de::Deserialize<'a> for RawBinding {
    fn deserialize<D>(deserializer: D) -> ::std::result::Result<Self, D::Error>
        where D: de::Deserializer<'a>
    {
        enum Field {
            Key,
            Mods,
            Mode,
            Action,
            Chars,
            Mouse,
            Command,
        }

        impl<'a> de::Deserialize<'a> for Field {
            fn deserialize<D>(deserializer: D) -> ::std::result::Result<Field, D::Error>
                where D: de::Deserializer<'a>
            {
                struct FieldVisitor;

                static FIELDS: &'static [&'static str] = &[
                        "key", "mods", "mode", "action", "chars", "mouse", "command",
                ];

                impl<'a> Visitor<'a> for FieldVisitor {
                    type Value = Field;

                    fn expecting(&self, f: &mut fmt::Formatter) -> fmt::Result {
                        f.write_str("binding fields")
                    }

                    fn visit_str<E>(self, value: &str) -> ::std::result::Result<Field, E>
                        where E: de::Error,
                    {
                        match value {
                            "key" => Ok(Field::Key),
                            "mods" => Ok(Field::Mods),
                            "mode" => Ok(Field::Mode),
                            "action" => Ok(Field::Action),
                            "chars" => Ok(Field::Chars),
                            "mouse" => Ok(Field::Mouse),
                            "command" => Ok(Field::Command),
                            _ => Err(E::unknown_field(value, FIELDS)),
                        }
                    }
                }

                deserializer.deserialize_struct("Field", FIELDS, FieldVisitor)
            }
        }

        struct RawBindingVisitor;
        impl<'a> Visitor<'a> for RawBindingVisitor {
            type Value = RawBinding;

            fn expecting(&self, f: &mut fmt::Formatter) -> fmt::Result {
                f.write_str("binding specification")
            }

            fn visit_map<V>(
                self,
                mut map: V
            ) -> ::std::result::Result<RawBinding, V::Error>
                where V: MapAccess<'a>,
            {
                let mut mods: Option<ModifiersState> = None;
                let mut key: Option<::glutin::VirtualKeyCode> = None;
                let mut chars: Option<String> = None;
                let mut action: Option<::input::Action> = None;
                let mut mode: Option<TermMode> = None;
                let mut not_mode: Option<TermMode> = None;
                let mut mouse: Option<::glutin::MouseButton> = None;
                let mut command: Option<CommandWrapper> = None;

                use ::serde::de::Error;

                while let Some(struct_key) = map.next_key::<Field>()? {
                    match struct_key {
                        Field::Key => {
                            if key.is_some() {
                                return Err(<V::Error as Error>::duplicate_field("key"));
                            }

                            let coherent_key = map.next_value::<Key>()?;
                            key = Some(coherent_key.to_glutin_key());
                        },
                        Field::Mods => {
                            if mods.is_some() {
                                return Err(<V::Error as Error>::duplicate_field("mods"));
                            }

                            mods = Some(map.next_value::<ModsWrapper>()?.into_inner());
                        },
                        Field::Mode => {
                            if mode.is_some() {
                                return Err(<V::Error as Error>::duplicate_field("mode"));
                            }

                            let mode_deserializer = map.next_value::<ModeWrapper>()?;
                            mode = Some(mode_deserializer.mode);
                            not_mode = Some(mode_deserializer.not_mode);
                        },
                        Field::Action => {
                            if action.is_some() {
                                return Err(<V::Error as Error>::duplicate_field("action"));
                            }

                            action = Some(map.next_value::<ActionWrapper>()?.into_inner());
                        },
                        Field::Chars => {
                            if chars.is_some() {
                                return Err(<V::Error as Error>::duplicate_field("chars"));
                            }

                            chars = Some(map.next_value()?);
                        },
                        Field::Mouse => {
                            if chars.is_some() {
                                return Err(<V::Error as Error>::duplicate_field("mouse"));
                            }

                            mouse = Some(map.next_value::<MouseButton>()?.into_inner());
                        },
                        Field::Command => {
                            if command.is_some() {
                                return Err(<V::Error as Error>::duplicate_field("command"));
                            }

                            command = Some(map.next_value::<CommandWrapper>()?);
                        },
                    }
                }

                let action = match (action, chars, command) {
                    (Some(action), None, None) => action,
                    (None, Some(chars), None) => Action::Esc(chars),
                    (None, None, Some(cmd)) => {
                        match cmd {
                            CommandWrapper::Just(program) => {
                                Action::Command(program, vec![])
                            },
                            CommandWrapper::WithArgs { program, args } => {
                                Action::Command(program, args)
                            },
                        }
                    },
                    (None, None, None) => return Err(V::Error::custom("must specify chars, action or command")),
                    _ => return Err(V::Error::custom("must specify only chars, action or command")),
                };

                let mode = mode.unwrap_or_else(TermMode::empty);
                let not_mode = not_mode.unwrap_or_else(TermMode::empty);
                let mods = mods.unwrap_or_else(ModifiersState::default);

                if mouse.is_none() && key.is_none() {
                    return Err(V::Error::custom("bindings require mouse button or key"));
                }

                Ok(RawBinding {
                    mode,
                    notmode: not_mode,
                    action,
                    key,
                    mouse,
                    mods,
                })
            }
        }

        const FIELDS: &[&str] = &[
            "key", "mods", "mode", "action", "chars", "mouse", "command",
        ];

        deserializer.deserialize_struct("RawBinding", FIELDS, RawBindingVisitor)
    }
}


impl<'a> de::Deserialize<'a> for Alpha {
    fn deserialize<D>(deserializer: D) -> ::std::result::Result<Self, D::Error>
        where D: de::Deserializer<'a>
    {
        let value = f32::deserialize(deserializer)?;
        Ok(Alpha::new(value))
    }
}

impl<'a> de::Deserialize<'a> for MouseBinding {
    fn deserialize<D>(deserializer: D) -> ::std::result::Result<Self, D::Error>
        where D: de::Deserializer<'a>
    {
        let raw = RawBinding::deserialize(deserializer)?;
        raw.into_mouse_binding()
           .map_err(|_| D::Error::custom("expected mouse binding"))
    }
}

impl<'a> de::Deserialize<'a> for KeyBinding {
    fn deserialize<D>(deserializer: D) -> ::std::result::Result<Self, D::Error>
        where D: de::Deserializer<'a>
    {
        let raw = RawBinding::deserialize(deserializer)?;
        raw.into_key_binding()
           .map_err(|_| D::Error::custom("expected key binding"))
    }
}

/// Errors occurring during config loading
#[derive(Debug)]
pub enum Error {
    /// Config file not found
    NotFound,

    /// Config file empty
    Empty,

    /// Couldn't read $HOME environment variable
    ReadingEnvHome(env::VarError),

    /// io error reading file
    Io(io::Error),

    /// Not valid yaml or missing parameters
    Yaml(serde_yaml::Error),
}

#[derive(Debug, Deserialize)]
pub struct Colors {
    #[serde(default, deserialize_with = "failure_default")]
    pub primary: PrimaryColors,
    #[serde(default, deserialize_with = "deserialize_cursor_colors")]
    pub cursor: CursorColors,
    pub normal: AnsiColors,
    pub bright: AnsiColors,
    #[serde(default, deserialize_with = "failure_default")]
    pub dim: Option<AnsiColors>,
    #[serde(default, deserialize_with = "failure_default_vec")]
    pub indexed_colors: Vec<IndexedColor>,
}

#[derive(Debug, Deserialize)]
pub struct IndexedColor {
    #[serde(deserialize_with = "deserialize_color_index")]
    pub index: u8,
    #[serde(deserialize_with = "rgb_from_hex")]
    pub color: Rgb,
}

fn deserialize_color_index<'a, D>(deserializer: D) -> ::std::result::Result<u8, D::Error>
    where D: de::Deserializer<'a>
{
    match u8::deserialize(deserializer) {
        Ok(index) => {
            if index < 16 {
                eprintln!(
                    "problem with config: indexed_color's index is '{}', \
                     but a value bigger than 15 was expected; \
                     Ignoring setting",
                    index
                );

                // Return value out of range to ignore this color
                Ok(0)
            } else {
                Ok(index)
            }
        },
        Err(err) => {
            eprintln!("problem with config: {}; Ignoring setting", err);

            // Return value out of range to ignore this color
            Ok(0)
        },
    }
}

#[derive(Deserialize)]
#[serde(untagged)]
pub enum CursorOrPrimaryColors {
    Cursor {
        #[serde(deserialize_with = "rgb_from_hex")]
        text: Rgb,
        #[serde(deserialize_with = "rgb_from_hex")]
        cursor: Rgb,
    },
    Primary {
        #[serde(deserialize_with = "rgb_from_hex")]
        foreground: Rgb,
        #[serde(deserialize_with = "rgb_from_hex")]
        background: Rgb,
    }
}

impl CursorOrPrimaryColors {
    fn into_cursor_colors(self) -> CursorColors {
        match self {
            CursorOrPrimaryColors::Cursor { text, cursor } => CursorColors {
                text,
                cursor,
            },
            CursorOrPrimaryColors::Primary { foreground, background } => {
                // Must print in config since logger isn't setup yet.
                eprintln!("{}",
                    Yellow("Config `colors.cursor.foreground` and `colors.cursor.background` \
                            are deprecated. Please use `colors.cursor.text` and \
                            `colors.cursor.cursor` instead.")
                );
                CursorColors {
                    text: foreground,
                    cursor: background
                }
            }
        }
    }
}

#[derive(Debug)]
pub struct CursorColors {
    pub text: Rgb,
    pub cursor: Rgb,
}

impl Default for CursorColors {
    fn default() -> Self {
        CursorColors {
            text: Rgb { r: 0, g: 0, b: 0 },
            cursor: Rgb { r: 0xff, g: 0xff, b: 0xff },
        }
    }
}

fn deserialize_cursor_colors<'a, D>(deserializer: D) -> ::std::result::Result<CursorColors, D::Error>
    where D: de::Deserializer<'a>
{
    match CursorOrPrimaryColors::deserialize(deserializer) {
        Ok(either) => Ok(either.into_cursor_colors()),
        Err(err) => {
            eprintln!("problem with config: {}; Using default value", err);
            Ok(CursorColors::default())
        },
    }
}

#[derive(Debug, Deserialize)]
pub struct PrimaryColors {
    #[serde(deserialize_with = "rgb_from_hex")]
    pub background: Rgb,
    #[serde(deserialize_with = "rgb_from_hex")]
    pub foreground: Rgb,
    #[serde(default, deserialize_with = "deserialize_optional_color")]
    pub bright_foreground: Option<Rgb>,
    #[serde(default, deserialize_with = "deserialize_optional_color")]
    pub dim_foreground: Option<Rgb>,
}

fn deserialize_optional_color<'a, D>(deserializer: D) -> ::std::result::Result<Option<Rgb>, D::Error>
    where D: de::Deserializer<'a>
{
    match Option::deserialize(deserializer) {
        Ok(Some(color)) => {
            let color: serde_yaml::Value = color;
            Ok(Some(rgb_from_hex(color).unwrap()))
        },
        Ok(None) => Ok(None),
        Err(err) => {
            eprintln!("problem with config: {}; Using standard foreground color", err);
            Ok(None)
        },
    }
}

impl Default for PrimaryColors {
    fn default() -> Self {
        PrimaryColors {
            background: Rgb { r: 0, g: 0, b: 0 },
            foreground: Rgb { r: 0xea, g: 0xea, b: 0xea },
            bright_foreground: None,
            dim_foreground: None,
        }
    }
}

impl Default for Colors {
    fn default() -> Colors {
        Colors {
            primary: PrimaryColors::default(),
            cursor: CursorColors::default(),
            normal: AnsiColors {
                black: Rgb {r: 0x00, g: 0x00, b: 0x00},
                red: Rgb {r: 0xd5, g: 0x4e, b: 0x53},
                green: Rgb {r: 0xb9, g: 0xca, b: 0x4a},
                yellow: Rgb {r: 0xe6, g: 0xc5, b: 0x47},
                blue: Rgb {r: 0x7a, g: 0xa6, b: 0xda},
                magenta: Rgb {r: 0xc3, g: 0x97, b: 0xd8},
                cyan: Rgb {r: 0x70, g: 0xc0, b: 0xba},
                white: Rgb {r: 0xea, g: 0xea, b: 0xea},
            },
            bright: AnsiColors {
                black: Rgb {r: 0x66, g: 0x66, b: 0x66},
                red: Rgb {r: 0xff, g: 0x33, b: 0x34},
                green: Rgb {r: 0x9e, g: 0xc4, b: 0x00},
                yellow: Rgb {r: 0xe7, g: 0xc5, b: 0x47},
                blue: Rgb {r: 0x7a, g: 0xa6, b: 0xda},
                magenta: Rgb {r: 0xb7, g: 0x7e, b: 0xe0},
                cyan: Rgb {r: 0x54, g: 0xce, b: 0xd6},
                white: Rgb {r: 0xff, g: 0xff, b: 0xff},
            },
            dim: None,
            indexed_colors: Vec::new(),
        }
    }
}

/// The 8-colors sections of config
#[derive(Debug, Deserialize)]
pub struct AnsiColors {
    #[serde(deserialize_with = "rgb_from_hex")]
    pub black: Rgb,
    #[serde(deserialize_with = "rgb_from_hex")]
    pub red: Rgb,
    #[serde(deserialize_with = "rgb_from_hex")]
    pub green: Rgb,
    #[serde(deserialize_with = "rgb_from_hex")]
    pub yellow: Rgb,
    #[serde(deserialize_with = "rgb_from_hex")]
    pub blue: Rgb,
    #[serde(deserialize_with = "rgb_from_hex")]
    pub magenta: Rgb,
    #[serde(deserialize_with = "rgb_from_hex")]
    pub cyan: Rgb,
    #[serde(deserialize_with = "rgb_from_hex")]
    pub white: Rgb,
}

/// Deserialize an Rgb from a hex string
///
/// This is *not* the deserialize impl for Rgb since we want a symmetric
/// serialize/deserialize impl for ref tests.
fn rgb_from_hex<'a, D>(deserializer: D) -> ::std::result::Result<Rgb, D::Error>
    where D: de::Deserializer<'a>
{
    struct RgbVisitor;

    impl<'a> Visitor<'a> for RgbVisitor {
        type Value = Rgb;

        fn expecting(&self, f: &mut fmt::Formatter) -> fmt::Result {
            f.write_str("Hex colors spec like 'ffaabb'")
        }

        fn visit_str<E>(self, value: &str) -> ::std::result::Result<Rgb, E>
            where E: ::serde::de::Error
        {
            Rgb::from_str(&value[..])
                .map_err(|_| E::custom("failed to parse rgb; expect 0xrrggbb"))
        }
    }

    let rgb = deserializer.deserialize_str(RgbVisitor);

    // Use #ff00ff as fallback color
    match rgb {
        Ok(rgb) => Ok(rgb),
        Err(err) => {
            eprintln!("problem with config: {}; Using color #ff00ff", err);
            Ok(Rgb { r: 255, g: 0, b: 255 })
        },
    }
}

impl FromStr for Rgb {
    type Err = ();
    fn from_str(s: &str) -> ::std::result::Result<Rgb, ()> {
        let mut chars = s.chars();
        let mut rgb = Rgb::default();

        macro_rules! component {
            ($($c:ident),*) => {
                $(
                    match chars.next().and_then(|c| c.to_digit(16)) {
                        Some(val) => rgb.$c = (val as u8) << 4,
                        None => return Err(())
                    }

                    match chars.next().and_then(|c| c.to_digit(16)) {
                        Some(val) => rgb.$c |= val as u8,
                        None => return Err(())
                    }
                )*
            }
        }

        match chars.next() {
            Some('0') => if chars.next() != Some('x') { return Err(()); },
            Some('#') => (),
            _ => return Err(()),
        }

        component!(r, g, b);

        Ok(rgb)
    }
}

impl ::std::error::Error for Error {
    fn cause(&self) -> Option<&::std::error::Error> {
        match *self {
            Error::NotFound | Error::Empty => None,
            Error::ReadingEnvHome(ref err) => Some(err),
            Error::Io(ref err) => Some(err),
            Error::Yaml(ref err) => Some(err),
        }
    }

    fn description(&self) -> &str {
        match *self {
            Error::NotFound => "could not locate config file",
            Error::Empty => "empty config file",
            Error::ReadingEnvHome(ref err) => err.description(),
            Error::Io(ref err) => err.description(),
            Error::Yaml(ref err) => err.description(),
        }
    }
}

impl ::std::fmt::Display for Error {
    fn fmt(&self, f: &mut ::std::fmt::Formatter) -> ::std::fmt::Result {
        match *self {
            Error::NotFound | Error::Empty => write!(f, "{}", ::std::error::Error::description(self)),
            Error::ReadingEnvHome(ref err) => {
                write!(f, "could not read $HOME environment variable: {}", err)
            },
            Error::Io(ref err) => write!(f, "error reading config file: {}", err),
            Error::Yaml(ref err) => write!(f, "problem with config: {}", err),
        }
    }
}

impl From<env::VarError> for Error {
    fn from(val: env::VarError) -> Error {
        Error::ReadingEnvHome(val)
    }
}

impl From<io::Error> for Error {
    fn from(val: io::Error) -> Error {
        if val.kind() == io::ErrorKind::NotFound {
            Error::NotFound
        } else {
            Error::Io(val)
        }
    }
}

impl From<serde_yaml::Error> for Error {
    fn from(val: serde_yaml::Error) -> Error {
        Error::Yaml(val)
    }
}

/// Result from config loading
pub type Result<T> = ::std::result::Result<T, Error>;

impl Config {
    /// Get the location of the first found default config file paths
    /// according to the following order:
    ///
    /// 1. $XDG_CONFIG_HOME/alacritty/alacritty.yml
    /// 2. $XDG_CONFIG_HOME/alacritty.yml
    /// 3. $HOME/.config/alacritty/alacritty.yml
    /// 4. $HOME/.alacritty.yml
    pub fn installed_config<'a>() -> Option<Cow<'a, Path>> {
        // Try using XDG location by default
        ::xdg::BaseDirectories::with_prefix("alacritty")
            .ok()
            .and_then(|xdg| xdg.find_config_file("alacritty.yml"))
            .or_else(|| {
                ::xdg::BaseDirectories::new().ok().and_then(|fallback| {
                    fallback.find_config_file("alacritty.yml")
                })
            })
            .or_else(|| {
                if let Ok(home) = env::var("HOME") {
                    // Fallback path: $HOME/.config/alacritty/alacritty.yml
                    let fallback = PathBuf::from(&home).join(".config/alacritty/alacritty.yml");
                    if fallback.exists() {
                        return Some(fallback);
                    }
                    // Fallback path: $HOME/.alacritty.yml
                    let fallback = PathBuf::from(&home).join(".alacritty.yml");
                    if fallback.exists() {
                        return Some(fallback);
                    }
                }
                None
            })
            .map(|path| path.into())
    }

    pub fn write_defaults() -> io::Result<Cow<'static, Path>> {
        let path = ::xdg::BaseDirectories::with_prefix("alacritty")
            .map_err(|err| io::Error::new(io::ErrorKind::NotFound, ::std::error::Error::description(&err)))
            .and_then(|p| p.place_config_file("alacritty.yml"))?;
        File::create(&path)?.write_all(DEFAULT_ALACRITTY_CONFIG.as_bytes())?;
        Ok(path.into())
    }

    /// Get list of colors
    ///
    /// The ordering returned here is expected by the terminal. Colors are simply indexed in this
    /// array for performance.
    pub fn colors(&self) -> &Colors {
        &self.colors
    }

    #[inline]
    pub fn background_opacity(&self) -> Alpha {
        self.background_opacity
    }

    pub fn key_bindings(&self) -> &[KeyBinding] {
        &self.key_bindings[..]
    }

    pub fn mouse_bindings(&self) -> &[MouseBinding] {
        &self.mouse_bindings[..]
    }

    pub fn mouse(&self) -> &Mouse {
        &self.mouse
    }

    pub fn selection(&self) -> &Selection {
        &self.selection
    }

    pub fn tabspaces(&self) -> usize {
        self.tabspaces
    }

    pub fn padding(&self) -> &Delta<u8> {
        self.padding.as_ref()
            .unwrap_or(&self.window.padding)
    }

    #[inline]
    pub fn draw_bold_text_with_bright_colors(&self) -> bool {
        self.draw_bold_text_with_bright_colors
    }

    /// Get font config
    #[inline]
    pub fn font(&self) -> &Font {
        &self.font
    }

    /// Get window dimensions
    #[inline]
    pub fn dimensions(&self) -> Dimensions {
        self.dimensions.unwrap_or(self.window.dimensions)
    }

    /// Get window config
    #[inline]
    pub fn window(&self) -> &WindowConfig {
        &self.window
    }

    /// Get visual bell config
    #[inline]
    pub fn visual_bell(&self) -> &VisualBellConfig {
        &self.visual_bell
    }

    /// Should show render timer
    #[inline]
    pub fn render_timer(&self) -> bool {
        self.render_timer
    }

    #[inline]
    pub fn use_thin_strokes(&self) -> bool {
        self.font.use_thin_strokes
    }

    /// show cursor as inverted
    #[inline]
    pub fn custom_cursor_colors(&self) -> bool {
        self.custom_cursor_colors
    }

    pub fn path(&self) -> Option<&Path> {
        self.config_path
            .as_ref()
            .map(|p| p.as_path())
    }

    pub fn shell(&self) -> Option<&Shell> {
        self.shell.as_ref()
    }

    pub fn env(&self) -> &HashMap<String, String> {
        &self.env
    }

    /// Should hide cursor when typing
    #[inline]
    pub fn hide_cursor_when_typing(&self) -> bool {
        self.hide_cursor_when_typing
    }

    /// Style of the cursor
    #[inline]
    pub fn cursor_style(&self) -> CursorStyle {
        self.cursor_style
    }

    /// Use hollow block cursor when unfocused
    #[inline]
    pub fn unfocused_hollow_cursor(&self) -> bool {
        self.unfocused_hollow_cursor
    }

    /// Live config reload
    #[inline]
    pub fn live_config_reload(&self) -> bool {
        self.live_config_reload
    }

    #[inline]
    pub fn dynamic_title(&self) -> bool {
        self.dynamic_title
    }

    /// Scrolling settings
    #[inline]
    pub fn scrolling(&self) -> Scrolling {
        self.scrolling
    }

    // Update the history size, used in ref tests
    pub fn set_history(&mut self, history: u32) {
        self.scrolling.history = history;
    }

    pub fn load_from<P: Into<PathBuf>>(path: P) -> Result<Config> {
        let path = path.into();
        let raw = Config::read_file(path.as_path())?;
        let mut config: Config = serde_yaml::from_str(&raw)?;
        config.config_path = Some(path);
        config.print_deprecation_warnings();

        Ok(config)
    }

    /// Overrides the `dynamic_title` configuration based on `--title`.
    pub fn update_dynamic_title(mut self, options: &Options) -> Self {
        if options.title.is_some() {
            self.dynamic_title = false;
        }
        self
    }

    fn read_file<P: AsRef<Path>>(path: P) -> Result<String> {
        let mut f = fs::File::open(path)?;
        let mut contents = String::new();
        f.read_to_string(&mut contents)?;
        if contents.is_empty() {
            return Err(Error::Empty);
        }

        Ok(contents)
    }

    fn print_deprecation_warnings(&self) {
        use ::util::fmt;
        if self.dimensions.is_some() {
            eprintln!("{}", fmt::Yellow("Config `dimensions` is deprecated. \
                                        Please use `window.dimensions` instead."));
        }

        if self.padding.is_some() {
            eprintln!("{}", fmt::Yellow("Config `padding` is deprecated. \
                                        Please use `window.padding` instead."));
        }

        if self.mouse.faux_scrollback_lines.is_some() {
            println!("{}", fmt::Yellow("Config `mouse.faux_scrollback_lines` is deprecated. \
                                        Please use `mouse.faux_scrolling_lines` instead."));
        }
    }
}

/// Window Dimensions
///
/// Newtype to avoid passing values incorrectly
#[derive(Debug, Copy, Clone, Deserialize)]
pub struct Dimensions {
    /// Window width in character columns
    columns: Column,

    /// Window Height in character lines
    lines: Line,
}

impl Default for Dimensions {
    fn default() -> Dimensions {
        Dimensions::new(Column(80), Line(24))
    }
}

impl Dimensions {
    pub fn new(columns: Column, lines: Line) -> Self {
        Dimensions {
            columns,
            lines,
        }
    }

    /// Get lines
    #[inline]
    pub fn lines_u32(&self) -> u32 {
        self.lines.0 as u32
    }

    /// Get columns
    #[inline]
    pub fn columns_u32(&self) -> u32 {
        self.columns.0 as u32
    }
}

/// A delta for a point in a 2 dimensional plane
#[derive(Clone, Copy, Debug, Default, Deserialize)]
#[serde(bound(deserialize = "T: Deserialize<'de> + Default"))]
pub struct Delta<T: Default> {
    /// Horizontal change
    #[serde(default, deserialize_with = "failure_default")]
    pub x: T,
    /// Vertical change
    #[serde(default, deserialize_with = "failure_default")]
    pub y: T,
}

trait DeserializeSize : Sized {
    fn deserialize<'a, D>(D) -> ::std::result::Result<Self, D::Error>
        where D: serde::de::Deserializer<'a>;
}

impl DeserializeSize for Size {
    fn deserialize<'a, D>(deserializer: D) -> ::std::result::Result<Self, D::Error>
        where D: serde::de::Deserializer<'a>
    {
        use std::marker::PhantomData;

        struct NumVisitor<__D> {
            _marker: PhantomData<__D>,
        }

        impl<'a, __D> Visitor<'a> for NumVisitor<__D>
            where __D: serde::de::Deserializer<'a>
        {
            type Value = f64;

            fn expecting(&self, f: &mut fmt::Formatter) -> fmt::Result {
                f.write_str("f64 or u64")
            }

            fn visit_f64<E>(self, value: f64) -> ::std::result::Result<Self::Value, E>
                where E: ::serde::de::Error
            {
                Ok(value)
            }

            fn visit_u64<E>(self, value: u64) -> ::std::result::Result<Self::Value, E>
                where E: ::serde::de::Error
            {
                Ok(value as f64)
            }
        }

        let size = deserializer
            .deserialize_any(NumVisitor::<D>{ _marker: PhantomData })
            .map(|v| Size::new(v as _));

        // Use font size 12 as fallback
        match size {
            Ok(size) => Ok(size),
            Err(err) => {
                eprintln!("problem with config: {}; Using size 12", err);
                Ok(Size::new(12.))
            },
        }
    }
}

/// Font config
///
/// Defaults are provided at the level of this struct per platform, but not per
/// field in this struct. It might be nice in the future to have defaults for
/// each value independently. Alternatively, maybe erroring when the user
/// doesn't provide complete config is Ok.
#[derive(Debug, Deserialize, Clone)]
pub struct Font {
    /// Font family
    pub normal: FontDescription,

    #[serde(default="default_italic_desc")]
    pub italic: FontDescription,

    #[serde(default="default_bold_desc")]
    pub bold: FontDescription,

    // Font size in points
    #[serde(deserialize_with="DeserializeSize::deserialize")]
    pub size: Size,

    /// Extra spacing per character
    #[serde(default, deserialize_with = "failure_default")]
    offset: Delta<i8>,

    /// Glyph offset within character cell
    #[serde(default, deserialize_with = "failure_default")]
    glyph_offset: Delta<i8>,

    #[serde(default="true_bool", deserialize_with = "default_true_bool")]
    use_thin_strokes: bool,

    #[serde(default="true_bool", deserialize_with = "default_true_bool")]
    scale_with_dpi: bool,
}

fn default_bold_desc() -> FontDescription {
    Font::default().bold
}

fn default_italic_desc() -> FontDescription {
    Font::default().italic
}

/// Description of a single font
#[derive(Debug, Deserialize, Clone)]
pub struct FontDescription {
    pub family: String,
    pub style: Option<String>,
}

impl FontDescription {
    fn new_with_family<S: Into<String>>(family: S) -> FontDescription {
        FontDescription {
            family: family.into(),
            style: None,
        }
    }
}

impl Font {
    /// Get the font size in points
    #[inline]
    pub fn size(&self) -> Size {
        self.size
    }

    /// Get offsets to font metrics
    #[inline]
    pub fn offset(&self) -> &Delta<i8> {
        &self.offset
    }

    /// Get cell offsets for glyphs
    #[inline]
    pub fn glyph_offset(&self) -> &Delta<i8> {
        &self.glyph_offset
    }

    /// Get a font clone with a size modification
    pub fn with_size(self, size: Size) -> Font {
        Font {
            size,
            .. self
        }
    }

    /// Check whether dpi should be applied
    pub fn scale_with_dpi(&self) -> bool {
        self.scale_with_dpi
    }
}

#[cfg(target_os = "macos")]
impl Default for Font {
    fn default() -> Font {
        Font {
            normal: FontDescription::new_with_family("Menlo"),
            bold: FontDescription::new_with_family("Menlo"),
            italic: FontDescription::new_with_family("Menlo"),
            size: Size::new(11.0),
            use_thin_strokes: true,
            scale_with_dpi: true,
            glyph_offset: Default::default(),
            offset: Default::default(),
        }
    }
}

#[cfg(any(target_os = "linux",target_os = "freebsd",target_os = "openbsd"))]
impl Default for Font {
    fn default() -> Font {
        Font {
            normal: FontDescription::new_with_family("monospace"),
            bold: FontDescription::new_with_family("monospace"),
            italic: FontDescription::new_with_family("monospace"),
            size: Size::new(11.0),
            use_thin_strokes: false,
            scale_with_dpi: true,
            glyph_offset: Default::default(),
            offset: Default::default(),
        }
    }
}

pub struct Monitor {
    _thread: ::std::thread::JoinHandle<()>,
    rx: mpsc::Receiver<Config>,
}

pub trait OnConfigReload {
    fn on_config_reload(&mut self);
}

impl OnConfigReload for ::display::Notifier {
    fn on_config_reload(&mut self) {
        self.notify();
    }
}

impl Monitor {
    /// Get pending config changes
    pub fn pending_config(&self) -> Option<Config> {
        let mut config = None;
        while let Ok(new) = self.rx.try_recv() {
            config = Some(new);
        }

        config
    }
    pub fn new<H, P>(path: P, mut handler: H) -> Monitor
        where H: OnConfigReload + Send + 'static,
              P: Into<PathBuf>
    {
        let path = path.into();

        let (config_tx, config_rx) = mpsc::channel();

        Monitor {
            _thread: ::util::thread::spawn_named("config watcher", move || {
                let (tx, rx) = mpsc::channel();
                // The Duration argument is a debouncing period.
                let mut watcher = watcher(tx, Duration::from_millis(10))
                    .expect("Unable to spawn file watcher");
                let config_path = ::std::fs::canonicalize(path)
                    .expect("canonicalize config path");

                // Get directory of config
                let mut parent = config_path.clone();
                parent.pop();

                // Watch directory
                watcher.watch(&parent, RecursiveMode::NonRecursive)
                    .expect("watch alacritty.yml dir");

                loop {
                    match rx.recv().expect("watcher event") {
                        DebouncedEvent::Rename(_, _) => continue,
                        DebouncedEvent::Write(path) | DebouncedEvent::Create(path)
                         | DebouncedEvent::Chmod(path) => {
                            // Reload file
                            if path == config_path {
                                match Config::load_from(path) {
                                    Ok(config) => {
                                        let _ = config_tx.send(config);
                                        handler.on_config_reload();
                                    },
                                    Err(err) => eprintln!("Ignoring invalid config: {}", err),
                                }
                             }
                        }
                        _ => {}
                    }
                }
            }),
            rx: config_rx,
        }
    }
}

#[cfg(test)]
mod tests {
    use cli::Options;
    use super::Config;

    #[cfg(target_os="macos")]
    static ALACRITTY_YML: &'static str =
        include_str!(concat!(env!("CARGO_MANIFEST_DIR"), "/alacritty_macos.yml"));
    #[cfg(not(target_os="macos"))]
    static ALACRITTY_YML: &'static str =
        include_str!(concat!(env!("CARGO_MANIFEST_DIR"), "/alacritty.yml"));

    #[test]
    fn parse_config() {
        let config: Config = ::serde_yaml::from_str(ALACRITTY_YML)
            .expect("deserialize config");

        // Sanity check that mouse bindings are being parsed
        assert!(!config.mouse_bindings.is_empty());

        // Sanity check that key bindings are being parsed
        assert!(!config.key_bindings.is_empty());
    }

    #[test]
    fn dynamic_title_ignoring_options_by_default() {
        let config: Config = ::serde_yaml::from_str(ALACRITTY_YML)
            .expect("deserialize config");
        let old_dynamic_title = config.dynamic_title;
        let options = Options::default();
        let config = config.update_dynamic_title(&options);
        assert_eq!(old_dynamic_title, config.dynamic_title);
    }

    #[test]
    fn dynamic_title_overridden_by_options() {
        let config: Config = ::serde_yaml::from_str(ALACRITTY_YML)
            .expect("deserialize config");
        let mut options = Options::default();
        options.title = Some("foo".to_owned());
        let config = config.update_dynamic_title(&options);
        assert!(!config.dynamic_title);
    }
}

#[cfg_attr(feature = "cargo-clippy", allow(enum_variant_names))]
#[derive(Deserialize, Copy, Clone)]
enum Key {
    Key1,
    Key2,
    Key3,
    Key4,
    Key5,
    Key6,
    Key7,
    Key8,
    Key9,
    Key0,
    A,
    B,
    C,
    D,
    E,
    F,
    G,
    H,
    I,
    J,
    K,
    L,
    M,
    N,
    O,
    P,
    Q,
    R,
    S,
    T,
    U,
    V,
    W,
    X,
    Y,
    Z,
    Escape,
    F1,
    F2,
    F3,
    F4,
    F5,
    F6,
    F7,
    F8,
    F9,
    F10,
    F11,
    F12,
    F13,
    F14,
    F15,
    Snapshot,
    Scroll,
    Pause,
    Insert,
    Home,
    Delete,
    End,
    PageDown,
    PageUp,
    Left,
    Up,
    Right,
    Down,
    Back,
    Return,
    Space,
    Compose,
    Numlock,
    Numpad0,
    Numpad1,
    Numpad2,
    Numpad3,
    Numpad4,
    Numpad5,
    Numpad6,
    Numpad7,
    Numpad8,
    Numpad9,
    AbntC1,
    AbntC2,
    Add,
    Apostrophe,
    Apps,
    At,
    Ax,
    Backslash,
    Calculator,
    Capital,
    Colon,
    Comma,
    Convert,
    Decimal,
    Divide,
    Equals,
    Grave,
    Kana,
    Kanji,
    LAlt,
    LBracket,
    LControl,
    LMenu,
    LShift,
    LWin,
    Mail,
    MediaSelect,
    MediaStop,
    Minus,
    Multiply,
    Mute,
    MyComputer,
    NavigateForward,
    NavigateBackward,
    NextTrack,
    NoConvert,
    NumpadComma,
    NumpadEnter,
    NumpadEquals,
    OEM102,
    Period,
    PlayPause,
    Power,
    PrevTrack,
    RAlt,
    RBracket,
    RControl,
    RMenu,
    RShift,
    RWin,
    Semicolon,
    Slash,
    Sleep,
    Stop,
    Subtract,
    Sysrq,
    Tab,
    Underline,
    Unlabeled,
    VolumeDown,
    VolumeUp,
    Wake,
    WebBack,
    WebFavorites,
    WebForward,
    WebHome,
    WebRefresh,
    WebSearch,
    WebStop,
    Yen,
    Caret,
    Copy,
    Paste,
    Cut,
}

impl Key {
    fn to_glutin_key(self) -> ::glutin::VirtualKeyCode {
        use ::glutin::VirtualKeyCode::*;
        // Thank you, vim macros!
        match self {
            Key::Key1 => Key1,
            Key::Key2 => Key2,
            Key::Key3 => Key3,
            Key::Key4 => Key4,
            Key::Key5 => Key5,
            Key::Key6 => Key6,
            Key::Key7 => Key7,
            Key::Key8 => Key8,
            Key::Key9 => Key9,
            Key::Key0 => Key0,
            Key::A => A,
            Key::B => B,
            Key::C => C,
            Key::D => D,
            Key::E => E,
            Key::F => F,
            Key::G => G,
            Key::H => H,
            Key::I => I,
            Key::J => J,
            Key::K => K,
            Key::L => L,
            Key::M => M,
            Key::N => N,
            Key::O => O,
            Key::P => P,
            Key::Q => Q,
            Key::R => R,
            Key::S => S,
            Key::T => T,
            Key::U => U,
            Key::V => V,
            Key::W => W,
            Key::X => X,
            Key::Y => Y,
            Key::Z => Z,
            Key::Escape => Escape,
            Key::F1 => F1,
            Key::F2 => F2,
            Key::F3 => F3,
            Key::F4 => F4,
            Key::F5 => F5,
            Key::F6 => F6,
            Key::F7 => F7,
            Key::F8 => F8,
            Key::F9 => F9,
            Key::F10 => F10,
            Key::F11 => F11,
            Key::F12 => F12,
            Key::F13 => F13,
            Key::F14 => F14,
            Key::F15 => F15,
            Key::Snapshot => Snapshot,
            Key::Scroll => Scroll,
            Key::Pause => Pause,
            Key::Insert => Insert,
            Key::Home => Home,
            Key::Delete => Delete,
            Key::End => End,
            Key::PageDown => PageDown,
            Key::PageUp => PageUp,
            Key::Left => Left,
            Key::Up => Up,
            Key::Right => Right,
            Key::Down => Down,
            Key::Back => Back,
            Key::Return => Return,
            Key::Space => Space,
            Key::Compose => Compose,
            Key::Numlock => Numlock,
            Key::Numpad0 => Numpad0,
            Key::Numpad1 => Numpad1,
            Key::Numpad2 => Numpad2,
            Key::Numpad3 => Numpad3,
            Key::Numpad4 => Numpad4,
            Key::Numpad5 => Numpad5,
            Key::Numpad6 => Numpad6,
            Key::Numpad7 => Numpad7,
            Key::Numpad8 => Numpad8,
            Key::Numpad9 => Numpad9,
            Key::AbntC1 => AbntC1,
            Key::AbntC2 => AbntC2,
            Key::Add => Add,
            Key::Apostrophe => Apostrophe,
            Key::Apps => Apps,
            Key::At => At,
            Key::Ax => Ax,
            Key::Backslash => Backslash,
            Key::Calculator => Calculator,
            Key::Capital => Capital,
            Key::Colon => Colon,
            Key::Comma => Comma,
            Key::Convert => Convert,
            Key::Decimal => Decimal,
            Key::Divide => Divide,
            Key::Equals => Equals,
            Key::Grave => Grave,
            Key::Kana => Kana,
            Key::Kanji => Kanji,
            Key::LAlt => LAlt,
            Key::LBracket => LBracket,
            Key::LControl => LControl,
            Key::LMenu => LMenu,
            Key::LShift => LShift,
            Key::LWin => LWin,
            Key::Mail => Mail,
            Key::MediaSelect => MediaSelect,
            Key::MediaStop => MediaStop,
            Key::Minus => Minus,
            Key::Multiply => Multiply,
            Key::Mute => Mute,
            Key::MyComputer => MyComputer,
            Key::NavigateForward => NavigateForward,
            Key::NavigateBackward => NavigateBackward,
            Key::NextTrack => NextTrack,
            Key::NoConvert => NoConvert,
            Key::NumpadComma => NumpadComma,
            Key::NumpadEnter => NumpadEnter,
            Key::NumpadEquals => NumpadEquals,
            Key::OEM102 => OEM102,
            Key::Period => Period,
            Key::PlayPause => PlayPause,
            Key::Power => Power,
            Key::PrevTrack => PrevTrack,
            Key::RAlt => RAlt,
            Key::RBracket => RBracket,
            Key::RControl => RControl,
            Key::RMenu => RMenu,
            Key::RShift => RShift,
            Key::RWin => RWin,
            Key::Semicolon => Semicolon,
            Key::Slash => Slash,
            Key::Sleep => Sleep,
            Key::Stop => Stop,
            Key::Subtract => Subtract,
            Key::Sysrq => Sysrq,
            Key::Tab => Tab,
            Key::Underline => Underline,
            Key::Unlabeled => Unlabeled,
            Key::VolumeDown => VolumeDown,
            Key::VolumeUp => VolumeUp,
            Key::Wake => Wake,
            Key::WebBack => WebBack,
            Key::WebFavorites => WebFavorites,
            Key::WebForward => WebForward,
            Key::WebHome => WebHome,
            Key::WebRefresh => WebRefresh,
            Key::WebSearch => WebSearch,
            Key::WebStop => WebStop,
            Key::Yen => Yen,
            Key::Caret => Caret,
            Key::Copy => Copy,
            Key::Paste => Paste,
            Key::Cut => Cut,
        }
    }
}<|MERGE_RESOLUTION|>--- conflicted
+++ resolved
@@ -382,15 +382,7 @@
 }
 
 impl WindowConfig {
-<<<<<<< HEAD
-    pub fn decorations(&self) -> Decorations {
-=======
-    pub fn fullscreen(&self) -> bool {
-        self.fullscreen
-    }
-
     pub fn decorations(&self) -> bool {
->>>>>>> d617a9e9
         self.decorations
     }
 
