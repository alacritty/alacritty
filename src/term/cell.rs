--- conflicted
+++ resolved
@@ -92,15 +92,9 @@
 
     pub fn new(c: char, fg: Color, bg: Color) -> Cell {
         Cell {
-<<<<<<< HEAD
-            c: c,
-            bg: bg,
-            fg: fg,
-=======
             c,
             bg,
             fg,
->>>>>>> 66acf1e0
             flags: Flags::empty(),
         }
     }
