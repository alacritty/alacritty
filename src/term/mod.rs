--- conflicted
+++ resolved
@@ -418,22 +418,6 @@
 pub mod mode {
     bitflags! {
         pub struct TermMode: u16 {
-<<<<<<< HEAD
-            const SHOW_CURSOR         = 0b0_0000_0000_0001;
-            const APP_CURSOR          = 0b0_0000_0000_0010;
-            const APP_KEYPAD          = 0b0_0000_0000_0100;
-            const MOUSE_REPORT_CLICK  = 0b0_0000_0000_1000;
-            const BRACKETED_PASTE     = 0b0_0000_0001_0000;
-            const SGR_MOUSE           = 0b0_0000_0010_0000;
-            const MOUSE_MOTION        = 0b0_0000_0100_0000;
-            const LINE_WRAP           = 0b0_0000_1000_0000;
-            const LINE_FEED_NEW_LINE  = 0b0_0001_0000_0000;
-            const ORIGIN              = 0b0_0010_0000_0000;
-            const INSERT              = 0b0_0100_0000_0000;
-            const FOCUS_IN_OUT        = 0b0_1000_0000_0000;
-            const ALT_SCREEN          = 0b1_0000_0000_0000;
-            const ANY                 = 0b1_1111_1111_1111;
-=======
             const SHOW_CURSOR         = 0b00_0000_0000_0001;
             const APP_CURSOR          = 0b00_0000_0000_0010;
             const APP_KEYPAD          = 0b00_0000_0000_0100;
@@ -449,7 +433,6 @@
             const ALT_SCREEN          = 0b01_0000_0000_0000;
             const MOUSE_DRAG          = 0b10_0000_0000_0000;
             const ANY                 = 0b11_1111_1111_1111;
->>>>>>> 66acf1e0
             const NONE                = 0;
         }
     }
@@ -934,14 +917,9 @@
 
                     let range = Some(cols.start..line_end);
                     if cols.end >= grid.num_cols() - 1 {
-<<<<<<< HEAD
-                        range.as_ref()
-                            .map(|range| self.maybe_newline(grid, line, range.end));
-=======
                         if let Some(ref range) = range {
                             self.maybe_newline(grid, line, range.end);
                         }
->>>>>>> 66acf1e0
                     }
 
                     range
@@ -1856,14 +1834,10 @@
                 self.mode.insert(mode::TermMode::MOUSE_REPORT_CLICK);
                 self.set_mouse_cursor(MouseCursor::Arrow);
             },
-<<<<<<< HEAD
-            ansi::Mode::ReportCellMouseMotion |
-=======
             ansi::Mode::ReportCellMouseMotion => {
                 self.mode.insert(mode::TermMode::MOUSE_DRAG);
                 self.set_mouse_cursor(MouseCursor::Arrow);
             },
->>>>>>> 66acf1e0
             ansi::Mode::ReportAllMouseMotion => {
                 self.mode.insert(mode::TermMode::MOUSE_MOTION);
                 self.set_mouse_cursor(MouseCursor::Arrow);
@@ -1900,14 +1874,10 @@
                 self.mode.remove(mode::TermMode::MOUSE_REPORT_CLICK);
                 self.set_mouse_cursor(MouseCursor::Text);
             },
-<<<<<<< HEAD
-            ansi::Mode::ReportCellMouseMotion |
-=======
             ansi::Mode::ReportCellMouseMotion => {
                 self.mode.remove(mode::TermMode::MOUSE_DRAG);
                 self.set_mouse_cursor(MouseCursor::Text);
             },
->>>>>>> 66acf1e0
             ansi::Mode::ReportAllMouseMotion => {
                 self.mode.remove(mode::TermMode::MOUSE_MOTION);
                 self.set_mouse_cursor(MouseCursor::Text);
