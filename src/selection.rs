--- conflicted
+++ resolved
@@ -47,11 +47,7 @@
         /// The region representing start and end of cursor movement
         region: Region<AbsolutePoint>,
 
-<<<<<<< HEAD
         /// When beginning a semantic selection, the grid is searched around the
-=======
-        /// When begining a semantic selection, the grid is searched around the
->>>>>>> aafe8c2c
         /// initial AbsolutePoint to find semantic escapes, and this initial expansion
         /// marks those points.
         initial_expansion: Region<AbsolutePoint>
@@ -163,11 +159,7 @@
         }  
     }
     fn span_semantic<G>(
-<<<<<<< HEAD
         grid: &G,
-=======
-        grid: G,
->>>>>>> aafe8c2c
         region: &Region<AbsolutePoint>,
         initial_expansion: &Region<AbsolutePoint>
     ) -> Option<Span>
@@ -201,11 +193,7 @@
         })
     }
 
-<<<<<<< HEAD
     fn span_lines<G>(grid: &G, region: &Region<AbsolutePoint>, initial_line: &AbsoluteLine) -> Option<Span>
-=======
-    fn span_lines<G>( grid: G, region: &Region<AbsolutePoint>, initial_line: &AbsoluteLine) -> Option<Span>
->>>>>>> aafe8c2c
         where G: Dimensions
     {
         // First, create start and end points based on initial line and the grid
