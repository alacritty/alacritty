// Copyright 2016 Joe Wilm, The Alacritty Project Contributors
//
// Licensed under the Apache License, Version 2.0 (the "License");
// you may not use this file except in compliance with the License.
// You may obtain a copy of the License at
//
//     http://www.apache.org/licenses/LICENSE-2.0
//
// Unless required by applicable law or agreed to in writing, software
// distributed under the License is distributed on an "AS IS" BASIS,
// WITHOUT WARRANTIES OR CONDITIONS OF ANY KIND, either express or implied.
// See the License for the specific language governing permissions and
// limitations under the License.

//! The display subsystem including window management, font rasterization, and
//! GPU drawing.
use std::sync::mpsc;

use parking_lot::MutexGuard;

use Rgb;
use cli;
use config::Config;
use font::{self, Rasterize};
use meter::Meter;
use renderer::{self, GlyphCache, QuadRenderer};
use term::{Term, SizeInfo};
use sync::FairMutex;

use window::{self, Pixels, SetInnerSize, Size, Window};

#[derive(Debug)]
pub enum Error {
    /// Error with window management
    Window(window::Error),

    /// Error dealing with fonts
    Font(font::Error),

    /// Error in renderer
    Render(renderer::Error),
}

impl ::std::error::Error for Error {
    fn cause(&self) -> Option<&::std::error::Error> {
        match *self {
            Error::Window(ref err) => Some(err),
            Error::Font(ref err) => Some(err),
            Error::Render(ref err) => Some(err),
        }
    }

    fn description(&self) -> &str {
        match *self {
            Error::Window(ref err) => err.description(),
            Error::Font(ref err) => err.description(),
            Error::Render(ref err) => err.description(),
        }
    }
}

impl ::std::fmt::Display for Error {
    fn fmt(&self, f: &mut ::std::fmt::Formatter) -> ::std::fmt::Result {
        match *self {
            Error::Window(ref err) => err.fmt(f),
            Error::Font(ref err) => err.fmt(f),
            Error::Render(ref err) => err.fmt(f),
        }
    }
}

impl From<window::Error> for Error {
    fn from(val: window::Error) -> Error {
        Error::Window(val)
    }
}

impl From<font::Error> for Error {
    fn from(val: font::Error) -> Error {
        Error::Font(val)
    }
}

impl From<renderer::Error> for Error {
    fn from(val: renderer::Error) -> Error {
        Error::Render(val)
    }
}

/// The display wraps a window, font rasterizer, and GPU renderer
pub struct Display {
    window: Window,
    renderer: QuadRenderer,
    glyph_cache: GlyphCache,
    render_timer: bool,
    rx: mpsc::Receiver<(u32, u32)>,
    tx: mpsc::Sender<(u32, u32)>,
    meter: Meter,
    font_size: font::Size,
    size_info: SizeInfo,
}

/// Can wakeup the render loop from other threads
pub struct Notifier(window::Proxy);

/// Types that are interested in when the display is resized
pub trait OnResize {
    fn on_resize(&mut self, size: &SizeInfo);
}

impl Notifier {
    pub fn notify(&self) {
        self.0.wakeup_event_loop();
    }
}

impl Display {
    pub fn notifier(&self) -> Notifier {
        Notifier(self.window.create_window_proxy())
    }

    pub fn update_config(&mut self, config: &Config) {
        self.render_timer = config.render_timer();
    }

    /// Get size info about the display
    pub fn size(&self) -> &SizeInfo {
        &self.size_info
    }

    pub fn new(config: &Config, options: &cli::Options) -> Result<Display, Error> {
        // Extract some properties from config
        let render_timer = config.render_timer();

        // Create the window where Alacritty will be displayed
        let mut window = Window::new(&options, config.window())?;

        // get window properties for initializing the other subsystems
        let mut viewport_size = window.inner_size_pixels()
            .expect("glutin returns window size");
        let dpr = if config.font().scale_with_dpi() {
            window.hidpi_factor()
        } else {
            1.0
        };

        info!("device_pixel_ratio: {}", dpr);

        // Create renderer
        let mut renderer = QuadRenderer::new(config, viewport_size)?;

        let (glyph_cache, cell_width, cell_height) =
            Self::new_glyph_cache(dpr, &mut renderer, config)?;


        let dimensions = options.dimensions()
            .unwrap_or_else(|| config.dimensions());

        // Resize window to specified dimensions unless one or both dimensions are 0
        if dimensions.columns_u32() > 0 && dimensions.lines_u32() > 0 {
            let width = cell_width as u32 * dimensions.columns_u32();
            let height = cell_height as u32 * dimensions.lines_u32();

            let new_viewport_size = Size {
                width: Pixels(width + 2 * u32::from(config.padding().x)),
                height: Pixels(height + 2 * u32::from(config.padding().y)),
            };

            window.set_inner_size(&new_viewport_size);
            renderer.resize(new_viewport_size.width.0 as _, new_viewport_size.height.0 as _);
            viewport_size = new_viewport_size
        }

        info!("Cell Size: ({} x {})", cell_width, cell_height);

        let size_info = SizeInfo {
            width: viewport_size.width.0 as f32,
            height: viewport_size.height.0 as f32,
            cell_width: cell_width as f32,
            cell_height: cell_height as f32,
            padding_x: f32::from(config.padding().x),
            padding_y: f32::from(config.padding().y),
        };

        // Channel for resize events
        //
        // macOS has a callback for getting resize events, the channel is used
        // to queue resize events until the next draw call. Unfortunately, it
        // seems that the event loop is blocked until the window is done
        // resizing. If any drawing were to happen during a resize, it would
        // need to be in the callback.
        let (tx, rx) = mpsc::channel();

        // Clear screen
        let background_color = config.colors().primary.background;
        renderer.with_api(
            config,
            &size_info,
            0., /* visual bell intensity */
            |api| {
                api.clear(background_color);
            },
        );

        Ok(Display {
            window,
            renderer,
            glyph_cache,
            render_timer,
            tx,
            rx,
            meter: Meter::new(),
            font_size: font::Size::new(0.),
            size_info,
        })
    }

    fn new_glyph_cache(dpr: f32, renderer: &mut QuadRenderer, config: &Config)
        -> Result<(GlyphCache, f32, f32), Error>
    {
        let font = config.font().clone();
        let rasterizer = font::Rasterizer::new(dpr, config.use_thin_strokes())?;

        // Initialize glyph cache
        let glyph_cache = {
            info!("Initializing glyph cache");
            let init_start = ::std::time::Instant::now();

            let cache =
                renderer.with_loader(|mut api| GlyphCache::new(rasterizer, &font, &mut api))?;

            let stop = init_start.elapsed();
            let stop_f = stop.as_secs() as f64 + f64::from(stop.subsec_nanos()) / 1_000_000_000f64;
            info!("Finished initializing glyph cache in {}", stop_f);

            cache
        };

        // Need font metrics to resize the window properly. This suggests to me the
        // font metrics should be computed before creating the window in the first
        // place so that a resize is not needed.
        let metrics = glyph_cache.font_metrics();
        let cell_width = metrics.average_advance as f32 + f32::from(font.offset().x);
        let cell_height = metrics.line_height as f32 + f32::from(font.offset().y);

        // Prevent invalid cell sizes
        if cell_width < 1. || cell_height < 1. {
            panic!("font offset is too small");
        }

        Ok((glyph_cache, cell_width.floor(), cell_height.floor()))
    }

    pub fn update_glyph_cache(&mut self, config: &Config) {
        let cache = &mut self.glyph_cache;
        let size = self.font_size;
        self.renderer.with_loader(|mut api| {
            let _ = cache.update_font_size(config.font(), size, &mut api);
        });

        let metrics = cache.font_metrics();
        self.size_info.cell_width = ((metrics.average_advance + f64::from(config.font().offset().x)) as f32).floor();
        self.size_info.cell_height = ((metrics.line_height + f64::from(config.font().offset().y)) as f32).floor();
    }

    #[inline]
    pub fn resize_channel(&self) -> mpsc::Sender<(u32, u32)> {
        self.tx.clone()
    }

    pub fn window(&mut self) -> &mut Window {
        &mut self.window
    }

    /// Process pending resize events
    pub fn handle_resize(
        &mut self,
        terminal: &mut MutexGuard<Term>,
        config: &Config,
        items: &mut [&mut OnResize],
    ) {
        // Resize events new_size and are handled outside the poll_events
        // iterator. This has the effect of coalescing multiple resize
        // events into one.
        let mut new_size = None;

        // Take most recent resize event, if any
        while let Ok(sz) = self.rx.try_recv() {
            new_size = Some(sz);
        }

        // Font size modification detected
        if terminal.font_size != self.font_size {
            self.font_size = terminal.font_size;
            self.update_glyph_cache(config);

            if new_size == None {
                // Force a resize to refresh things
                new_size = Some((self.size_info.width as u32, self.size_info.height as u32));
            }
        }

        // Receive any resize events; only call gl::Viewport on last
        // available
        if let Some((w, h)) = new_size.take() {
            self.size_info.width = w as f32;
            self.size_info.height = h as f32;

            let size = &self.size_info;
            terminal.resize(size);

            for item in items {
                item.on_resize(size)
            }

            self.window.resize(w, h);
            self.renderer.resize(w as i32, h as i32);
        }
    }

    /// Draw the screen
    ///
    /// A reference to Term whose state is being drawn must be provided.
    ///
    /// This call may block if vsync is enabled
    pub fn draw(&mut self, terminal: &FairMutex<Term>, config: &Config) {
        let terminal_locked = terminal.lock();
        let size_info = *terminal_locked.size_info();
        let visual_bell_intensity = terminal_locked.visual_bell.intensity();
        let background_color = terminal_locked.background_color();

        // Clear when terminal mutex isn't held. Mesa for
        // some reason takes a long time to call glClear(). The driver descends
        // into xcb_connect_to_fd() which ends up calling __poll_nocancel()
        // which blocks for a while.
        //
        // By keeping this outside of the critical region, the Mesa bug is
        // worked around to some extent. Since this doesn't actually address the
        // issue of glClear being slow, less time is available for input
        // handling and rendering.
        drop(terminal_locked);

        self.renderer.with_api(config, &size_info, visual_bell_intensity, |api| {
            api.clear(background_color);
        });

        let mut terminal = terminal.lock();

        // Clear dirty flag
        terminal.dirty = !terminal.visual_bell.completed();

        if let Some(title) = terminal.get_next_title() {
            self.window.set_title(&title);
        }

        if let Some(mouse_cursor) = terminal.get_next_mouse_cursor() {
            self.window.set_mouse_cursor(mouse_cursor);
        }

        if let Some(is_urgent) = terminal.next_is_urgent.take() {
            // We don't need to set the urgent flag if we already have the
            // user's attention.
            if !is_urgent || !self.window.is_focused {
                self.window.set_urgent(is_urgent);
            }
        }

        {
            let glyph_cache = &mut self.glyph_cache;

            // Draw grid
            {
                let _sampler = self.meter.sampler();

                // Make a copy of size_info since the closure passed here
                // borrows terminal mutably
                //
                // TODO I wonder if the renderable cells iter could avoid the
                // mutable borrow
                let window_focused = self.window.is_focused;
                self.renderer.with_api(config, &size_info, visual_bell_intensity, |mut api| {
                    // Draw the grid
                    api.render_cells(
                        terminal.renderable_cells(config, window_focused),
                        glyph_cache,
                    );
                });
            }

            // Draw render timer
            if self.render_timer {
                let timing = format!("{:.3} usec", self.meter.average());
                let color = Rgb {
                    r: 0xd5,
                    g: 0x4e,
                    b: 0x53,
                };
                self.renderer
                    .with_api(config, &size_info, visual_bell_intensity, |mut api| {
                        api.render_string(&timing[..], glyph_cache, color);
                    });
            }
        }

        // Unlock the terminal mutex; following call to swap_buffers() may block
        drop(terminal);
<<<<<<< HEAD
        self.window.swap_buffers().expect("swap buffers");

        // Clear after swap_buffers when terminal mutex isn't held. Mesa for
        // some reason takes a long time to call glClear(). The driver descends
        // into xcb_connect_to_fd() which ends up calling __poll_nocancel()
        // which blocks for a while.
        //
        // By keeping this outside of the critical region, the Mesa bug is
        // worked around to some extent. Since this doesn't actually address the
        // issue of glClear being slow, less time is available for input
        // handling and rendering.
        self.renderer
            .with_api(config, &size_info, visual_bell_intensity, |api| {
                api.clear(background_color);
            });
=======
        self.window
            .swap_buffers()
            .expect("swap buffers");
>>>>>>> f785f88a
    }

    pub fn get_window_id(&self) -> Option<usize> {
        self.window.get_window_id()
    }

    /// Adjust the IME editor position according to the new location of the cursor
    pub fn update_ime_position(&mut self, terminal: &Term) {
        use index::{Column, Line, Point};
        use term::SizeInfo;
        let Point{line: Line(row), col: Column(col)} = terminal.cursor().point;
        let SizeInfo{cell_width: cw,
                    cell_height: ch,
                    padding_x: px,
                    padding_y: py, ..} = *terminal.size_info();
        let nspot_y = (py + (row + 1) as f32 * ch) as i32;
        let nspot_x = (px + col as f32 * cw) as i32;
        self.window().set_ime_spot(nspot_x, nspot_y);
    }
}<|MERGE_RESOLUTION|>--- conflicted
+++ resolved
@@ -404,27 +404,9 @@
 
         // Unlock the terminal mutex; following call to swap_buffers() may block
         drop(terminal);
-<<<<<<< HEAD
-        self.window.swap_buffers().expect("swap buffers");
-
-        // Clear after swap_buffers when terminal mutex isn't held. Mesa for
-        // some reason takes a long time to call glClear(). The driver descends
-        // into xcb_connect_to_fd() which ends up calling __poll_nocancel()
-        // which blocks for a while.
-        //
-        // By keeping this outside of the critical region, the Mesa bug is
-        // worked around to some extent. Since this doesn't actually address the
-        // issue of glClear being slow, less time is available for input
-        // handling and rendering.
-        self.renderer
-            .with_api(config, &size_info, visual_bell_intensity, |api| {
-                api.clear(background_color);
-            });
-=======
         self.window
             .swap_buffers()
             .expect("swap buffers");
->>>>>>> f785f88a
     }
 
     pub fn get_window_id(&self) -> Option<usize> {
