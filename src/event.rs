--- conflicted
+++ resolved
@@ -148,11 +148,7 @@
     fn last_modifiers(&mut self) -> &mut ModifiersState {
         &mut self.last_modifiers
     }
-<<<<<<< HEAD
-
-=======
-    
->>>>>>> 3302dc5a
+
     fn move_visible_region_up(&mut self, lines: AbsoluteLine) {
         self.terminal.move_visible_region_up(lines);
     }
