[workspace]
members = [
    "alacritty",
    "alacritty_terminal",
    "copypasta",
    "font",
    "winpty"
]

<<<<<<< HEAD
[[bin]]
doc = false
path = "src/main.rs"
name = "alacritty"

[dependencies]
libc = "0.2"
cgmath = "0.17"
notify = "4"
bitflags = "1"
font = { path = "./font" }
errno = "0.2"
parking_lot = "0.7"
serde = "1"
serde_derive = "1"
serde_json = "1"
serde_yaml = "0.8"
vte = "0.3"
mio = "0.6"
mio-extras = "2"
copypasta = { path = "./copypasta" }
xdg = "2"
log = "0.4"
clap = "2"
fnv = "1"
unicode-width = "0.1"
arraydeque = "0.4"
glutin = { version = "0.19", features = ["icon_loading"] }
env_logger = "0.6.0"
base64 = "0.10.0"
static_assertions = "0.3.0"
terminfo = "0.6.1"
url = "1.7.1"
time = "0.1.40"
image = "0.20.0"

[target.'cfg(any(target_os = "linux", target_os = "freebsd", target_os="dragonfly", target_os="openbsd"))'.dependencies]
x11-dl = "2"

[target.'cfg(windows)'.dependencies]
winpty = { path = "./winpty" }
mio-named-pipes = "0.1"
miow = "0.3"
winapi = { version = "0.3.5", features = ["impl-default", "winuser", "synchapi", "roerrorapi", "winerror", "wincon"]}
dunce = "0.1"
dirs = "1.0"
widestring = "0.4"
mio-anonymous-pipes = "0.1"
image = "0.20.0"

[target.'cfg(target_os = "macos")'.dependencies]
objc = "0.2.2"
dirs = "1.0.2"

[features]
default = []
# Enabling this feature makes shaders automatically reload when changed
live-shader-reload = []
nightly = []
bench = []

[build-dependencies]
gl_generator = "0.10.0"

[target.'cfg(windows)'.build-dependencies]
embed-resource = "1.1.4"
tempfile = "3.0.4"
reqwest = "0.9"
zip = "0.5"

=======
>>>>>>> 1067fa60
[profile.release]
lto = true
debug = 1
incremental = false

[patch.crates-io]
servo-freetype-sys = { path = "servo-freetype-proxy" }<|MERGE_RESOLUTION|>--- conflicted
+++ resolved
@@ -7,79 +7,6 @@
     "winpty"
 ]
 
-<<<<<<< HEAD
-[[bin]]
-doc = false
-path = "src/main.rs"
-name = "alacritty"
-
-[dependencies]
-libc = "0.2"
-cgmath = "0.17"
-notify = "4"
-bitflags = "1"
-font = { path = "./font" }
-errno = "0.2"
-parking_lot = "0.7"
-serde = "1"
-serde_derive = "1"
-serde_json = "1"
-serde_yaml = "0.8"
-vte = "0.3"
-mio = "0.6"
-mio-extras = "2"
-copypasta = { path = "./copypasta" }
-xdg = "2"
-log = "0.4"
-clap = "2"
-fnv = "1"
-unicode-width = "0.1"
-arraydeque = "0.4"
-glutin = { version = "0.19", features = ["icon_loading"] }
-env_logger = "0.6.0"
-base64 = "0.10.0"
-static_assertions = "0.3.0"
-terminfo = "0.6.1"
-url = "1.7.1"
-time = "0.1.40"
-image = "0.20.0"
-
-[target.'cfg(any(target_os = "linux", target_os = "freebsd", target_os="dragonfly", target_os="openbsd"))'.dependencies]
-x11-dl = "2"
-
-[target.'cfg(windows)'.dependencies]
-winpty = { path = "./winpty" }
-mio-named-pipes = "0.1"
-miow = "0.3"
-winapi = { version = "0.3.5", features = ["impl-default", "winuser", "synchapi", "roerrorapi", "winerror", "wincon"]}
-dunce = "0.1"
-dirs = "1.0"
-widestring = "0.4"
-mio-anonymous-pipes = "0.1"
-image = "0.20.0"
-
-[target.'cfg(target_os = "macos")'.dependencies]
-objc = "0.2.2"
-dirs = "1.0.2"
-
-[features]
-default = []
-# Enabling this feature makes shaders automatically reload when changed
-live-shader-reload = []
-nightly = []
-bench = []
-
-[build-dependencies]
-gl_generator = "0.10.0"
-
-[target.'cfg(windows)'.build-dependencies]
-embed-resource = "1.1.4"
-tempfile = "3.0.4"
-reqwest = "0.9"
-zip = "0.5"
-
-=======
->>>>>>> 1067fa60
 [profile.release]
 lto = true
 debug = 1
