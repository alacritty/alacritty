[package]
name = "alacritty"
version = "0.1.0"
authors = ["Joe Wilm <joe@jwilm.com>"]
license = "Apache-2.0"
build = "build.rs"
description = "GPU-accelerated terminal emulator"
readme = "README.md"
homepage = "https://github.com/jwilm/alacritty"

[[bin]]
doc = false
path = "src/main.rs"
name = "alacritty"

[dependencies]
libc = "0.2"
cgmath = "0.16"
notify = "4"
bitflags = "1"
font = { path = "./font" }
errno = "0.2"
parking_lot = "0.5"
serde = "1"
serde_derive = "1"
serde_json = "1"
serde_yaml = "0.7"
vte = "0.3"
mio = "0.6"
mio-more = "0.1"
copypasta = { path = "./copypasta" }
xdg = "2"
log = "0.4"
clap = "2"
fnv = "1"
unicode-width = "0.1"
arraydeque = "0.4"
glutin = "0.16"
env_logger = "0.5"
base64 = "0.9.0"
static_assertions = "0.2.5"

[target.'cfg(any(target_os = "linux", target_os = "freebsd", target_os="dragonfly", target_os="openbsd"))'.dependencies]
x11-dl = "2"

[target.'cfg(target_os = "macos")'.dependencies]
objc = "0.2.2"

[features]
default = []
# Enabling this feature makes shaders automatically reload when changed
live-shader-reload = []
nightly = []
bench = []

[build-dependencies]
gl_generator = "0.9"

[profile.release]
lto = true
<<<<<<< HEAD
debug = true

[package.metadata.deb]
maintainer = "Joe Wilm <joe@jwilm.com>"
license-file = ["LICENSE-APACHE", "3"]
extended-description = """\
Alacritty is the fastest terminal emulator in existence. Using the GPU for \
rendering enables optimizations that simply aren't possible in other emulators. \
Alacritty currently supports FreeBSD, Linux, macOS, and OpenBSD. Windows \
support is planned before the 1.0 release.  """
depends = "$auto, cmake, libfreetype6-dev, libfontconfig1-dev, xclip, gperf"
section = "rust"
priority = "optional"
assets = [
    ["target/release/alacritty", "usr/local/bin/", "755"],
    ["Alacritty.desktop", "usr/share/applications/", "644"],
    ["alacritty-completions.bash", "usr/share/bash-completion/completions/alacritty", "644"],
    ["alacritty-completions.fish", "usr/share/fish/completions/alacritty", "644"],
    ["alacritty-completions.zsh", "usr/share/zsh/functions/Completion/alacritty", "644"],
    ["alacritty.info", "usr/share/terminfo/a/alacritty", "644"],
]
=======
debug = 1
>>>>>>> 7433f45f
<|MERGE_RESOLUTION|>--- conflicted
+++ resolved
@@ -58,8 +58,7 @@
 
 [profile.release]
 lto = true
-<<<<<<< HEAD
-debug = true
+debug = 1
 
 [package.metadata.deb]
 maintainer = "Joe Wilm <joe@jwilm.com>"
@@ -79,7 +78,4 @@
     ["alacritty-completions.fish", "usr/share/fish/completions/alacritty", "644"],
     ["alacritty-completions.zsh", "usr/share/zsh/functions/Completion/alacritty", "644"],
     ["alacritty.info", "usr/share/terminfo/a/alacritty", "644"],
-]
-=======
-debug = 1
->>>>>>> 7433f45f
+]