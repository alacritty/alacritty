--- conflicted
+++ resolved
@@ -22,46 +22,32 @@
 serde = "1"
 serde_derive = "1"
 serde_json = "1"
+mio = "0.6"
 serde_yaml = "0.7"
 vte = "0.3"
 mio = "0.6"
 mio-more = "0.1"
-<<<<<<< HEAD
-=======
 copypasta = { path = "./copypasta" }
->>>>>>> 66acf1e0
 xdg = "2"
 log = "0.4"
 clap = "2"
 fnv = "1"
 unicode-width = "0.1"
 arraydeque = "0.4"
-<<<<<<< HEAD
-glutin = "0.13"
-clippy = { version = "*", optional = true }
-env_logger = "0.5"
-base64 = "0.9.0"
-copypasta = { path = "./copypasta" }
-crossbeam = "0.3"
-=======
 glutin = "0.16"
 clippy = { version = "*", optional = true }
 env_logger = "0.5"
 base64 = "0.9.0"
->>>>>>> 66acf1e0
 
 [target.'cfg(any(target_os = "linux", target_os = "freebsd", target_os="dragonfly", target_os="openbsd"))'.dependencies]
 x11-dl = "2"
 
-<<<<<<< HEAD
 [target.'cfg(windows)'.dependencies]
 winpty = { path = "./winpty" }
 mio-named-pipes = "0.1"
 winapi = { version = "0.3", features = ["winuser", "roerrorapi", "winerror"]}
 dunce = "0.1"
 
-=======
->>>>>>> 66acf1e0
 [target.'cfg(target_os = "macos")'.dependencies]
 objc = "0.2.2"
 
@@ -74,12 +60,9 @@
 
 [build-dependencies]
 gl_generator = "0.9"
-<<<<<<< HEAD
 
 [target.'cfg(windows)'.build-dependencies]
 embed-resource = "1.1.4"
-=======
->>>>>>> 66acf1e0
 
 [profile.release]
 lto = true
