[package]
name = "alacritty"
version = "0.1.0"
authors = ["Joe Wilm <joe@jwilm.com>"]
license = "Apache-2.0"
build = "build.rs"
description = "GPU-accelerated terminal emulator"

[[bin]]
doc = false
path = "src/main.rs"
name = "alacritty"

[dependencies]
libc = "0.2.23"
cgmath = "0.7"
notify = "2.6"
bitflags = "0.7"
font = { path = "./font" }
errno = "0.2"
parking_lot = "0.3.1"
serde = "0.9"
serde_yaml = "0.6"
serde_derive = "0.9"
vte = "0.3.0"
mio = "=0.6.2"
serde_json = "0.9"
copypasta = { path = "./copypasta" }
xdg = "2.0.0"
log = "0.3"
clap = "2.20"
fnv = "1.0.5"
unicode-width = "0.1.4"
arraydeque = "0.2"
clippy = { version = "0.0.104", optional = true }

[target.'cfg(any(target_os = "linux", target_os = "freebsd", target_os="dragonfly", target_os="openbsd"))'.dependencies]
x11-dl = "2.12.0"

[features]
default = ["err-println"]
# Enabling this feature makes shaders automatically reload when changed
live-shader-reload = []
err-println = []
nightly = []
bench = []

[build-dependencies]
gl_generator = "0.5"

[dependencies.glutin]
version = "0.9"
<<<<<<< HEAD
git = "https://github.com/Determinant/glutin"
branch = "master"
=======
>>>>>>> 5fae6d67

[profile.release]
lto = true
debug = true<|MERGE_RESOLUTION|>--- conflicted
+++ resolved
@@ -50,11 +50,6 @@
 
 [dependencies.glutin]
 version = "0.9"
-<<<<<<< HEAD
-git = "https://github.com/Determinant/glutin"
-branch = "master"
-=======
->>>>>>> 5fae6d67
 
 [profile.release]
 lto = true
