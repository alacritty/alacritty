// Copyright 2016 Joe Wilm, The Alacritty Project Contributors
//
// Licensed under the Apache License, Version 2.0 (the "License");
// you may not use this file except in compliance with the License.
// You may obtain a copy of the License at
//
//     http://www.apache.org/licenses/LICENSE-2.0
//
// Unless required by applicable law or agreed to in writing, software
// distributed under the License is distributed on an "AS IS" BASIS,
// WITHOUT WARRANTIES OR CONDITIONS OF ANY KIND, either express or implied.
// See the License for the specific language governing permissions and
// limitations under the License.
//
//! Rasterization powered by FreeType and FontConfig
use std::collections::HashMap;
use std::cmp::min;
use std::path::PathBuf;
use std::fmt;

use freetype::{self, Library};
use libc::c_uint;


pub mod fc;

use super::{FontDesc, RasterizedGlyph, Metrics, Size, FontKey, GlyphKey, Weight, Slant, Style};

struct FixedSize {
    pixelsize: f64,
}

struct Face {
    ft_face: freetype::Face<'static>,
    key: FontKey,
    load_flags: freetype::face::LoadFlag,
    render_mode: freetype::RenderMode,
    lcd_filter: c_uint,
    non_scalable: Option<FixedSize>
}

impl fmt::Debug for Face {
    fn fmt(&self, f: &mut fmt::Formatter) -> fmt::Result {
        f.debug_struct("Face")
            .field("ft_face", &self.ft_face)
            .field("key", &self.key)
            .field("load_flags", &self.load_flags)
            .field("render_mode", &match self.render_mode {
                freetype::RenderMode::Normal => "Normal",
                freetype::RenderMode::Light => "Light",
                freetype::RenderMode::Mono => "Mono",
                freetype::RenderMode::Lcd => "Lcd",
                freetype::RenderMode::LcdV => "LcdV",
                freetype::RenderMode::Max => "Max",
            })
            .field("lcd_filter", &self.lcd_filter)
            .finish()
    }
}

/// Rasterizes glyphs for a single font face.
pub struct FreeTypeRasterizer {
    faces: HashMap<FontKey, Face>,
    library: Library,
    keys: HashMap<PathBuf, FontKey>,
    device_pixel_ratio: f32,
}

#[inline]
fn to_freetype_26_6(f: f32) -> isize {
    ((1i32 << 6) as f32 * f) as isize
}

impl ::Rasterize for FreeTypeRasterizer {
    type Err = Error;

    fn new(device_pixel_ratio: f32, _: bool) -> Result<FreeTypeRasterizer, Error> {
        let library = Library::init()?;

        Ok(FreeTypeRasterizer {
            faces: HashMap::new(),
            keys: HashMap::new(),
            library,
            device_pixel_ratio,
        })
    }

    fn metrics(&self, key: FontKey) -> Result<Metrics, Error> {
        let full = self.full_metrics(key)?;

        let height = (full.size_metrics.height / 64) as f64;
        let descent = (full.size_metrics.descender / 64) as f32;

        Ok(Metrics {
            average_advance: full.cell_width,
            line_height: height,
            descent,
        })
    }

    fn load_font(&mut self, desc: &FontDesc, size: Size) -> Result<FontKey, Error> {
        self.get_face(desc, size)
    }

    fn get_glyph(&mut self, glyph_key: GlyphKey) -> Result<RasterizedGlyph, Error> {
        self.get_rendered_glyph(glyph_key)
    }

}

pub trait IntoFontconfigType {
    type FcType;
    fn into_fontconfig_type(&self) -> Self::FcType;
}

impl IntoFontconfigType for Slant {
    type FcType = fc::Slant;
    fn into_fontconfig_type(&self) -> Self::FcType {
        match *self {
            Slant::Normal => fc::Slant::Roman,
            Slant::Italic => fc::Slant::Italic,
            Slant::Oblique => fc::Slant::Oblique,
        }
    }
}

impl IntoFontconfigType for Weight {
    type FcType = fc::Weight;

    fn into_fontconfig_type(&self) -> Self::FcType {
        match *self {
            Weight::Normal => fc::Weight::Regular,
            Weight::Bold => fc::Weight::Bold,
        }
    }
}

struct FullMetrics {
    size_metrics: freetype::ffi::FT_Size_Metrics,
    cell_width: f64
}

impl FreeTypeRasterizer {
    /// Load a font face according to `FontDesc`
    fn get_face(&mut self, desc: &FontDesc, size: Size) -> Result<FontKey, Error> {
        // Adjust for DPI
        let size = Size::new(size.as_f32_pts() * self.device_pixel_ratio * 96. / 72.);

        match desc.style {
            Style::Description { slant, weight } => {
                // Match nearest font
                self.get_matching_face(&desc, slant, weight, size)
            }
            Style::Specific(ref style) => {
                // If a name was specified, try and load specifically that font.
                self.get_specific_face(&desc, &style, size)
            }
        }
    }

    fn full_metrics(&self, key: FontKey) -> Result<FullMetrics, Error> {
        let face = self.faces
            .get(&key)
            .ok_or(Error::FontNotLoaded)?;

        let size_metrics = face.ft_face.size_metrics()
            .ok_or(Error::MissingSizeMetrics)?;

        let width = match face.ft_face.load_char('0' as usize, face.load_flags) {
            Ok(_)  => face.ft_face.glyph().metrics().horiAdvance / 64,
            Err(_) => size_metrics.max_advance / 64
        } as f64;

        Ok(FullMetrics {
            size_metrics,
            cell_width: width
        })
    }

    fn get_matching_face(
        &mut self,
        desc: &FontDesc,
        slant: Slant,
        weight: Weight,
        size: Size,
    ) -> Result<FontKey, Error> {
        let mut pattern = fc::Pattern::new();
        pattern.add_family(&desc.name);
        pattern.set_weight(weight.into_fontconfig_type());
        pattern.set_slant(slant.into_fontconfig_type());
        pattern.add_pixelsize(f64::from(size.as_f32_pts()));

        let font = fc::font_match(fc::Config::get_current(), &mut pattern)
            .ok_or_else(|| Error::MissingFont(desc.to_owned()))?;

        self.face_from_pattern(&font)
            .and_then(|pattern| {
                pattern
                    .map(Ok)
                    .unwrap_or_else(|| Err(Error::MissingFont(desc.to_owned())))
            })
    }

    fn get_specific_face(
        &mut self,
        desc: &FontDesc,
        style: &str,
        size: Size,
    ) -> Result<FontKey, Error> {
        let mut pattern = fc::Pattern::new();
        pattern.add_family(&desc.name);
        pattern.add_style(style);
        pattern.add_pixelsize(f64::from(size.as_f32_pts()));

        let font = fc::font_match(fc::Config::get_current(), &mut pattern)
            .ok_or_else(|| Error::MissingFont(desc.to_owned()))?;
        self.face_from_pattern(&font)
            .and_then(|pattern| {
                pattern
                    .map(Ok)
                    .unwrap_or_else(|| Err(Error::MissingFont(desc.to_owned())))
            })
    }

    fn face_from_pattern(&mut self, pattern: &fc::Pattern) -> Result<Option<FontKey>, Error> {
        if let (Some(path), Some(index)) = (pattern.file(0), pattern.index().nth(0)) {
            if let Some(key) = self.keys.get(&path) {
                return Ok(Some(*key));
            }

            trace!("got font path={:?}", path);
            let ft_face = self.library.new_face(&path, index)?;

            // Get available pixel sizes if font isn't scalable.
            let non_scalable = if pattern.scalable().next().unwrap_or(true) {
                None
            } else {
                let mut pixelsize = pattern.pixelsize();
                debug!("pixelsizes: {:?}", pixelsize);

                Some(FixedSize {
                    pixelsize: pixelsize.next().expect("has 1+ pixelsize"),
                })
            };

            let face = Face {
                ft_face,
                key: FontKey::next(),
                load_flags: Self::ft_load_flags(pattern),
                render_mode: Self::ft_render_mode(pattern),
                lcd_filter: Self::ft_lcd_filter(pattern),
                non_scalable,
            };

            debug!("Loaded Face {:?}", face);

            let key = face.key;
            self.faces.insert(key, face);
            self.keys.insert(path, key);

            Ok(Some(key))
        } else {
            Ok(None)
        }
    }

    fn face_for_glyph(&mut self, glyph_key: GlyphKey, have_recursed: bool) -> Result<FontKey, Error> {
        let c = glyph_key.c;

        let use_initial_face = if self.faces.contains_key(&glyph_key.font_key) {
            // Get face and unwrap since we just checked for presence.
            let face = &self.faces[&glyph_key.font_key];
            let index = face.ft_face.get_char_index(c as usize);

            index != 0 || have_recursed
        } else {
            false
        };

        if use_initial_face {
            Ok(glyph_key.font_key)
        } else {
            let key = self.load_face_with_glyph(c).unwrap_or(glyph_key.font_key);
            Ok(key)
        }
    }

    fn get_rendered_glyph(&mut self, glyph_key: GlyphKey)
                          -> Result<RasterizedGlyph, Error> {
        // Render a custom symbol for the underline and beam cursor
        match glyph_key.c {
            super::UNDERLINE_CURSOR_CHAR => {
                // Get the primary face metrics
                // This always loads the default face
                let full = self.full_metrics(glyph_key.font_key)?;

                // Get the bottom of the bounding box
                let descent = (full.size_metrics.descender / 64) as i32;

                // Get the width of the cell
                let width = full.cell_width as i32;

                // Return the new custom glyph
                return super::get_underline_cursor_glyph(descent, width);
            },
            super::BEAM_CURSOR_CHAR | super::BOX_CURSOR_CHAR => {
                // Get the primary face metrics
                // This always loads the default face
                let full = self.full_metrics(glyph_key.font_key)?;

                // Get the height of the cell
                let height = (full.size_metrics.height / 64) as i32;

                // Get the top of the bounding box
                let descent = (full.size_metrics.descender / 64) as i32;
                let ascent = height + descent;

                // Get the width of the cell
                let width = full.cell_width as i32;

                // Return the new custom glyph
                return if glyph_key.c == super::BEAM_CURSOR_CHAR {
                    super::get_beam_cursor_glyph(ascent, height, width)
                } else {
                    super::get_box_cursor_glyph(ascent, height, width)
                };
            },
            _ => (),
        }

        // Render a normal character if it's not a cursor
        let font_key = self.face_for_glyph(glyph_key, false)?;
        let face = &self.faces[&font_key];
        let index = face.ft_face.get_char_index(glyph_key.c as usize);

        let size = face.non_scalable.as_ref()
            .map(|v| v.pixelsize as f32)
            .unwrap_or_else(|| glyph_key.size.as_f32_pts() * self.device_pixel_ratio * 96. / 72.);

        face.ft_face.set_char_size(to_freetype_26_6(size), 0, 0, 0)?;

        unsafe {
            let ft_lib = self.library.raw();
            freetype::ffi::FT_Library_SetLcdFilter(ft_lib, face.lcd_filter);
        }

        face.ft_face.load_glyph(index as u32, face.load_flags)?;
        let glyph = face.ft_face.glyph();
        glyph.render_glyph(face.render_mode)?;

        let (pixel_height, pixel_width, buf) = Self::normalize_buffer(&glyph.bitmap())?;

        Ok(RasterizedGlyph {
            c: glyph_key.c,
            top: glyph.bitmap_top(),
            left: glyph.bitmap_left(),
            width: pixel_width,
<<<<<<< HEAD
            height: pixel_height,
            buf: buf,
=======
            height: glyph.bitmap().rows(),
            buf,
>>>>>>> a6e8974a
        })
    }

    fn ft_load_flags(pat: &fc::Pattern) -> freetype::face::LoadFlag {
        let antialias = pat.antialias().next().unwrap_or(true);
        let hinting = pat.hintstyle().next().unwrap_or(fc::HintStyle::Slight);
        let rgba = pat.rgba().next().unwrap_or(fc::Rgba::Unknown);

        use freetype::face::*;

        match (antialias, hinting, rgba) {
            (false, fc::HintStyle::None, _) => NO_HINTING | MONOCHROME,
            (false, _, _) => TARGET_MONO | MONOCHROME,
            (true, fc::HintStyle::None, _) => NO_HINTING | TARGET_NORMAL,
            // hintslight does *not* use LCD hinting even when a subpixel mode
            // is selected.
            //
            // According to the FreeType docs,
            //
            // > You can use a hinting algorithm that doesn't correspond to the
            // > same rendering mode.  As an example, it is possible to use the
            // > ‘light’ hinting algorithm and have the results rendered in
            // > horizontal LCD pixel mode.
            //
            // In practice, this means we can have `FT_LOAD_TARGET_LIGHT` with
            // subpixel render modes like `FT_RENDER_MODE_LCD`. Libraries like
            // cairo take the same approach and consider `hintslight` to always
            // prefer `FT_LOAD_TARGET_LIGHT`
            (true, fc::HintStyle::Slight, _) => TARGET_LIGHT,
            // If LCD hinting is to be used, must select hintmedium or hintfull,
            // have AA enabled, and select a subpixel mode.
            (true, _, fc::Rgba::Rgb) |
            (true, _, fc::Rgba::Bgr) => TARGET_LCD,
            (true, _, fc::Rgba::Vrgb) |
            (true, _, fc::Rgba::Vbgr) => TARGET_LCD_V,
            // For non-rgba modes with either Medium or Full hinting, just use
            // the default hinting algorithm.
            //
            // TODO should Medium/Full control whether to use the auto hinter?
            (true, _, fc::Rgba::Unknown) => TARGET_NORMAL,
            (true, _, fc::Rgba::None) => TARGET_NORMAL,
        }
    }

    fn ft_render_mode(pat: &fc::Pattern) -> freetype::RenderMode {
        let antialias = pat.antialias().next().unwrap_or(true);
        let rgba = pat.rgba().next().unwrap_or(fc::Rgba::Unknown);

        match (antialias, rgba) {
            (false, _) => freetype::RenderMode::Mono,
            (_, fc::Rgba::Rgb) |
            (_, fc::Rgba::Bgr) => freetype::RenderMode::Lcd,
            (_, fc::Rgba::Vrgb) |
            (_, fc::Rgba::Vbgr) => freetype::RenderMode::LcdV,
            (true, _) => freetype::RenderMode::Normal,
        }
    }

    fn ft_lcd_filter(pat: &fc::Pattern) -> c_uint {
        match pat.lcdfilter().next().unwrap_or(fc::LcdFilter::Default) {
            fc::LcdFilter::None => freetype::ffi::FT_LCD_FILTER_NONE,
            fc::LcdFilter::Default => freetype::ffi::FT_LCD_FILTER_DEFAULT,
            fc::LcdFilter::Light => freetype::ffi::FT_LCD_FILTER_LIGHT,
            fc::LcdFilter::Legacy => freetype::ffi::FT_LCD_FILTER_LEGACY,
        }
    }

    /// Given a FreeType `Bitmap`, returns packed buffer with 1 byte per LCD channel.
    ///
    /// The i32 value in the return type is the number of pixels per row.
    fn normalize_buffer(bitmap: &freetype::bitmap::Bitmap) -> freetype::FtResult<(i32, i32, Vec<u8>)> {
        use freetype::bitmap::PixelMode;

        let buf = bitmap.buffer();
        let mut packed = Vec::with_capacity((bitmap.rows() * bitmap.width()) as usize);
        let pitch = bitmap.pitch().abs() as usize;
        match bitmap.pixel_mode()? {
            PixelMode::Lcd => {
                for i in 0..bitmap.rows() {
                    let start = (i as usize) * pitch;
                    let stop = start + bitmap.width() as usize;
                    packed.extend_from_slice(&buf[start..stop]);
                }
                Ok((bitmap.rows(), bitmap.width() / 3, packed))
            },
            PixelMode::LcdV => {
                for i in 0..bitmap.rows()/3 {
                    for j in 0..bitmap.width() {
                        for k in 0..3 {
                            let offset = ((i as usize) * 3 + k) * pitch + (j as usize);
                            packed.push(buf[offset]);
                        }
                    }
                }
                Ok((bitmap.rows() / 3, bitmap.width(), packed))
            },
            // Mono data is stored in a packed format using 1 bit per pixel.
            PixelMode::Mono => {
                fn unpack_byte(res: &mut Vec<u8>, byte: u8, mut count: u8) {
                    // Mono stores MSBit at top of byte
                    let mut bit = 7;
                    while count != 0 {
                        let value = ((byte >> bit) & 1) * 255;
                        // Push value 3x since result buffer should be 1 byte
                        // per channel
                        res.push(value);
                        res.push(value);
                        res.push(value);
                        count -= 1;
                        bit -= 1;
                    }
                };

                for i in 0..(bitmap.rows() as usize) {
                    let mut columns = bitmap.width();
                    let mut byte = 0;
                    let offset = i * bitmap.pitch().abs() as usize;
                    while columns != 0 {
                        let bits = min(8, columns);
                        unpack_byte(&mut packed, buf[offset + byte], bits as u8);

                        columns -= bits;
                        byte += 1;
                    }
                }
                Ok((bitmap.rows(), bitmap.width(), packed))
            },
            // Gray data is stored as a value between 0 and 255 using 1 byte per pixel.
            PixelMode::Gray => {
                for i in 0..bitmap.rows() {
                    let start = (i as usize) * pitch;
                    let stop = start + bitmap.width() as usize;
                    for byte in &buf[start..stop] {
                        packed.push(*byte);
                        packed.push(*byte);
                        packed.push(*byte);
                    }
                }
                Ok((bitmap.rows(), bitmap.width(), packed))
            },
            mode => panic!("unhandled pixel mode: {:?}", mode)
        }
    }

    fn load_face_with_glyph(
        &mut self,
        glyph: char,
    ) -> Result<FontKey, Error> {
        let mut charset = fc::CharSet::new();
        charset.add(glyph);
        let mut pattern = fc::Pattern::new();
        pattern.add_charset(&charset);

        let config = fc::Config::get_current();
        match fc::font_match(config, &mut pattern) {
            Some(pattern) => {
                if let (Some(path), Some(_)) = (pattern.file(0), pattern.index().nth(0)) {
                    match self.keys.get(&path) {
                        // We've previously loaded this font, so don't
                        // load it again.
                        Some(&key) => {
                            debug!("Hit for font {:?}; no need to load.", path);
                            Ok(key)
                        },

                        None => {
                            debug!("Miss for font {:?}; loading now.", path);
                            // Safe to unwrap the option since we've already checked for the path
                            // and index above.
                            let key = self.face_from_pattern(&pattern)?.unwrap();
                            Ok(key)
                        }
                    }
                }
                else {
                Err(Error::MissingFont(
                    FontDesc::new("fallback-without-path", Style::Specific(glyph.to_string()))))
                }
            },
            None => {
                Err(Error::MissingFont(
                    FontDesc::new("no-fallback-for", Style::Specific(glyph.to_string()))
                ))
            }
        }
    }
}

/// Errors occurring when using the freetype rasterizer
#[derive(Debug)]
pub enum Error {
    /// Error occurred within the FreeType library
    FreeType(freetype::Error),

    /// Couldn't find font matching description
    MissingFont(FontDesc),

    /// Tried to get size metrics from a Face that didn't have a size
    MissingSizeMetrics,

    /// Requested an operation with a FontKey that isn't known to the rasterizer
    FontNotLoaded,
}

impl ::std::error::Error for Error {
    fn cause(&self) -> Option<&::std::error::Error> {
        match *self {
            Error::FreeType(ref err) => Some(err),
            _ => None,
        }
    }

    fn description(&self) -> &str {
        match *self {
            Error::FreeType(ref err) => err.description(),
            Error::MissingFont(ref _desc) => "couldn't find the requested font",
            Error::FontNotLoaded => "tried to operate on font that hasn't been loaded",
            Error::MissingSizeMetrics => "tried to get size metrics from a face without a size",
        }
    }
}

impl ::std::fmt::Display for Error {
    fn fmt(&self, f: &mut ::std::fmt::Formatter) -> ::std::fmt::Result {
        match *self {
            Error::FreeType(ref err) => {
                err.fmt(f)
            },
            Error::MissingFont(ref desc) => {
                write!(f, "Couldn't find a font with {}\
                       \n\tPlease check the font config in your alacritty.yml.", desc)
            },
            Error::FontNotLoaded => {
                f.write_str("Tried to use a font that hasn't been loaded")
            },
            Error::MissingSizeMetrics => {
                f.write_str("Tried to get size metrics from a face without a size")
            }
        }
    }
}

impl From<freetype::Error> for Error {
    fn from(val: freetype::Error) -> Error {
        Error::FreeType(val)
    }
}

unsafe impl Send for FreeTypeRasterizer {}<|MERGE_RESOLUTION|>--- conflicted
+++ resolved
@@ -355,13 +355,8 @@
             top: glyph.bitmap_top(),
             left: glyph.bitmap_left(),
             width: pixel_width,
-<<<<<<< HEAD
             height: pixel_height,
-            buf: buf,
-=======
-            height: glyph.bitmap().rows(),
             buf,
->>>>>>> a6e8974a
         })
     }
 
