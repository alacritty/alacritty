--- conflicted
+++ resolved
@@ -8,8 +8,6 @@
 Notable changes to the `alacritty_terminal` crate are documented in its
 [CHANGELOG](./alacritty_terminal/CHANGELOG.md).
 
-<<<<<<< HEAD
-=======
 ## 0.15.0-dev
 
 ### Added
@@ -29,7 +27,6 @@
 - Migrating nonexistent toml import breaking the entire migration
 - First daemon mode window ignoring window options passed through CLI
 
->>>>>>> d45eca82
 ## 0.14.0
 
 ### Packaging
@@ -52,10 +49,7 @@
 - Moved config option `shell` to `terminal.shell`
 - `ctrl+shift+u` binding to open links to `ctrl+shift+o` to avoid collisions with IMEs
 - Use `Beam` cursor for single char cursor inside the IME preview
-<<<<<<< HEAD
-=======
 - Always emit `1` for the first parameter when having modifiers in kitty keyboard protocol
->>>>>>> d45eca82
 
 ### Fixed
 
@@ -77,10 +71,7 @@
 - Invalid URL highlights after terminal scrolling
 - Hollow block cursor not spanning multiple chars being edited inside the IME preview
 - Vi inline search only working for direct key input without modifiers
-<<<<<<< HEAD
-=======
 - Crash when pressing certain modifier keys on macOS 15+
->>>>>>> d45eca82
 
 ## 0.13.2
 
