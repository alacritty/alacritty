--- conflicted
+++ resolved
@@ -7,19 +7,14 @@
 
 ## 0.14.0-dev
 
-<<<<<<< HEAD
-### Changed
-
+### Added
+
+- Support for pasting in Vi + Search mode
+
+### Changed
+
+- `alacritty migrate` will ignore null values in yaml instead of erroring out
 - Use built-in font for sextant symbols from `U+1FB00` to `U+1FB3B`
-=======
-### Added
-
-- Support for pasting in Vi + Search mode
-
-### Changed
-
-- `alacritty migrate` will ignore null values in yaml instead of erroring out
->>>>>>> 213f73e8
 
 ### Fixed
 
