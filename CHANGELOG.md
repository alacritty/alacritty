--- conflicted
+++ resolved
@@ -23,11 +23,8 @@
 - Wide characters sometimes being cut off
 - Preserve vi mode across terminal `reset`
 - Escapes `CSI Ps b` and `CSI Ps Z` with large parameters locking up Alacritty
-<<<<<<< HEAD
+- Dimming colors which use the indexed `CSI 38 : 5 : Ps m` notation
 - Slow rendering performance with a lot of cells with underline/strikeout attributes
-=======
-- Dimming colors which use the indexed `CSI 38 : 5 : Ps m` notation
->>>>>>> 9e71002e
 
 ### Removed
 
