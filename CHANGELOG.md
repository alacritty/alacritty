# Changelog

All notable changes to Alacritty are documented in this file.
The sections should follow the order `Packaging`, `Added`, `Changed`, `Fixed` and `Removed`.

The format is based on [Keep a Changelog](https://keepachangelog.com/en/1.0.0/).

Notable changes to the `alacritty_terminal` crate are documented in its
[CHANGELOG](./alacritty_terminal/CHANGELOG.md).

## 0.15.0-dev

### Changed

- Always focus new windows on macOS

### Fixed

- Mouse/Vi cursor hint highlighting broken on the terminal cursor line
- Hint launcher opening arbitrary text, when terminal content changed while opening

## 0.14.0

### Packaging

- Minimum Rust version has been bumped to 1.74.0

### Added

- Support relative path imports from config files
<<<<<<< HEAD
- Option `font.builtin_box_thickness` to change thickness of the built-in box and powerline characters
=======
- `alacritty migrate` support for TOML configuration changes
- Headless mode using `alacritty --daemon`
>>>>>>> 1063706f

### Changed

- Pressing `Alt` with unicode input will now add `ESC` like for ASCII input
- Decorations use opaque style and system window background on macOS
- No longer source `~/.zshenv` on macOS
- Moved config options `import`, `working_directory`, `live_config_reload`, and `ipc_socket`
    to the new `general` section
- Moved config option `shell` to `terminal.shell`
- `ctrl+shift+u` binding to open links to `ctrl+shift+o` to avoid collisions with IMEs
- Use `Beam` cursor for single char cursor inside the IME preview

### Fixed

- Crash when trying to create a new tab without decorations enabled
- New window being treated as focused when it's not on Wayland
- IME preview blending into text below it
- Dynamic title disabled for new windows when initial one has title as CLI option
- While terminal in mouse mode, mouse bindings that used the shift modifier and
  had multiple actions only performed the first action
- Leaking FDs when closing windows on Unix systems
- Config emitting errors for nonexistent import paths
- Kitty keyboard protocol reporting shifted key codes
- Broken search with words broken across line boundary on the first character
- Config import changes not being live reloaded
- Cursor color requests with default cursor colors
- Fullwidth semantic escape characters
- Windows app icon now displays properly in old alt+tab on Windows
- Alacritty not being properly activated with startup notify
- Invalid URL highlights after terminal scrolling
- Hollow block cursor not spanning multiple chars being edited inside the IME preview
- Vi inline search only working for direct key input without modifiers

## 0.13.2

### Added

- Default `Home`/`End` bindings in Vi mode mapped to `First`/`Last` respectively

### Fixed

- CLI env variables clearing configuration file variables
- Vi inline search/semantic selection expanding across newlines
- C0 and C1 codes being emitted in associated text when using kitty keyboard
- Occasional hang on startup with some Wayland compositors
- Missing key for `NumpadDecimal` in key bindings
- Scrolling content upwards moving lines into history when it shouldn't
- Sticky keys not working sometimes on X11
- Modifiers occasionally getting desynced on X11
- Autokey no longer working with alacritty on X11
- Freeze when moving window between monitors on Xfwm
- Mouse cursor not changing on Wayland when cursor theme uses legacy cursor icon names
- Config keys are available under proper names
- Build failure when compiling with x11 feature on NetBSD
- Hint `Select` action selecting the entire line for URL escapes
- Kitty encoding used for regular keys when they don't carry text

### Changed

- No unused-key warnings will be emitted for OS-specific config keys
- Use built-in font for sextant symbols from `U+1FB00` to `U+1FB3B`
- Kitty encoding is not used anymore for uncommon keys unless the protocol enabled

## 0.13.1

### Added

- Support for pasting in Vi + Search mode

### Changed

- `alacritty migrate` will ignore null values in yaml instead of erroring out

### Fixed

- `alacritty migrate` failing with nonexistent imports
- `Alt` bindings requiring composed key rather than pre-composed one on macOS
- `Alt + Control` bindings not working on Windows
- `chars = "\u000A"` action in bindings inserting `\n`
- Alternate keys not sent for `Shift + <number>` when using kitty protocol
- Alternative keys being swapped in kitty protocol implementation
- Powerline glyphs being cut for narrow fonts
- Xmodmap not working on X11
- Occasional slow startup on some X11 window managers
- Blurry window when using `window.dimensions` on some Wayland compositors
- IME input lagging behind on X11
- xdotool modifiers input not working correctly on X11
- Parsing numbers fails for mouse bindings
- Some config options overriding each other in CLI/IPC
- Numpad `Left` used for numpad `Up`

## 0.13.0

### Packaging

- Minimum Rust version has been bumped to 1.70.0
- Manpages are now generated using `scdoc` (see `INSTALL.md`)

### Added

- Warnings for unused configuration file options
- Config option `persist` in `hints` config section
- Support for dynamically loading conpty.dll on Windows
- Support for keybindings with dead keys
- `Back`/`Forward` mouse buttons support in bindings
- Copy global IPC options (`-w -1`) for new windows
- Bindings to create and navigate tabs on macOS
- Support startup notify protocol to raise initial window on Wayland/X11
- Debug option `prefer_egl` to prioritize EGL over other display APIs
- Inline vi-mode search using `f`/`F`/`t`/`T`
- `window.blur` config option to request blur for transparent windows
- `--option` argument for `alacritty msg create-window`
- Support for `DECRQM`/`DECRPM` escape sequences
- Support for kitty's keyboard protocol

### Changed

- Mode-specific bindings can now be bound in any mode for easier macros
- `--help` output is more compact now and uses more neutral palette
- Configuration file now uses TOML instead of YAML
    Run `alacritty migrate` to automatically convert all configuration files
- Deprecated config option `draw_bold_text_with_bright_colors`, use
    `colors.draw_bold_text_with_bright_colors`
- Deprecated config option `key_bindings`, use `keyboard.bindings`
- Deprecated config option `mouse_bindings`, use `mouse.bindings`
- The default colorscheme is now based on base16 classic dark
- IME popup now tries to not obscure the current cursor line
- The double click threshold was raised to `400ms`
- OSC 52 paste ability is now **disabled by default**; use `terminal.osc52` to adjust it
- Apply `colors.transparent_background_colors` for selections, hints, and search matches
- Underline full hint during keyboard selection
- Synchronized updates now use `CSI 2026` instead of legacy `DCS` variant
- In mouse mode with `Shift` pressed, mouse bindings without `Shift` are only triggered
    if no exact binding (i.e. one with `Shift`) is found.
- Use built-in font for powerline symbols from `U+E0B0` to `U+E0B3`
- Default `bell.animation` is now `Linear`
- `IncreaseFontSize/DecreaseFontSize` step is now 1px
- `font.size` precision was raised to 6 floating point digits
- Default font size to `11.25` matching 15px
- `Xft.dpi` is now reloaded when xsettingd change its value on X11

### Fixed

- Unconditional query of xdg-portal settings on Wayland
- `Maximized` startup mode not filling the screen properly on GNOME Wayland
- `OptionAsAlt` with `OnlyLeft`/`OnlyRight` settings not working properly on macOS
- Default Vi key bindings for `Last`/`First` actions not working on X11/Wayland
- Cut off wide characters in preedit string
- Scrolling on touchscreens
- Double clicking on CSD titlebar not always maximizing a window on Wayland
- Excessive memory usage when using regexes with a large number of possible states
- `window.decorations_theme_variant` not live reloading
- Copy/Paste being truncated to 64KiB on Wayland
- X11 clipboard lagging behind sometimes
- High wakeup count on Wayland due to clipboard polling
- Blocking paste freezing alacritty on Wayland
- `Command` modifier persisting after `Cmd + Tab` on macOS
- Crash on exit when using NVIDIA binary drivers on Wayland
- `window.startup_mode` applied to window again when creating new tab
- Crash when leaving search after resize
- Cursor being hidden after reaching cursor blinking timeout
- Message bar content getting stuck after closing with multiple messages on Wayland
- Vi cursor position not redrawn on PageUp/PageDown without scrollback
- Cursor not updating when blinking and viewport is scrolled
- Failure to start with recent version of mesa's i915 driver
- Error when using `chars` inside the mouse bindings

### Removed

- Config option `background_opacity`, use `window.background_opacity`
- Config option `colors.search.bar`, use `colors.footer_bar` instead
- Config option `mouse.url`, use the `hints` config section
- Config options `mouse.double_click` and `mouse.triple_click`

## 0.12.3

### Fixed

- Crash on macOS Sonoma due to change in macOS resize handling
- Crash when Wayland compositor advertises `wl_compositor@v5` interface

## 0.12.2

### Fixed

- Hyperlink preview not being shown when the terminal has exactly 2 lines
- Crash on Windows when changing display scale factor
- Freeze with some drivers when using GLX
- Crash when shrinking the terminal scrolled into the history

## 0.12.1

### Fixed

- Character `;` inside the `URI` in `OSC 8` sequence breaking the URI
- Selection on last line not updating correctly on resize
- Keyboard input not working on macOS with some IMEs like Fig.io
- Very long startup times on Wayland systems with broken xdg-portal setup.
- Error on startup with `GLX` when using old mesa platforms

## 0.12.0

### Added

- Uppercase `-T` short form for `--title`
- Support for horizontal scrolling in mouse mode and alternative scrolling modes
- Support for fractional scaling on Wayland with wp-fractional-scale protocol
- Support for running on GLES context
- Touchscreen input for click/scroll/select/zoom
- `window.resize_increments` config option, disabled by default

### Changed

- Always use sRGB color space on macOS
- Erase in line after the last column will no longer clear the last column
- Open new windows by default with macOS `Cmd`+`N` binding
- The hint about window transparency is now properly issued on Wayland and macOS
- `window.decorations_theme_variant` could now control theme on macOS and Windows
- The IME purpose is now set to `Terminal` which could help with OSK
- `window.decorations_theme_variant` is now using `Dark`, `Light`, and `None` values
- Resize increments are now set on macOS and X11 to resize by cell sizes

### Fixed

- `--help` output for `--class` does not match man pages
- Cursor and underlines always being black on very old hardware
- Crash when using very low negative `font.offset`
- Startup failure on macOS with default config when system `/bin/sh` is `dash`
- Artifacts in corners for maximized window with CSD on Wayland
- Dotted underline not shown on macOS
- Underline on macOS always being at the bottom of the cell
- Crash with `OT-SVG` fonts on Linux/BSD
- Crash during text compose on old GNOME under Wayland
- Mouse cursor staying hidden after window regains focus on macOS Ventura
- Blurry fonts when changing padding size at runtime
- Crash while typing on Wayland
- Multi-line semantic bracket selection
- Reduced GPU memory usage
- Low frame rate when multiple windows render at the same time
- Redraw hanging until a keypress on X11 in rare cases
- Window clipping when maximizing a window without decorations on Windows
- Quadrants not aligned with half blocks with built-in font
- EOT (`\x03`) escaping bracketed paste mode
- Drag & Drop not working for the search bar
- Simple-fullscreened window not resized when moving between monitors on macOS

### Removed

- `window.gtk_theme_variant` config field; use `window.decorations_theme_variant` instead
- `alt_send_esc` is now always set to `true`

## 0.11.0

### Packaging

- Minimum Rust version has been bumped to 1.60.0

## 0.11.0

### Packaging

- Minimum Rust version has been bumped to 1.57.0
- Renamed `io.alacritty.Alacritty.appdata.xml` to `org.alacritty.Alacritty.appdata.xml`
- Renamed `io.alacritty` to `org.alacritty` for `Alacritty.app`

### Added

- Track and report surface damage information to Wayland compositors
- Escape sequence for undercurl, dotted and dashed underlines (`CSI 4 : [3-5] m`)
- `ToggleMaximized` key binding action to (un-)maximize the active window, not bound by default
- Support for OpenGL ES 2.0
- Escape sequence to set underline color (`CSI 58 : 2 : Ps : Ps : Ps m`/`CSI 58 : 5 : Ps m`)
- Escape sequence to reset underline color (`CSI 59 m`)
- Vi mode keybinding (z) to center view around vi mode cursor
- Accept hexadecimal values starting with `0x` for `--embed`
- Config option `cursor.blink_timeout` to timeout cursor blinking after inactivity
- Escape sequence to set hyperlinks (`OSC 8 ; params ; URI ST`)
- Config `hints.enabled.hyperlinks` for hyperlink escape sequence hint highlight
- `window.decorations_theme_variant` to control both Wayland CSD and GTK theme variant on X11
- Support for inline input method

### Changed

- No longer renders to macos and x11 windows that are fully occluded / not directly visible
- The `--help` output was reworked with a new colorful syntax
- OSC 52 is now disabled on unfocused windows
- `SpawnNewInstance` no longer inherits initial `--command`
- Blinking cursor will timeout after `5` seconds by default
- Deprecated `colors.search.bar`, use `colors.footer_bar` instead
- On macOS, Alacritty now reads `AppleFontSmoothing` from user defaults to control font smoothing
- Warn when either `columns` or `lines` is non-zero, but not both
- Client side decorations should have proper text rendering now on Wayland
- Config option `window.gtk_theme_variant`, you should use `window.decorations_theme_variant` instead
- `--class` now sets both class part of WM_CLASS property and instance
- `--class`'s `general` and `instance` options were swapped
- Search bar is now respecting cursor thickness
- On X11 the IME popup window is stuck at the bottom of the window due to Xlib limitations
- IME no longer works in Vi mode when moving around

### Fixed

- Creating the IPC socket failing if `WAYLAND_DISPLAY` contains an absolute path
- Crash when resetting the terminal while in vi mode
- `font.glyph_offset` not live reloading
- Failure when running on 10-bit color system
- The colors being slightly different when using srgb displays on macOS
- Vi cursor blinking not reset when navigating in search
- Scrolling and middle-clicking modifying the primary selection
- Bottom gap for certain builtin box drawing characters
- Incorrect built-in glyphs for `U+2567` and `U+2568`
- Character mappings in the DEC special graphics character set (line drawing)
- Window flickering on resize on Wayland
- Unnecessary config reload when using `/dev/null` as a config file
- Windows `Open Alacritty Here` on root of drive displaying error
- On macOS, `font.use_thin_strokes` did not work since Big Sur
- On macOS, trying to load a disabled font would crash
- On macOS, Alacritty sessions did not appear in the list of tty sessions for `w` and `who`
- Cursor not hiding on GNOME Wayland
- Font having different scale factor after monitor powering off/on on X11
- Viewport not updating after opening a new tabbed window on macOS
- Terminal not exiting sometimes after closing all windows on macOS
- CPU usage spikes due to mouse movements for unfocused windows on X11/Windows
- First window on macOS not tabbed with system prefer tabs setting
- Window being treated as focused by default on Wayland

### Removed

- `font.use_thin_strokes` config field; to use thin strokes on macOS, set
    `AppleFontSmoothing` to 0 with `$ defaults write -g AppleFontSmoothing -int 0`

## 0.10.1

### Added

- Option `font.builtin_box_drawing` to disable the built-in font for drawing box characters

### Changed

- Builtin font thickness is now based on cell width instead of underline thickness

### Fixed

- OSC 4 not handling `?`
- `?` in OSC strings reporting default colors instead of modified ones
- OSC 104 not clearing colors when second parameter is empty
- Builtin font lines not contiguous when `font.offset` is used
- `font.glyph_offset` is no longer applied on builtin font
- Built-in font arcs alignment
- Repeated permission prompts on M1 macs
- Colors being slightly off when using `colors.transparent_background_colors`

## 0.10.0

### Packaging

- New `extra/alacritty-msg.man` manpage for the `alacritty msg` subcommand
- Minimum Rust version has been bumped to 1.53.0

### Added

- Option `colors.transparent_background_colors` to allow applying opacity to all background colors
- Support for running multiple windows from a single Alacritty instance (see docs/features.md)
- Urgency support on Wayland via `xdg_activation_v1`

### Changed

- `ExpandSelection` is now a configurable mouse binding action
- Config option `background_opacity`, you should use `window.opacity` instead
- Reload configuration files when their symbolic link is replaced
- Strip trailing whitespaces when yanking from a block selection
- Display area keeps history position when viewport is cleared
- Commands spawn from the current directory of the foreground shell in Unix-like systems
- Remove trailing newline from strings taken from hints or simple/semantic selections
- Builtin font is now used for box drawing characters from `U+2500` to `U+259f`
- Logs now print the time since startup instead of the local time

### Fixed

- Line indicator obstructing vi mode cursor when scrolled into history
- Vi mode search starting in the line below the vi cursor
- Invisible cursor with matching foreground/background colors
- Crash when hovering over a match emptied by post-processing
- Crash when the vi cursor is on the scrollback and viewport clear is invoked
- Freeze when the vi cursor is on the scrollback and scrollback clear is invoked
- Vi cursor on topmost of the display moving downward when scrolled into history with active output
- Input lag on Wayland with Nvidia binary driver
- Crash when hovering the mouse over fullwidth characters
- Do not create logfile if the file already exists

### Removed

- Wayland client side decorations were simplified

## 0.9.0

### Packaging

- Minimum Rust version has been bumped to 1.46.0

### Added

- Support for `ipfs`/`ipns` URLs
- Mode field for regex hint bindings

### Fixed

- Regression in rendering performance with dense grids since 0.6.0
- Crash/Freezes with partially visible fullwidth characters due to alt screen resize
- Incorrect vi cursor position after invoking `ScrollPage*` action
- Slow PTY read performance with extremely dense grids
- Crash when resizing during vi mode
- Unintentional text selection range change after leaving vi mode
- Deadlock on Windows during high frequency output
- Search without vi mode not starting at the correct location when scrolled into history
- Crash when starting a vi mode search from the bottommost line
- Original scroll position not restored after canceling search
- Clipboard copy skipping non-empty cells when encountering an interrupted tab character
- Vi mode cursor moving downward when scrolled in history with active output
- Crash when moving fullwidth characters off the side of the terminal in insert mode
- Broken bitmap font rendering with FreeType 2.11+
- Crash with non-utf8 font paths on Linux
- Newly installed fonts not rendering until Alacritty restart

## 0.8.0

### Packaging

- Minimum Rust version has been bumped to 1.45.0

### Packaging

- Updated shell completions
- Added ARM executable to prebuilt macOS binaries

### Added

- IME composition preview not appearing on Windows
- Synchronized terminal updates using `DCS = 1 s ST`/`DCS = 2 s ST`
- Regex terminal hints ([see features.md](./docs/features.md#hints))
- macOS keybinding (cmd+alt+H) hiding all windows other than Alacritty
- Support for `magnet` URLs

### Changed

- The vi mode cursor is now created in the top-left if the terminal cursor is invisible
- Focused search match will use cell instead of match colors for CellForeground/CellBackground
- URL highlighting has moved from `mouse.url` to the `hints` config section

### Fixed

- Alacritty failing to start on X11 with invalid DPI reported by XRandr
- Text selected after search without any match
- Incorrect vi cursor position after leaving search
- Clicking on URLs on Windows incorrectly opens File Explorer
- Incorrect underline cursor thickness on wide cell
- Viewport moving around when resizing while scrolled into history
- Block cursor not expanding across fullwidth characters when on the right side of it
- Overwriting fullwidth characters only clearing one of the involved cells

### Removed

- Config field `visual_bell`, you should use `bell` instead

## 0.7.2

### Packaging

- Updated shell completions

### Fixed

- Crash due to assertion failure on 32-bit architectures
- Segmentation fault on shutdown with Wayland
- Incorrect estimated DPR with Wayland
- Consecutive clipboard stores dropped on Wayland until the application is refocused

## 0.7.1

### Fixed

- Jumping between matches in backward vi search

## 0.7.0

### Added

- Support for `~/` at the beginning of configuration file imports
- New `cursor.style.blinking` option to set the default blinking state
- New `cursor.blink_interval` option to configure the blinking frequency
- Support for cursor blinking escapes (`CSI ? 12 h`, `CSI ? 12 l` and `CSI Ps SP q`)
- IME support on Windows
- Urgency support on Windows
- Customizable keybindings for search
- History for search mode, bound to ^P/^N/Up/Down by default
- Default binding to cancel search on Ctrl+C
- History position indicator for search and vi mode

### Changed

- Nonexistent config imports are ignored instead of raising an error
- Value for disabling logging with `config.log_level` is `Off` instead of `None`
- Missing glyph symbols are no longer drawn for zerowidth characters

### Fixed

- Wide characters sometimes being cut off
- Preserve vi mode across terminal `reset`
- Escapes `CSI Ps b` and `CSI Ps Z` with large parameters locking up Alacritty
- Dimming colors which use the indexed `CSI 38 : 5 : Ps m` notation
- Slow rendering performance with a lot of cells with underline/strikeout attributes
- Performance of scrolling regions with offset from the bottom
- Extra mouse buttons are no longer ignored on Wayland
- Numpad arrow keys are now properly recognized on Wayland
- Compilation when targeting aarch64-apple-darwin
- Window not being completely opaque on Windows
- Window being always on top during alt-tab on Windows
- Cursor position not reported to apps when mouse is moved with button held outside of window
- No live config update when starting Alacritty with a broken configuration file
- PTY not drained to the end with the `--hold` flag enabled
- High CPU usage on BSD with live config reload enabled
- Alacritty not discarding invalid escape sequences starting with ESC
- Crash due to clipboard not being properly released on Wayland
- Shadow artifacts when resizing transparent windows on macOS
- Missing glyph symbols not being rendered for missing glyphs on macOS and Windows
- Underline cursor being obscured by underline
- Cursor not being rendered with a lot of unicode glyphs visible
- IME input swallowed after triggering a key binding
- Crash on Wayland due to non-standard fontconfig configuration
- Search without vi mode not jumping properly between all matches

### Removed

- The following CLI arguments have been removed in favor of the `--option` flag:
    * `--persistent-logging`
    * `--live-config-reload`
    * `--no-live-config-reload`
    * `--dimensions`
    * `--position`
- `live-shader-reload` feature
- Config option `dynamic_title`, you should use `window.dynamic_title` instead
- Config option `scrolling.faux_multiplier`, which was replaced by escape `CSI ? 1007 h/l`
- WinPTY support on Windows

## 0.6.0

### Packaging

- Minimum Rust version has been bumped to 1.43.0
- The snapcraft.yaml file has been removed
- Updated `setab`/`setaf` capabilities in `alacritty-direct` to use colons
- WinPTY is now enabled only when targeting MSVC
- Deprecated the WinPTY backend feature, disabling it by default

### Added

- Secondary device attributes escape (`CSI > 0 c`)
- Support for colon separated SGR 38/48
- New Ctrl+C binding to cancel search and leave vi mode
- Escapes for double underlines (`CSI 4 : 2 m`) and underline reset (`CSI 4 : 0 m`)
- Configuration file option for sourcing other files (`import`)
- CLI parameter `--option`/`-o` to override any configuration field
- Escape sequences to report text area size in pixels (`CSI 14 t`) and in characters (`CSI 18 t`)
- Support for single line terminals dimensions
- Right clicking on Wayland's client side decorations will show application menu
- Escape sequences to enable and disable window urgency hints (`CSI ? 1042 h`, `CSI ? 1042 l`)

### Changed

- Cursors are now inverted when their fixed color is similar to the cell's background
- Use the working directory of the terminal foreground process, instead of the shell's working
    directory, for `SpawnNewInstance` action
- Fallback to normal underline for unsupported underline types in `CSI 4 : ? m` escapes
- The user's background color is now used as the foreground for the render timer
- Use yellow/red from the config for error and warning messages instead of fixed colors
- Existing CLI parameters are now passed to instances spawned using `SpawnNewInstance`
- Wayland's Client side decorations now use the search bar colors
- Reduce memory usage by up to at least 30% with a full scrollback buffer
- The number of zerowidth characters per cell is no longer limited to 5
- `SpawnNewInstance` is now using the working directory of the terminal foreground process on macOS

### Fixed

- Incorrect window location with negative `window.position` config options
- Slow rendering performance with HiDPI displays, especially on macOS
- Keys swallowed during search when pressing them right before releasing backspace
- Crash when a wrapped line is rotated into the last line
- Selection wrapping to the top when selecting below the error/warning bar
- Pasting into clients only supporting `UTF8_STRING` mime type on Wayland
- Crash when copying/pasting with neither pointer nor keyboard focus on Wayland
- Crash due to fd leak on Wayland
- IME window position with fullwidth characters in the search bar
- Selection expanding over 2 characters when scrolled in history with fullwidth characters in use
- Selection scrolling not starting when mouse is over the message bar
- Incorrect text width calculation in message bar when the message contains multibyte characters
- Remapped caps lock to escape not triggering escape bindings on Wayland
- Crash when setting overly long title on Wayland
- Switching in and out of various window states, like Fullscreen, not persisting window size on Wayland
- Crash when providing 0 for `XCURSOR_SIZE` on Wayland
- Gap between window and server side decorations on KWIN Wayland
- Wayland's client side decorations not working after tty switch
- `Fullscreen` startup mode not working on Wayland
- Window not being rescaled when changing DPR of the current monitor on Wayland
- Crash in some cases when pointer isn't presented upon startup on Wayland
- IME not working on Wayland
- Crash on startup on GNOME since its 3.37.90 version on Wayland
- Touchpad scrolling scrolled less than it should on macOS/Wayland on scaled outputs
- Incorrect modifiers at startup on X11
- `Add` and `Subtract` keys are now named `NumpadAdd` and `NumpadSubtract` respectively
- Feature checking when cross compiling between different operating systems
- Crash when writing to the clipboard fails on Wayland
- Crash with large negative `font.offset.x/y`
- Visual bell getting stuck on the first frame
- Zerowidth characters in the last column of the line

## 0.5.0

### Packaging

- Minimum Rust version has been bumped to 1.41.0
- Prebuilt Linux binaries have been removed
- Added manpage, terminfo, and completions to macOS application bundle
- On Linux/BSD the build will fail without Fontconfig installed, instead of building it from source
- Minimum FreeType version has been bumped to 2.8 on Linux/BSD

### Added

- Default Command+N keybinding for SpawnNewInstance on macOS
- Vi mode for regex search, copying text, and opening links
- `CopySelection` action which copies into selection buffer on Linux/BSD
- Option `cursor.thickness` to set terminal cursor thickness
- Font fallback on Windows
- Support for Fontconfig embolden and matrix options
- Opt-out compilation flag `winpty` to disable WinPTY support
- Scrolling during selection when mouse is at top/bottom of window
- Expanding existing selections using single, double and triple click with the right mouse button
- Support for `gopher` and `gemini` URLs
- Unicode 13 support
- Option to run command on bell which can be set in `bell.command`
- Fallback to program specified in `$SHELL` variable on Linux/BSD if it is present
- Ability to make selections while search is active

### Changed

- Block cursor is no longer inverted at the start/end of a selection
- Preserve selection on non-LMB or mouse mode clicks
- Wayland client side decorations are now based on config colorscheme
- Low resolution window decoration icon on Windows
- Mouse bindings for additional buttons need to be specified as a number not a string
- Don't hide cursor on modifier press with `mouse.hide_when_typing` enabled
- `Shift + Backspace` now sends `^?` instead of `^H`
- Default color scheme is now `Tomorrow Night` with the bright colors of `Tomorrow Night Bright`
- Set IUTF8 termios flag for improved UTF8 input support
- Dragging files into terminal now adds a space after each path
- Default binding replacement conditions
- Adjusted selection clearing granularity to more accurately match content
- To use the cell's text color for selection with a modified background, the `color.selection.text`
    variable must now be set to `CellForeground` instead of omitting it
- URLs are no longer highlighted without a clearly delimited scheme
- Renamed config option `visual_bell` to `bell`
- Moved config option `dynamic_title` to `window.dynamic_title`
- When searching without vi mode, matches are only selected once search is cancelled

### Fixed

- Selection not cleared when switching between main and alt grid
- Freeze when application is invisible on Wayland
- Paste from some apps on Wayland
- Slow startup with Nvidia binary drivers on some X11 systems
- Display not scrolling when printing new lines while scrolled in history
- Regression in font rendering on macOS
- Scroll down escape (`CSI Ps T`) incorrectly pulling lines from history
- Dim escape (`CSI 2 m`) support for truecolor text
- Incorrectly deleted lines when increasing width with a prompt wrapped using spaces
- Documentation for class in `--help` missing information on setting general class
- Linewrap tracking when switching between primary and alternate screen buffer
- Preservation of the alternate screen's saved cursor when swapping to primary screen and back
- Reflow of cursor during resize
- Cursor color escape ignored when its color is set to inverted in the config
- Fontconfig's `autohint` and `hinting` options being ignored
- Ignoring of default FreeType properties
- Alacritty crashing at startup when the configured font does not exist
- Font size rounding error
- Opening URLs while search is active

### Removed

- Environment variable `RUST_LOG` for selecting the log level
- Deprecated `window.start_maximized` config field
- Deprecated `render_timer` config field
- Deprecated `persistent_logging` config field

## 0.4.3

### Fixed

- Tabstops not being reset with `reset`
- Fallback to `LC_CTYPE=UTF-8` on macOS without valid system locale
- Resize lag on launch under some X11 wms
- Increased input latency due to vsync behavior on X11
- Emoji colors blending with terminal background
- Fix escapes prematurely terminated by terminators in unicode glyphs
- Incorrect location when clicking inside an unfocused window on macOS
- Startup mode `Maximized` on Windows
- Crash when writing a fullwidth character in the last column with auto-wrap mode disabled
- Crashing at startup on Windows

## 0.4.2

### Packaging

- Minimum Rust version has been bumped to 1.37.0
- Added Rust features `x11` and `wayland` to pick backends, with both enabled by default
- Capitalized the Alacritty.desktop file

### Added

- Live config reload for `window.title`

### Changed

- Pressing additional modifiers for mouse bindings will no longer trigger them
- Renamed `WINIT_HIDPI_FACTOR` environment variable to `WINIT_X11_SCALE_FACTOR`
- Print an error instead of crashing, when startup working directory is invalid
- Line selection will now expand across wrapped lines
- The default value for `draw_bold_text_with_bright_colors` is now `false`
- Mirror OSC query terminators instead of always using BEL
- Increased Beam, Underline, and Hollow Block cursors' line widths
- Dynamic title is not disabled anymore when `window.title` is set in config

### Fixed

- Incorrect default config path in `--help` on Windows and macOS
- Semantic selection stopping at full-width glyphs
- Full-width glyphs cut off in last column
- Crash when starting on some X11 systems
- Font size resetting when Alacritty is moved between screens
- Limited payload length in clipboard escape (used for Tmux copy/paste)
- Alacritty not ignoring keyboard events for changing WM focus on X11
- Regression which added a UNC path prefix to the working directory on Windows
- CLI parameters discarded when config is reload
- Blurred icons in KDE task switcher (alacritty.ico is now high-res)
- Consecutive builds failing on macOS due to preexisting `/Application` symlink
- Block selection starting from first column after beginning leaves the scrollback
- Incorrect selection status of the first cell when selection is off screen
- Backwards bracket selection
- Stack overflow when printing shader creation error
- Underline position for bitmap fonts
- Selection rotating outside of scrolling region
- Throughput performance problems caused by excessive font metric queries
- Unicode throughput performance on Linux/BSD
- Resize of bitmap fonts
- Crash when using bitmap font with `embeddedbitmap` set to `false`
- Inconsistent fontconfig fallback
- Handling of OpenType variable fonts
- Expansion of block-selection on partially selected full-width glyphs
- Minimize action only works with decorations on macOS
- Window permanently vanishing after hiding on macOS
- Handling of URLs with single quotes
- Parser reset between DCS escapes
- Parser stopping at unknown DEC private modes/SGR character attributes
- Block selection appending duplicate newlines when last column is selected
- Bitmap fonts being a bit smaller than they should be in some cases
- Config reload creating alternate screen history instead of updating scrollback
- Crash on Wayland compositors supporting `wl_seat` version 7+
- Message bar not hiding after fixing wrong color value in config
- Tabstops cleared on resize
- Tabstops not breaking across lines
- Crash when parsing DCS escape with more than 16 parameters
- Ignoring of slow touchpad scrolling
- Selection invisible when starting above viewport and ending below it
- Clipboard not working after TTY switch on Wayland
- Crash when pasting non UTF-8 string advertised as UTF-8 string on Wayland
- Incorrect modifiers tracking on X11 and macOS, leading to 'sticky' modifiers
- Crash when starting on Windows with missing dark mode support
- Variables `XCURSOR_THEME` and `XCURSOR_SIZE` ignored on Wayland
- Low resolution mouse cursor and decorations on HiDPI Wayland outputs
- Decorations visible when in fullscreen on Wayland
- Window size not persisted correctly after fullscreening on macOS
- Crash on startup with some locales on X11
- Shrinking terminal height in alt screen deleting primary screen content

### Removed

- Config option `auto_scroll`, which is now always disabled
- Config option `tabspaces`, which is now fixed at `8`

## 0.4.1

### Packaging

- Added compatibility logo variants for environments which can't render the default SVG

### Added

- Terminal escape bindings with combined modifiers for Delete and Insert
- /Applications symlink into OS X DMG for easier installation
- Colored emojis on Linux/BSD
- Value `randr` for `WINIT_HIDPI_FACTOR`, to ignore `Xft.dpi` and scale based on screen dimensions
- `Minimize` key binding action, bound to `cmd + m` on macOS

### Changed

- On Windows, the ConPTY backend will now be used by default if available
- The `enable_experimental_conpty_backend` config option has been replaced with `winpty_backend`

### Fixed

- URLs not truncated with non-matching single quote
- Absolute file URLs (`file:///home`) not recognized because of leading `/`
- Clipboard escape `OSC 52` not working with empty clipboard parameter
- Direct escape input on Windows using alt
- Incorrect window size on X11 when waking up from suspend
- Width of Unicode 11/12 emojis
- Minimize on windows causing layout issues
- Performance bottleneck when clearing colored rows
- Vague startup crash messages on Windows with WinPTY backend
- Deadlock on Windows when closing Alacritty using the title bar "X" button (ConPTY backend)
- Crash on `clear` when scrolled up in history
- Entire screen getting underlined/stroke out when running `clear`
- Slow startup on some Wayland compositors
- Padding not consistently visible on macOS
- Decorations ignoring Windows dark theme
- Crash on macOS when starting maximized without decorations
- Resize cursor not showing up on Wayland
- Maximized windows spawning behind system panel on Gnome Wayland

### Removed

- Support for 8-bit C1 escape sequences

## 0.4.0

### Packaging

- Minimum Rust version has been bumped to 1.36.0
- Config is not generated anymore, please consider distributing the alacritty.yml as documentation
- Removed Alacritty terminfo from .deb in favor of ncurses provided one

### Added

- Block selection mode when Control is held while starting a selection
- Allow setting general window class on X11 using CLI or config (`window.class.general`)
- Config option `window.gtk_theme_variant` to set GTK theme variant
- Completions for `--class` and `-t` (short title)
- Change the mouse cursor when hovering over the message bar and its close button
- Support combined bold and italic text (with `font.bold_italic` to customize it)
- Extra bindings for F13-F20
- Terminal escape bindings with combined modifiers
- Bindings for ScrollToTop and ScrollToBottom actions
- `ReceiveChar` key binding action to insert the key's text character
- New CLI flag `--hold` for keeping Alacritty opened after its child process exits
- Escape sequence to save and restore window title from stack
- Alternate scroll escape sequence (`CSI ? 1007 h` / `CSI ? 1007 l`)
- Print name of launch command if Alacritty failed to execute it
- Live reload font settings from config
- UTF-8 mouse mode escape sequence (`CSI ? 1005 h` / `CSI ? 1005 l`)
- Escape for reading clipboard (`OSC 52 ; <s / p / c> ; ? BEL`)
- Set selection clipboard (`OSC 52 ; <s / p> ; <BASE64> BEL`)

### Changed

- On Windows, query DirectWrite for recommended anti-aliasing settings
- Scroll lines out of the visible region instead of deleting them when clearing the screen

### Fixed

- GUI programs launched by Alacritty starting in the background on X11
- Text Cursor position when scrolling
- Performance issues while resizing Alacritty
- First unfullscreen action ignored on window launched in fullscreen mode
- The window is now filled with the background color before displaying
- Cells sometimes not getting cleared correctly
- X11 clipboard hanging when mime type is set
- On macOS, Alacritty will now fallback to Menlo if a font specified in the config cannot be loaded
- Debug ref tests are now written to disk regardless of shutdown method
- Cursor color setting with escape sequence
- Override default bindings with subset terminal mode match
- On Linux, respect fontconfig's `embeddedbitmap` configuration option
- Selecting trailing tab with semantic expansion
- URL parser incorrectly handling Markdown URLs and angled brackets
- Intermediate bytes of CSI sequences not checked
- Wayland clipboard integration
- Use text mouse cursor when mouse mode is temporarily disabled with shift
- Wayland primary selection clipboard not storing text when selection is stopped outside of the window
- Block URL highlight while a selection is active
- Bindings for Alt + F1-F12
- Discard scrolling region escape with bottom above top
- Opacity always applying to cells with their background color matching the terminal background
- Allow semicolons when setting titles using an OSC
- Background always opaque on X11
- Skipping redraws on PTY update
- Not redrawing while resizing on Windows/macOS
- Decorations `none` launching an invisible window on Windows
- Alacritty turning transparent when opening another window on macOS with chunkwm
- Startup mode `Maximized` having no effect on Windows
- Inserting Emojis using `Super+.` or compose sequences on Windows
- Change mouse cursor depending on mode with Wayland
- Hide mouse cursor when typing if the `mouse.hide_when_typing` option is set on Wayland
- Glitches when DPI changes on Windows
- Crash when resuming after suspension
- Crash when trying to start on X11 with a Wayland compositor running
- Crash with a virtual display connected on X11
- Use `\` instead of `\\` as path separators on Windows for logging config file location
- Underline/strikeout drawn above visual bell
- Terminal going transparent during visual bell
- Selection not being cleared when sending chars through a binding
- Mouse protocols/encodings not being mutually exclusive within themselves
- Escape `CSI Ps M` deleting lines above cursor when at the bottom of the viewport
- Cell reset not clearing underline, strikeout and foreground color
- Escape `CSI Ps c` honored with a wrong `Ps`
- Ignore `ESC` escapes with invalid intermediates
- Blank lines after each line when pasting from GTK apps on Wayland

### Removed

- Bindings for Super/Command + F1-F12
- Automatic config generation
- Deprecated `scrolling.faux_multiplier`, the alternate scroll escape can now be used to disable it
    and `scrolling.multiplier` controls the number of scrolled lines

## 0.3.3

### Packaging

- Add appstream metadata, located at /extra/linux/io.alacritty.Alacritty.xml
- The xclip dependency has been removed
- On macOS, Alacritty now requests NSSystemAdministrationUsageDescription to
   avoid permission failures
- Minimum Rust version has been bumped to 1.32.0

### Added

- Added ToggleFullscreen action
- On macOS, there's a ToggleSimpleFullscreen action which allows switching to
    fullscreen without occupying another space
- A new window option `window.startup_mode` which controls how the window is created
- `_NET_WM_ICON` property is set on X11 now, allowing for WMs to show icons in titlebars
- Current Git commit hash to `alacritty --version`
- Config options `window.title` and `window.class`
- Config option `working_directory`
- Config group `debug` with the options `debug.log_level`, `debug.print_events`
    and `debug.ref_test`
- Select until next matching bracket when double-clicking a bracket
- Added foreground/background escape code request sequences
- Escape sequences now support 1, 3, and 4 digit hex colors

### Changed

- On Windows, Alacritty will now use the native DirectWrite font API
- The `start_maximized` window option is now `startup_mode: Maximized`
- Cells with identical foreground and background will now show their text upon selection/inversion
- Default Window padding to 0x0
- Moved config option `render_timer` and `persistent_logging` to the `debug` group
- When the cursor is in the selection, it will be inverted again, making it visible

### Fixed

- Double-width characters in URLs only being highlighted on the left half
- PTY size not getting updated when message bar is shown
- Text Cursor disappearing
- Incorrect positioning of zero-width characters over double-width characters
- Mouse mode generating events when the cell has not changed
- Selections not automatically expanding across double-width characters
- On macOS, automatic graphics switching has been enabled again
- Text getting recognized as URLs without slashes separating the scheme
- URL parser dropping trailing slashes from valid URLs
- UTF-8 BOM skipped when reading config file
- Terminfo backspace escape sequence (`kbs`)

### Removed

- Deprecated `mouse.faux_scrollback_lines` config field
- Deprecated `custom_cursor_colors` config field
- Deprecated `hide_cursor_when_typing` config field
- Deprecated `cursor_style` config field
- Deprecated `unfocused_hollow_cursor` config field
- Deprecated `dimensions` config field

## Version 0.3.2

### Fixed

- Panic on startup when using Conpty on Windows

## Version 0.3.1

### Added

- Added ScrollLineUp and ScrollLineDown actions for scrolling line by line
- Native clipboard support on X11 and Wayland

### Changed

- Alacritty now has a fixed minimum supported Rust version of 1.31.0

### Fixed

- Reset scrolling region when the RIS escape sequence is received
- Subprocess spawning on macos
- Unnecessary resize at startup
- Text getting blurry after live-reloading shaders with padding active
- Resize events are not send to the shell anymore if dimensions haven't changed
- Minor performance issues with underline and strikeout checks
- Rare bug which would extend underline and strikeout beyond the end of line
- Cursors not spanning two lines when over double-width characters
- Incorrect cursor dimensions if the font offset isn't `0`

## Version 0.3.0

### Packaging

- On Linux, the .desktop file now uses `Alacritty` as icon name, which can be
    found at `extra/logo/alacritty-term.svg`

### Added

- MSI installer for Windows is now available
- New default key bindings Alt+Home, Alt+End, Alt+PageUp and Alt+PageDown
- Dynamic title support on Windows
- Ability to specify starting position with the `--position` flag
- New configuration field `window.position` allows specifying the starting position
- Added the ability to change the selection color
- Text will reflow instead of truncating when resizing Alacritty
- Underline text and change cursor when hovering over URLs with required modifiers pressed

### Changed

- Clicking on non-alphabetical characters in front of URLs will no longer open them
- Command keybindings on Windows will no longer open new cmd.exe console windows
- On macOS, automatic graphics switching has been temporarily disabled due to a macos bug

### Fixed

- Fix panic which could occur when quitting Alacritty on Windows if using the Conpty backend
- Automatic copying of selection to clipboard when mouse is released outside of Alacritty
- Scrollback history live reload only working when shrinking lines
- Crash when decreasing scrollback history in config while scrolled in history
- Resetting the terminal while in the alt screen will no longer disable scrollback
- Cursor jumping around when leaving alt screen while not in the alt screen
- Text lingering around when resetting while scrolled up in the history
- Terminfo support for extended capabilities
- Allow mouse presses and beginning of mouse selection in padding
- Windows: Conpty backend could close immediately on startup in certain situations
- FreeBSD: SpawnNewInstance will now open new instances in the shell's current
    working directory as long as linprocfs(5) is mounted on `/compat/linux/proc`
- Fix lingering Alacritty window after child process has exited
- Growing the terminal while scrolled up will no longer move the content down
- Support for alternate keyboard layouts on macOS
- Slow startup time on some X11 systems
- The AltGr key no longer sends escapes (like Alt)
- Fixes increase/decrease font-size keybindings on international keyboards
- On Wayland, the `--title` flag will set the Window title now
- Parsing issues with URLs starting in the first or ending in the last column
- URLs stopping at double-width characters
- Fix `start_maximized` option on X11
- Error when parsing URLs ending with Unicode outside of the ascii range
- On Windows, focusing a Window will no longer start a selection

## Version 0.2.9

### Changed

- Accept fonts which are smaller in width or height than a single pixel

### Fixed

- Incorrect font spacing after moving Alacritty between displays

## Version 0.2.8

### Added

- Window class on Wayland is set to `Alacritty` by default
- Log file location is stored in the `ALACRITTY_LOG` environment variable
- Close button has been added to the error/warning messages

### Changed

- Improve scrolling accuracy with devices sending fractional updates (like touchpads)
- `scrolling.multiplier` now affects normal scrolling with touchpads
- Error/Warning bar doesn't overwrite the terminal anymore
- Full error/warning messages are displayed
- Config error messages are automatically removed when the config is fixed
- Scroll history on Shift+PgUp/PgDown when scrollback history is available

### Fixed

- Resolved off-by-one issue with erasing characters in the last column
- Excessive polling every 100ms with `live_config_reload` enabled
- Unicode characters at the beginning of URLs are now properly ignored
- Remove error message when reloading an empty config
- Allow disabling URL launching by setting the value of `mouse.url.launcher` to `None`
- Corrected the `window.decorations` config documentation for macOS
- Fix IME position on HiDPI displays
- URLs not opening while terminal is scrolled
- Reliably remove log file when Alacritty is closed and persistent logging is disabled
- Remove selections when clearing the screen partially (scrolling horizontally in less)
- Crash/Freeze when shrinking the font size too far
- Documentation of the `--dimensions` flag have been updated to display the correct default

### Removed

- `clear` doesn't remove error/warning messages anymore

## Version 0.2.7

### Fixed

- Crash when trying to start Alacritty on Windows

## Version 0.2.6

### Added

- New `alt_send_esc` option for controlling if alt key should send escape sequences

### Changed

- All options in the configuration file are now optional

### Fixed

- Replaced `Command` with `Super` in the Linux and Windows config documentation
- Prevent semantic and line selection from starting with the right or middle mouse button
- Prevent Alacritty from crashing when started on a system without any free space
- Resolve issue with high CPU usage after moving Alacritty between displays
- Characters will no longer be deleted when using ncurses with the hard tab optimization
- Crash on non-linux operating systems when using the `SpawnNewInstance` action

### Removed

- Windows and macOS configuration files (`alacritty.yml` is now platform independent)

## Version 0.2.5

### Added

- New configuration field `visual_bell.color` allows changing the visual bell color
- Crashes on Windows are now also reported with a popup in addition to stderr
- Windows: New configuration field `enable_experimental_conpty_backend` which enables support
    for the Pseudoconsole API (ConPTY) added in Windows 10 October 2018 (1809) update
- New mouse and key action `SpawnNewInstance` for launching another instance of Alacritty

### Changed

- Log messages are now consistent in style, and some have been removed
- Windows configuration location has been moved from %USERPROFILE%\alacritty.yml
    to %APPDATA%\alacritty\alacritty.yml
- Windows default shell is now PowerShell instead of cmd
- URL schemes have been limited to http, https, mailto, news, file, git, ssh and ftp

### Fixed

- Fix color issue in ncurses programs by updating terminfo pairs from 0x10000 to 0x7FFF
- Fix panic after quitting Alacritty on macOS
- Tabs are no longer replaced by spaces when copying them to the clipboard
- Alt modifier is no longer sent separately from the modified key
- Various Windows issues, like color support and performance, through the new ConPTY
- Fixed rendering non default mouse cursors in terminal mouse mode (linux)
- Fix the `Copy` `mouse_bindings` action ([#1963](https://github.com/alacritty/alacritty/issues/1963))
- URLs are only launched when left-clicking
- Removal of extra characters (like `,`) at the end of URLs has been improved
- Single quotes (`'`) are removed from URLs when there is no matching opening quote
- Precompiled binaries now work with macOS versions before 10.13 (10.11 and above)

## Version 0.2.4

### Added

- Option for evenly spreading extra padding around the terminal (`window.dynamic_padding`)
- Option for maximizing alacritty on start (`window.start_maximized`)
- Display notice about errors and warnings inside Alacritty
- Log all messages to both stderr and a log file in the system's temporary directory
- New configuration option `persistent_logging` and CLI flag `--persistent-logging`,
    for keeping the log file after closing Alacritty
- `ClearLogNotice` action for removing the warning and error message
- Terminal bells on macOS will now request the user's attention in the window
- Alacritty now requests privacy permissions on macOS

### Changed

- Extra padding is not evenly spread around the terminal by default anymore
- When the config file is empty, Alacritty now logs an info instead of an error message

### Fixed

- Fixed a bad type conversion which could cause underflow on a window resize
- Alacritty now spawns a login shell on macOS, as with Terminal.app and iTerm2
- Fixed zombie processes sticking around after launching URLs
- Zero-width characters are now properly rendered without progressing the cursor

## Version 0.2.3

### Fixed

- Mouse cursor alignment issues and truncated last line caused by incorrect padding calculations

## Version 0.2.2

### Added

- Add support for Windows
- Add terminfo capabilities advertising support for changing the window title
- Allow using scancodes in the key_bindings section
- When `mouse.url.launcher` is set, clicking on URLs will now open them with the specified program
- New `mouse.url.modifiers` option to specify keyboard modifiers for opening URLs on click
- Binaries for macOS, Windows and Debian-based systems are now published with GitHub releases
- The keys F16-F24 have been added as options for key bindings
- DEB file adds Alacritty as option to `update-alternatives --config x-terminal-emulator`

### Changed

- The `colors.cursor.text` and `colors.cursor.cursor` fields are optional now
- Moved `cursor_style` to `cursor.style`
- Moved `unfocused_hollow_cursor` to `cursor.unfocused_hollow`
- Moved `hide_cursor_when_typing` to `mouse.hide_when_typing`
- Mouse bindings now ignore additional modifiers
- Extra padding is now spread evenly around the terminal grid
- DEB file installs to `usr/bin` instead of `usr/local/bin`

### Fixed

- Fixed erroneous results when using the `indexed_colors` config option
- Fixed rendering cursors other than rectangular with the RustType backend
- Selection memory leak and glitches in the alternate screen buffer
- Invalid default configuration on macOS and Linux
- Middle mouse pasting if mouse mode is enabled
- Selections now properly update as you scroll the scrollback buffer while selecting
- NUL character at the end of window titles
- DPI Scaling when moving windows across monitors
- On macOS, issues with Command-[KEY] and Control-Tab keybindings have been fixed
- Incorrect number of columns/lines when using the `window.dimensions` option
- On Wayland, windows will no longer be spawned outside of the visible region
- Resizing of windows without decorations
- On Wayland, key repetition works again
- On macOS, Alacritty will now use the integrated GPU again when available
- On Linux, the `WINIT_HIDPI_FACTOR` environment variable can be set from the config now

### Removed

- The `custom_cursor_colors` config field was deleted, remove the `colors.cursor.*` options
  to achieve the same behavior as setting it to `false`
- The `scale_with_dpi` configuration value has been removed, on Linux the env
    variable `WINIT_HIDPI_FACTOR=1` can be set instead to disable DPI scaling

## Version 0.2.1

### Added

- Implement the `hidden` escape sequence (`echo -e "\e[8mTEST"`)
- Add support for macOS systemwide dark mode
- Set the environment variable `COLORTERM="truecolor"` to advertise 24-bit color support
- On macOS, there are two new values for the config option `window.decorations`:
    - `transparent` - This makes the title bar transparent and allows the
        viewport to extend to the top of the window.
    - `buttonless` - Similar to transparent but also removed the buttons.
- Add support for changing the colors from 16 to 256 in the `indexed_colors` config section
- Add `save_to_clipboard` configuration option for copying selected text to the system clipboard
- New terminfo entry, `alacritty-direct`, that advertises 24-bit color support
- Add support for CSI sequences Cursor Next Line (`\e[nE`) and Cursor Previous Line (`\e[nF`)

### Changed

- Inverse/Selection color is now modelled after XTerm/VTE instead of URxvt to improve consistency
- First click on unfocused Alacritty windows is no longer ignored on platforms other than macOS
- Reduce memory usage significantly by only initializing part of the scrollback buffer at startup
- The `alacritty` terminfo entry no longer requires the `xterm` definition to be
  present on the system
- The default `TERM` value is no longer static; the `alacritty` entry is used if
  available, otherwise the `xterm-256color` entry is used instead
- The values `true` and `false` for the config option `window.decorations` have been replaced with
    `full` and `none`

### Fixed

- Rendering now occurs without the terminal locked which improves performance
- Clear screen properly before rendering of content to prevent various graphical glitches
- Fix build failure on 32-bit systems
- Windows started as unfocused now show the hollow cursor if the setting is enabled
- Empty lines in selections are now properly copied to the clipboard
- Selection start point lagging behind initial cursor position
- Rendering of selections which start above the visible area and end below it
- Bracketed paste mode now filters escape sequences beginning with \x1b

### Removed

- The terminfo entry `alacritty-256color`. It is replaced by the `alacritty`
  entry (which also advertises 256 colors)

## Version 0.2.0

### Added

- Add a scrollback history buffer (10_000 lines by default)
- CHANGELOG has been added for documenting relevant user-facing changes
- Add `ClearHistory` key binding action and the `Erase Saved Lines` control sequence
- When growing the window height, Alacritty will now try to load additional lines out of the
  scrollback history
- Support the dim foreground color (`echo -e '\033[2mDimmed Text'`)
- Add support for the LCD-V pixel mode (vertical screens)
- Pressing enter on the numpad should now insert a newline
- The mouse bindings now support keyboard modifiers (shift/ctrl/alt/super)
- Add support for the bright foreground color
- Support for setting foreground, background colors in one escape sequence

### Changed

- Multiple key/mouse bindings for a single key will now all be executed instead of picking one and
  ignoring the rest
- Improve text scrolling performance (affects applications like `yes`, not scrolling the history)

### Fixed

- Clear the visible region when the RIS escape sequence (`echo -ne '\033c'`) is received
- Prevent logger from crashing Alacritty when stdout/stderr is not available
- Fix a crash when sending the IL escape sequence with a large number of lines<|MERGE_RESOLUTION|>--- conflicted
+++ resolved
@@ -10,6 +10,10 @@
 
 ## 0.15.0-dev
 
+### Added
+
+- Option `font.builtin_box_thickness` to change thickness of the built-in box and powerline characters
+
 ### Changed
 
 - Always focus new windows on macOS
@@ -28,12 +32,8 @@
 ### Added
 
 - Support relative path imports from config files
-<<<<<<< HEAD
-- Option `font.builtin_box_thickness` to change thickness of the built-in box and powerline characters
-=======
 - `alacritty migrate` support for TOML configuration changes
 - Headless mode using `alacritty --daemon`
->>>>>>> 1063706f
 
 ### Changed
 
