# Changelog

All notable changes to Alacritty are documented in this file.
The sections should follow the order `Packaging`, `Added`, `Changed`, `Fixed` and `Removed`.

The format is based on [Keep a Changelog](https://keepachangelog.com/en/1.0.0/).

Notable changes to the `alacritty_terminal` crate are documented in its
[CHANGELOG](./alacritty_terminal/CHANGELOG.md).

## 0.14.0-dev

### Fixed

<<<<<<< HEAD
- Crash when trying to create a new tab without decorations enabled
=======
- New window being treated as focused when it's not on Wayland
>>>>>>> d2886885

### Changed

- Pressing `Alt` with unicode input will now add `ESC` like for ASCII input

## 0.13.2

### Added

- Default `Home`/`End` bindings in Vi mode mapped to `First`/`Last` respectively

### Fixed

- CLI env variables clearing configuration file variables
- Vi inline search/semantic selection expanding across newlines
- C0 and C1 codes being emitted in associated text when using kitty keyboard
- Occasional hang on startup with some Wayland compositors
- Missing key for `NumpadDecimal` in key bindings
- Scrolling content upwards moving lines into history when it shouldn't
- Sticky keys not working sometimes on X11
- Modifiers occasionally getting desynced on X11
- Autokey no longer working with alacritty on X11
- Freeze when moving window between monitors on Xfwm
- Mouse cursor not changing on Wayland when cursor theme uses legacy cursor icon names
- Config keys are available under proper names
- Build failure when compiling with x11 feature on NetBSD
- Hint `Select` action selecting the entire line for URL escapes
- Kitty encoding used for regular keys when they don't carry text

### Changed

- No unused-key warnings will be emitted for OS-specific config keys
- Use built-in font for sextant symbols from `U+1FB00` to `U+1FB3B`
- Kitty encoding is not used anymore for uncommon keys unless the protocol enabled

## 0.13.1

### Added

- Support for pasting in Vi + Search mode

### Changed

- `alacritty migrate` will ignore null values in yaml instead of erroring out

### Fixed

- `alacritty migrate` failing with nonexistent imports
- `Alt` bindings requiring composed key rather than pre-composed one on macOS
- `Alt + Control` bindings not working on Windows
- `chars = "\u000A"` action in bindings inserting `\n`
- Alternate keys not sent for `Shift + <number>` when using kitty protocol
- Alternative keys being swapped in kitty protocol implementation
- Powerline glyphs being cut for narrow fonts
- Xmodmap not working on X11
- Occasional slow startup on some X11 window managers
- Blurry window when using `window.dimensions` on some Wayland compositors
- IME input lagging behind on X11
- xdotool modifiers input not working correctly on X11
- Parsing numbers fails for mouse bindings
- Some config options overriding each other in CLI/IPC
- Numpad `Left` used for numpad `Up`

## 0.13.0

### Packaging

- Minimum Rust version has been bumped to 1.70.0
- Manpages are now generated using `scdoc` (see `INSTALL.md`)

### Added

- Warnings for unused configuration file options
- Config option `persist` in `hints` config section
- Support for dynamically loading conpty.dll on Windows
- Support for keybindings with dead keys
- `Back`/`Forward` mouse buttons support in bindings
- Copy global IPC options (`-w -1`) for new windows
- Bindings to create and navigate tabs on macOS
- Support startup notify protocol to raise initial window on Wayland/X11
- Debug option `prefer_egl` to prioritize EGL over other display APIs
- Inline vi-mode search using `f`/`F`/`t`/`T`
- `window.blur` config option to request blur for transparent windows
- `--option` argument for `alacritty msg create-window`
- Support for `DECRQM`/`DECRPM` escape sequences
- Support for kitty's keyboard protocol

### Changed

- Mode-specific bindings can now be bound in any mode for easier macros
- `--help` output is more compact now and uses more neutral palette
- Configuration file now uses TOML instead of YAML
    Run `alacritty migrate` to automatically convert all configuration files
- Deprecated config option `draw_bold_text_with_bright_colors`, use
    `colors.draw_bold_text_with_bright_colors`
- Deprecated config option `key_bindings`, use `keyboard.bindings`
- Deprecated config option `mouse_bindings`, use `mouse.bindings`
- The default colorscheme is now based on base16 classic dark
- IME popup now tries to not obscure the current cursor line
- The double click threshold was raised to `400ms`
- OSC 52 paste ability is now **disabled by default**; use `terminal.osc52` to adjust it
- Apply `colors.transparent_background_colors` for selections, hints, and search matches
- Underline full hint during keyboard selection
- Synchronized updates now use `CSI 2026` instead of legacy `DCS` variant
- In mouse mode with `Shift` pressed, mouse bindings without `Shift` are only triggered
    if no exact binding (i.e. one with `Shift`) is found.
- Use built-in font for powerline symbols from `U+E0B0` to `U+E0B3`
- Default `bell.animation` is now `Linear`
- `IncreaseFontSize/DecreaseFontSize` step is now 1px
- `font.size` precision was raised to 6 floating point digits
- Default font size to `11.25` matching 15px
- `Xft.dpi` is now reloaded when xsettingd change its value on X11

### Fixed

- Unconditional query of xdg-portal settings on Wayland
- `Maximized` startup mode not filling the screen properly on GNOME Wayland
- `OptionAsAlt` with `OnlyLeft`/`OnlyRight` settings not working properly on macOS
- Default Vi key bindings for `Last`/`First` actions not working on X11/Wayland
- Cut off wide characters in preedit string
- Scrolling on touchscreens
- Double clicking on CSD titlebar not always maximizing a window on Wayland
- Excessive memory usage when using regexes with a large number of possible states
- `window.decorations_theme_variant` not live reloading
- Copy/Paste being truncated to 64KiB on Wayland
- X11 clipboard lagging behind sometimes
- High wakeup count on Wayland due to clipboard polling
- Blocking paste freezing alacritty on Wayland
- `Command` modifier persisting after `Cmd + Tab` on macOS
- Crash on exit when using NVIDIA binary drivers on Wayland
- `window.startup_mode` applied to window again when creating new tab
- Crash when leaving search after resize
- Cursor being hidden after reaching cursor blinking timeout
- Message bar content getting stuck after closing with multiple messages on Wayland
- Vi cursor position not redrawn on PageUp/PageDown without scrollback
- Cursor not updating when blinking and viewport is scrolled
- Failure to start with recent version of mesa's i915 driver
- Error when using `chars` inside the mouse bindings

### Removed

- Config option `background_opacity`, use `window.background_opacity`
- Config option `colors.search.bar`, use `colors.footer_bar` instead
- Config option `mouse.url`, use the `hints` config section
- Config options `mouse.double_click` and `mouse.triple_click`

## 0.12.3

### Fixed

- Crash on macOS Sonoma due to change in macOS resize handling
- Crash when Wayland compositor advertises `wl_compositor@v5` interface

## 0.12.2

### Fixed

- Hyperlink preview not being shown when the terminal has exactly 2 lines
- Crash on Windows when changing display scale factor
- Freeze with some drivers when using GLX
- Crash when shrinking the terminal scrolled into the history

## 0.12.1

### Fixed

- Character `;` inside the `URI` in `OSC 8` sequence breaking the URI
- Selection on last line not updating correctly on resize
- Keyboard input not working on macOS with some IMEs like Fig.io
- Very long startup times on Wayland systems with broken xdg-portal setup.
- Error on startup with `GLX` when using old mesa platforms

## 0.12.0

### Added

- Uppercase `-T` short form for `--title`
- Support for horizontal scrolling in mouse mode and alternative scrolling modes
- Support for fractional scaling on Wayland with wp-fractional-scale protocol
- Support for running on GLES context
- Touchscreen input for click/scroll/select/zoom
- `window.resize_increments` config option, disabled by default

### Changed

- Always use sRGB color space on macOS
- Erase in line after the last column will no longer clear the last column
- Open new windows by default with macOS `Cmd`+`N` binding
- The hint about window transparency is now properly issued on Wayland and macOS
- `window.decorations_theme_variant` could now control theme on macOS and Windows
- The IME purpose is now set to `Terminal` which could help with OSK
- `window.decorations_theme_variant` is now using `Dark`, `Light`, and `None` values
- Resize increments are now set on macOS and X11 to resize by cell sizes

### Fixed

- `--help` output for `--class` does not match man pages
- Cursor and underlines always being black on very old hardware
- Crash when using very low negative `font.offset`
- Startup failure on macOS with default config when system `/bin/sh` is `dash`
- Artifacts in corners for maximized window with CSD on Wayland
- Dotted underline not shown on macOS
- Underline on macOS always being at the bottom of the cell
- Crash with `OT-SVG` fonts on Linux/BSD
- Crash during text compose on old GNOME under Wayland
- Mouse cursor staying hidden after window regains focus on macOS Ventura
- Blurry fonts when changing padding size at runtime
- Crash while typing on Wayland
- Multi-line semantic bracket selection
- Reduced GPU memory usage
- Low frame rate when multiple windows render at the same time
- Redraw hanging until a keypress on X11 in rare cases
- Window clipping when maximizing a window without decorations on Windows
- Quadrants not aligned with half blocks with built-in font
- EOT (`\x03`) escaping bracketed paste mode
- Drag & Drop not working for the search bar
- Simple-fullscreened window not resized when moving between monitors on macOS

### Removed

- `window.gtk_theme_variant` config field; use `window.decorations_theme_variant` instead
- `alt_send_esc` is now always set to `true`

## 0.11.0

### Packaging

- Minimum Rust version has been bumped to 1.60.0

## 0.11.0

### Packaging

- Minimum Rust version has been bumped to 1.57.0
- Renamed `io.alacritty.Alacritty.appdata.xml` to `org.alacritty.Alacritty.appdata.xml`
- Renamed `io.alacritty` to `org.alacritty` for `Alacritty.app`

### Added

- Track and report surface damage information to Wayland compositors
- Escape sequence for undercurl, dotted and dashed underlines (`CSI 4 : [3-5] m`)
- `ToggleMaximized` key binding action to (un-)maximize the active window, not bound by default
- Support for OpenGL ES 2.0
- Escape sequence to set underline color (`CSI 58 : 2 : Ps : Ps : Ps m`/`CSI 58 : 5 : Ps m`)
- Escape sequence to reset underline color (`CSI 59 m`)
- Vi mode keybinding (z) to center view around vi mode cursor
- Accept hexadecimal values starting with `0x` for `--embed`
- Config option `cursor.blink_timeout` to timeout cursor blinking after inactivity
- Escape sequence to set hyperlinks (`OSC 8 ; params ; URI ST`)
- Config `hints.enabled.hyperlinks` for hyperlink escape sequence hint highlight
- `window.decorations_theme_variant` to control both Wayland CSD and GTK theme variant on X11
- Support for inline input method

### Changed

- No longer renders to macos and x11 windows that are fully occluded / not directly visible
- The `--help` output was reworked with a new colorful syntax
- OSC 52 is now disabled on unfocused windows
- `SpawnNewInstance` no longer inherits initial `--command`
- Blinking cursor will timeout after `5` seconds by default
- Deprecated `colors.search.bar`, use `colors.footer_bar` instead
- On macOS, Alacritty now reads `AppleFontSmoothing` from user defaults to control font smoothing
- Warn when either `columns` or `lines` is non-zero, but not both
- Client side decorations should have proper text rendering now on Wayland
- Config option `window.gtk_theme_variant`, you should use `window.decorations_theme_variant` instead
- `--class` now sets both class part of WM_CLASS property and instance
- `--class`'s `general` and `instance` options were swapped
- Search bar is now respecting cursor thickness
- On X11 the IME popup window is stuck at the bottom of the window due to Xlib limitations
- IME no longer works in Vi mode when moving around

### Fixed

- Creating the IPC socket failing if `WAYLAND_DISPLAY` contains an absolute path
- Crash when resetting the terminal while in vi mode
- `font.glyph_offset` not live reloading
- Failure when running on 10-bit color system
- The colors being slightly different when using srgb displays on macOS
- Vi cursor blinking not reset when navigating in search
- Scrolling and middle-clicking modifying the primary selection
- Bottom gap for certain builtin box drawing characters
- Incorrect built-in glyphs for `U+2567` and `U+2568`
- Character mappings in the DEC special graphics character set (line drawing)
- Window flickering on resize on Wayland
- Unnecessary config reload when using `/dev/null` as a config file
- Windows `Open Alacritty Here` on root of drive displaying error
- On macOS, `font.use_thin_strokes` did not work since Big Sur
- On macOS, trying to load a disabled font would crash
- On macOS, Alacritty sessions did not appear in the list of tty sessions for `w` and `who`
- Cursor not hiding on GNOME Wayland
- Font having different scale factor after monitor powering off/on on X11
- Viewport not updating after opening a new tabbed window on macOS
- Terminal not exiting sometimes after closing all windows on macOS
- CPU usage spikes due to mouse movements for unfocused windows on X11/Windows
- First window on macOS not tabbed with system prefer tabs setting
- Window being treaten as focused by default on Wayland

### Removed

- `font.use_thin_strokes` config field; to use thin strokes on macOS, set
    `AppleFontSmoothing` to 0 with `$ defaults write -g AppleFontSmoothing -int 0`

## 0.10.1

### Added

- Option `font.builtin_box_drawing` to disable the built-in font for drawing box characters

### Changed

- Builtin font thickness is now based on cell width instead of underline thickness

### Fixed

- OSC 4 not handling `?`
- `?` in OSC strings reporting default colors instead of modified ones
- OSC 104 not clearing colors when second parameter is empty
- Builtin font lines not contiguous when `font.offset` is used
- `font.glyph_offset` is no longer applied on builtin font
- Buili-in font arcs alignment
- Repeated permission prompts on M1 macs
- Colors being slightly off when using `colors.transparent_background_colors`

## 0.10.0

### Packaging

- New `extra/alacritty-msg.man` manpage for the `alacritty msg` subcommand
- Minimum Rust version has been bumped to 1.53.0

### Added

- Option `colors.transparent_background_colors` to allow applying opacity to all background colors
- Support for running multiple windows from a single Alacritty instance (see docs/features.md)
- Urgency support on Wayland via `xdg_activation_v1`

### Changed

- `ExpandSelection` is now a configurable mouse binding action
- Config option `background_opacity`, you should use `window.opacity` instead
- Reload configuration files when their symbolic link is replaced
- Strip trailing whitespaces when yanking from a block selection
- Display area keeps history position when viewport is cleared
- Commands spawn from the current directory of the foreground shell in Unix-like systems
- Remove trailing newline from strings taken from hints or simple/semantic selections
- Builtin font is now used for box drawing characters from `U+2500` to `U+259f`
- Logs now print the time since startup instead of the local time

### Fixed

- Line indicator obstructing vi mode cursor when scrolled into history
- Vi mode search starting in the line below the vi cursor
- Invisible cursor with matching foreground/background colors
- Crash when hovering over a match emptied by post-processing
- Crash when the vi cursor is on the scrollback and viewport clear is invoked
- Freeze when the vi cursor is on the scrollback and scrollback clear is invoked
- Vi cursor on topmost of the display moving downward when scrolled into history with active output
- Input lag on Wayland with Nvidia binary driver
- Crash when hovering the mouse over fullwidth characters
- Do not create logfile if the file already exists

### Removed

- Wayland client side decorations were simplified

## 0.9.0

### Packaging

- Minimum Rust version has been bumped to 1.46.0

### Added

- Support for `ipfs`/`ipns` URLs
- Mode field for regex hint bindings

### Fixed

- Regression in rendering performance with dense grids since 0.6.0
- Crash/Freezes with partially visible fullwidth characters due to alt screen resize
- Incorrect vi cursor position after invoking `ScrollPage*` action
- Slow PTY read performance with extremely dense grids
- Crash when resizing during vi mode
- Unintentional text selection range change after leaving vi mode
- Deadlock on Windows during high frequency output
- Search without vi mode not starting at the correct location when scrolled into history
- Crash when starting a vi mode search from the bottommost line
- Original scroll position not restored after canceling search
- Clipboard copy skipping non-empty cells when encountering an interrupted tab character
- Vi mode cursor moving downward when scrolled in history with active output
- Crash when moving fullwidth characters off the side of the terminal in insert mode
- Broken bitmap font rendering with FreeType 2.11+
- Crash with non-utf8 font paths on Linux
- Newly installed fonts not rendering until Alacritty restart

## 0.8.0

### Packaging

- Minimum Rust version has been bumped to 1.45.0

### Packaging

- Updated shell completions
- Added ARM executable to prebuilt macOS binaries

### Added

- IME composition preview not appearing on Windows
- Synchronized terminal updates using `DCS = 1 s ST`/`DCS = 2 s ST`
- Regex terminal hints ([see features.md](./docs/features.md#hints))
- macOS keybinding (cmd+alt+H) hiding all windows other than Alacritty
- Support for `magnet` URLs

### Changed

- The vi mode cursor is now created in the top-left if the terminal cursor is invisible
- Focused search match will use cell instead of match colors for CellForeground/CellBackground
- URL highlighting has moved from `mouse.url` to the `hints` config section

### Fixed

- Alacritty failing to start on X11 with invalid DPI reported by XRandr
- Text selected after search without any match
- Incorrect vi cursor position after leaving search
- Clicking on URLs on Windows incorrectly opens File Explorer
- Incorrect underline cursor thickness on wide cell
- Viewport moving around when resizing while scrolled into history
- Block cursor not expanding across fullwidth characters when on the right side of it
- Overwriting fullwidth characters only clearing one of the involved cells

### Removed

- Config field `visual_bell`, you should use `bell` instead

## 0.7.2

### Packaging

- Updated shell completions

### Fixed

- Crash due to assertion failure on 32-bit architectures
- Segmentation fault on shutdown with Wayland
- Incorrect estimated DPR with Wayland
- Consecutive clipboard stores dropped on Wayland until the application is refocused

## 0.7.1

### Fixed

- Jumping between matches in backward vi search

## 0.7.0

### Added

- Support for `~/` at the beginning of configuration file imports
- New `cursor.style.blinking` option to set the default blinking state
- New `cursor.blink_interval` option to configure the blinking frequency
- Support for cursor blinking escapes (`CSI ? 12 h`, `CSI ? 12 l` and `CSI Ps SP q`)
- IME support on Windows
- Urgency support on Windows
- Customizable keybindings for search
- History for search mode, bound to ^P/^N/Up/Down by default
- Default binding to cancel search on Ctrl+C
- History position indicator for search and vi mode

### Changed

- Nonexistent config imports are ignored instead of raising an error
- Value for disabling logging with `config.log_level` is `Off` instead of `None`
- Missing glyph symbols are no longer drawn for zerowidth characters

### Fixed

- Wide characters sometimes being cut off
- Preserve vi mode across terminal `reset`
- Escapes `CSI Ps b` and `CSI Ps Z` with large parameters locking up Alacritty
- Dimming colors which use the indexed `CSI 38 : 5 : Ps m` notation
- Slow rendering performance with a lot of cells with underline/strikeout attributes
- Performance of scrolling regions with offset from the bottom
- Extra mouse buttons are no longer ignored on Wayland
- Numpad arrow keys are now properly recognized on Wayland
- Compilation when targeting aarch64-apple-darwin
- Window not being completely opaque on Windows
- Window being always on top during alt-tab on Windows
- Cursor position not reported to apps when mouse is moved with button held outside of window
- No live config update when starting Alacritty with a broken configuration file
- PTY not drained to the end with the `--hold` flag enabled
- High CPU usage on BSD with live config reload enabled
- Alacritty not discarding invalid escape sequences starting with ESC
- Crash due to clipboard not being properly released on Wayland
- Shadow artifacts when resizing transparent windows on macOS
- Missing glyph symbols not being rendered for missing glyphs on macOS and Windows
- Underline cursor being obscured by underline
- Cursor not being rendered with a lot of unicode glyphs visible
- IME input swallowed after triggering a key binding
- Crash on Wayland due to non-standard fontconfig configuration
- Search without vi mode not jumping properly between all matches

### Removed

- The following CLI arguments have been removed in favor of the `--option` flag:
    * `--persistent-logging`
    * `--live-config-reload`
    * `--no-live-config-reload`
    * `--dimensions`
    * `--position`
- `live-shader-reload` feature
- Config option `dynamic_title`, you should use `window.dynamic_title` instead
- Config option `scrolling.faux_multiplier`, which was replaced by escape `CSI ? 1007 h/l`
- WinPTY support on Windows

## 0.6.0

### Packaging

- Minimum Rust version has been bumped to 1.43.0
- The snapcraft.yaml file has been removed
- Updated `setab`/`setaf` capabilities in `alacritty-direct` to use colons
- WinPTY is now enabled only when targeting MSVC
- Deprecated the WinPTY backend feature, disabling it by default

### Added

- Secondary device attributes escape (`CSI > 0 c`)
- Support for colon separated SGR 38/48
- New Ctrl+C binding to cancel search and leave vi mode
- Escapes for double underlines (`CSI 4 : 2 m`) and underline reset (`CSI 4 : 0 m`)
- Configuration file option for sourcing other files (`import`)
- CLI parameter `--option`/`-o` to override any configuration field
- Escape sequences to report text area size in pixels (`CSI 14 t`) and in characters (`CSI 18 t`)
- Support for single line terminals dimensions
- Right clicking on Wayland's client side decorations will show application menu
- Escape sequences to enable and disable window urgency hints (`CSI ? 1042 h`, `CSI ? 1042 l`)

### Changed

- Cursors are now inverted when their fixed color is similar to the cell's background
- Use the working directory of the terminal foreground process, instead of the shell's working
    directory, for `SpawnNewInstance` action
- Fallback to normal underline for unsupported underline types in `CSI 4 : ? m` escapes
- The user's background color is now used as the foreground for the render timer
- Use yellow/red from the config for error and warning messages instead of fixed colors
- Existing CLI parameters are now passed to instances spawned using `SpawnNewInstance`
- Wayland's Client side decorations now use the search bar colors
- Reduce memory usage by up to at least 30% with a full scrollback buffer
- The number of zerowidth characters per cell is no longer limited to 5
- `SpawnNewInstance` is now using the working directory of the terminal foreground process on macOS

### Fixed

- Incorrect window location with negative `window.position` config options
- Slow rendering performance with HiDPI displays, especially on macOS
- Keys swallowed during search when pressing them right before releasing backspace
- Crash when a wrapped line is rotated into the last line
- Selection wrapping to the top when selecting below the error/warning bar
- Pasting into clients only supporting `UTF8_STRING` mime type on Wayland
- Crash when copying/pasting with neither pointer nor keyboard focus on Wayland
- Crash due to fd leak on Wayland
- IME window position with fullwidth characters in the search bar
- Selection expanding over 2 characters when scrolled in history with fullwidth characters in use
- Selection scrolling not starting when mouse is over the message bar
- Incorrect text width calculation in message bar when the message contains multibyte characters
- Remapped caps lock to escape not triggering escape bindings on Wayland
- Crash when setting overly long title on Wayland
- Switching in and out of various window states, like Fullscreen, not persisting window size on Wayland
- Crash when providing 0 for `XCURSOR_SIZE` on Wayland
- Gap between window and server side decorations on KWIN Wayland
- Wayland's client side decorations not working after tty switch
- `Fullscreen` startup mode not working on Wayland
- Window not being rescaled when changing DPR of the current monitor on Wayland
- Crash in some cases when pointer isn't presented upon startup on Wayland
- IME not working on Wayland
- Crash on startup on GNOME since its 3.37.90 version on Wayland
- Touchpad scrolling scrolled less than it should on macOS/Wayland on scaled outputs
- Incorrect modifiers at startup on X11
- `Add` and `Subtract` keys are now named `NumpadAdd` and `NumpadSubtract` respectively
- Feature checking when cross compiling between different operating systems
- Crash when writing to the clipboard fails on Wayland
- Crash with large negative `font.offset.x/y`
- Visual bell getting stuck on the first frame
- Zerowidth characters in the last column of the line

## 0.5.0

### Packaging

- Minimum Rust version has been bumped to 1.41.0
- Prebuilt Linux binaries have been removed
- Added manpage, terminfo, and completions to macOS application bundle
- On Linux/BSD the build will fail without Fontconfig installed, instead of building it from source
- Minimum FreeType version has been bumped to 2.8 on Linux/BSD

### Added

- Default Command+N keybinding for SpawnNewInstance on macOS
- Vi mode for regex search, copying text, and opening links
- `CopySelection` action which copies into selection buffer on Linux/BSD
- Option `cursor.thickness` to set terminal cursor thickness
- Font fallback on Windows
- Support for Fontconfig embolden and matrix options
- Opt-out compilation flag `winpty` to disable WinPTY support
- Scrolling during selection when mouse is at top/bottom of window
- Expanding existing selections using single, double and triple click with the right mouse button
- Support for `gopher` and `gemini` URLs
- Unicode 13 support
- Option to run command on bell which can be set in `bell.command`
- Fallback to program specified in `$SHELL` variable on Linux/BSD if it is present
- Ability to make selections while search is active

### Changed

- Block cursor is no longer inverted at the start/end of a selection
- Preserve selection on non-LMB or mouse mode clicks
- Wayland client side decorations are now based on config colorscheme
- Low resolution window decoration icon on Windows
- Mouse bindings for additional buttons need to be specified as a number not a string
- Don't hide cursor on modifier press with `mouse.hide_when_typing` enabled
- `Shift + Backspace` now sends `^?` instead of `^H`
- Default color scheme is now `Tomorrow Night` with the bright colors of `Tomorrow Night Bright`
- Set IUTF8 termios flag for improved UTF8 input support
- Dragging files into terminal now adds a space after each path
- Default binding replacement conditions
- Adjusted selection clearing granularity to more accurately match content
- To use the cell's text color for selection with a modified background, the `color.selection.text`
    variable must now be set to `CellForeground` instead of omitting it
- URLs are no longer highlighted without a clearly delimited scheme
- Renamed config option `visual_bell` to `bell`
- Moved config option `dynamic_title` to `window.dynamic_title`
- When searching without vi mode, matches are only selected once search is cancelled

### Fixed

- Selection not cleared when switching between main and alt grid
- Freeze when application is invisible on Wayland
- Paste from some apps on Wayland
- Slow startup with Nvidia binary drivers on some X11 systems
- Display not scrolling when printing new lines while scrolled in history
- Regression in font rendering on macOS
- Scroll down escape (`CSI Ps T`) incorrectly pulling lines from history
- Dim escape (`CSI 2 m`) support for truecolor text
- Incorrectly deleted lines when increasing width with a prompt wrapped using spaces
- Documentation for class in `--help` missing information on setting general class
- Linewrap tracking when switching between primary and alternate screen buffer
- Preservation of the alternate screen's saved cursor when swapping to primary screen and back
- Reflow of cursor during resize
- Cursor color escape ignored when its color is set to inverted in the config
- Fontconfig's `autohint` and `hinting` options being ignored
- Ingoring of default FreeType properties
- Alacritty crashing at startup when the configured font does not exist
- Font size rounding error
- Opening URLs while search is active

### Removed

- Environment variable `RUST_LOG` for selecting the log level
- Deprecated `window.start_maximized` config field
- Deprecated `render_timer` config field
- Deprecated `persistent_logging` config field

## 0.4.3

### Fixed

- Tabstops not being reset with `reset`
- Fallback to `LC_CTYPE=UTF-8` on macOS without valid system locale
- Resize lag on launch under some X11 wms
- Increased input latency due to vsync behavior on X11
- Emoji colors blending with terminal background
- Fix escapes prematurely terminated by terminators in unicode glyphs
- Incorrect location when clicking inside an unfocused window on macOS
- Startup mode `Maximized` on Windows
- Crash when writing a fullwidth character in the last column with auto-wrap mode disabled
- Crashing at startup on Windows

## 0.4.2

### Packaging

- Minimum Rust version has been bumped to 1.37.0
- Added Rust features `x11` and `wayland` to pick backends, with both enabled by default
- Capitalized the Alacritty.desktop file

### Added

- Live config reload for `window.title`

### Changed

- Pressing additional modifiers for mouse bindings will no longer trigger them
- Renamed `WINIT_HIDPI_FACTOR` environment variable to `WINIT_X11_SCALE_FACTOR`
- Print an error instead of crashing, when startup working directory is invalid
- Line selection will now expand across wrapped lines
- The default value for `draw_bold_text_with_bright_colors` is now `false`
- Mirror OSC query terminators instead of always using BEL
- Increased Beam, Underline, and Hollow Block cursors' line widths
- Dynamic title is not disabled anymore when `window.title` is set in config

### Fixed

- Incorrect default config path in `--help` on Windows and macOS
- Semantic selection stopping at full-width glyphs
- Full-width glyphs cut off in last column
- Crash when starting on some X11 systems
- Font size resetting when Alacritty is moved between screens
- Limited payload length in clipboard escape (used for Tmux copy/paste)
- Alacritty not ignoring keyboard events for changing WM focus on X11
- Regression which added a UNC path prefix to the working directory on Windows
- CLI parameters discarded when config is reload
- Blurred icons in KDE task switcher (alacritty.ico is now high-res)
- Consecutive builds failing on macOS due to preexisting `/Application` symlink
- Block selection starting from first column after beginning leaves the scrollback
- Incorrect selection status of the first cell when selection is off screen
- Backwards bracket selection
- Stack overflow when printing shader creation error
- Underline position for bitmap fonts
- Selection rotating outside of scrolling region
- Throughput performance problems caused by excessive font metric queries
- Unicode throughput performance on Linux/BSD
- Resize of bitmap fonts
- Crash when using bitmap font with `embeddedbitmap` set to `false`
- Inconsistent fontconfig fallback
- Handling of OpenType variable fonts
- Expansion of block-selection on partially selected full-width glyphs
- Minimize action only works with decorations on macOS
- Window permanently vanishing after hiding on macOS
- Handling of URLs with single quotes
- Parser reset between DCS escapes
- Parser stopping at unknown DEC private modes/SGR character attributes
- Block selection appending duplicate newlines when last column is selected
- Bitmap fonts being a bit smaller than they should be in some cases
- Config reload creating alternate screen history instead of updating scrollback
- Crash on Wayland compositors supporting `wl_seat` version 7+
- Message bar not hiding after fixing wrong color value in config
- Tabstops cleared on resize
- Tabstops not breaking across lines
- Crash when parsing DCS escape with more than 16 parameters
- Ignoring of slow touchpad scrolling
- Selection invisible when starting above viewport and ending below it
- Clipboard not working after TTY switch on Wayland
- Crash when pasting non UTF-8 string advertised as UTF-8 string on Wayland
- Incorrect modifiers tracking on X11 and macOS, leading to 'sticky' modifiers
- Crash when starting on Windows with missing dark mode support
- Variables `XCURSOR_THEME` and `XCURSOR_SIZE` ignored on Wayland
- Low resolution mouse cursor and decorations on HiDPI Wayland outputs
- Decorations visible when in fullscreen on Wayland
- Window size not persisted correctly after fullscreening on macOS
- Crash on startup with some locales on X11
- Shrinking terminal height in alt screen deleting primary screen content

### Removed

- Config option `auto_scroll`, which is now always disabled
- Config option `tabspaces`, which is now fixed at `8`

## 0.4.1

### Packaging

- Added compatibility logo variants for environments which can't render the default SVG

### Added

- Terminal escape bindings with combined modifiers for Delete and Insert
- /Applications symlink into OS X DMG for easier installation
- Colored emojis on Linux/BSD
- Value `randr` for `WINIT_HIDPI_FACTOR`, to ignore `Xft.dpi` and scale based on screen dimensions
- `Minimize` key binding action, bound to `cmd + m` on macOS

### Changed

- On Windows, the ConPTY backend will now be used by default if available
- The `enable_experimental_conpty_backend` config option has been replaced with `winpty_backend`

### Fixed

- URLs not truncated with non-matching single quote
- Absolute file URLs (`file:///home`) not recognized because of leading `/`
- Clipboard escape `OSC 52` not working with empty clipboard parameter
- Direct escape input on Windows using alt
- Incorrect window size on X11 when waking up from suspend
- Width of Unicode 11/12 emojis
- Minimize on windows causing layout issues
- Performance bottleneck when clearing colored rows
- Vague startup crash messages on Windows with WinPTY backend
- Deadlock on Windows when closing Alacritty using the title bar "X" button (ConPTY backend)
- Crash on `clear` when scrolled up in history
- Entire screen getting underlined/stroke out when running `clear`
- Slow startup on some Wayland compositors
- Padding not consistently visible on macOS
- Decorations ignoring Windows dark theme
- Crash on macOS when starting maximized without decorations
- Resize cursor not showing up on Wayland
- Maximized windows spawning behind system panel on Gnome Wayland

### Removed

- Support for 8-bit C1 escape sequences

## 0.4.0

### Packaging

- Minimum Rust version has been bumped to 1.36.0
- Config is not generated anymore, please consider distributing the alacritty.yml as documentation
- Removed Alacritty terminfo from .deb in favor of ncurses provided one

### Added

- Block selection mode when Control is held while starting a selection
- Allow setting general window class on X11 using CLI or config (`window.class.general`)
- Config option `window.gtk_theme_variant` to set GTK theme variant
- Completions for `--class` and `-t` (short title)
- Change the mouse cursor when hovering over the message bar and its close button
- Support combined bold and italic text (with `font.bold_italic` to customize it)
- Extra bindings for F13-F20
- Terminal escape bindings with combined modifiers
- Bindings for ScrollToTop and ScrollToBottom actions
- `ReceiveChar` key binding action to insert the key's text character
- New CLI flag `--hold` for keeping Alacritty opened after its child process exits
- Escape sequence to save and restore window title from stack
- Alternate scroll escape sequence (`CSI ? 1007 h` / `CSI ? 1007 l`)
- Print name of launch command if Alacritty failed to execute it
- Live reload font settings from config
- UTF-8 mouse mode escape sequence (`CSI ? 1005 h` / `CSI ? 1005 l`)
- Escape for reading clipboard (`OSC 52 ; <s / p / c> ; ? BEL`)
- Set selection clipboard (`OSC 52 ; <s / p> ; <BASE64> BEL`)

### Changed

- On Windows, query DirectWrite for recommended anti-aliasing settings
- Scroll lines out of the visible region instead of deleting them when clearing the screen

### Fixed

- GUI programs launched by Alacritty starting in the background on X11
- Text Cursor position when scrolling
- Performance issues while resizing Alacritty
- First unfullscreen action ignored on window launched in fullscreen mode
- The window is now filled with the background color before displaying
- Cells sometimes not getting cleared correctly
- X11 clipboard hanging when mime type is set
- On macOS, Alacritty will now fallback to Menlo if a font specified in the config cannot be loaded
- Debug ref tests are now written to disk regardless of shutdown method
- Cursor color setting with escape sequence
- Override default bindings with subset terminal mode match
- On Linux, respect fontconfig's `embeddedbitmap` configuration option
- Selecting trailing tab with semantic expansion
- URL parser incorrectly handling Markdown URLs and angled brackets
- Intermediate bytes of CSI sequences not checked
- Wayland clipboard integration
- Use text mouse cursor when mouse mode is temporarily disabled with shift
- Wayland primary selection clipboard not storing text when selection is stopped outside of the window
- Block URL highlight while a selection is active
- Bindings for Alt + F1-F12
- Discard scrolling region escape with bottom above top
- Opacity always applying to cells with their background color matching the teriminal background
- Allow semicolons when setting titles using an OSC
- Background always opaque on X11
- Skipping redraws on PTY update
- Not redrawing while resizing on Windows/macOS
- Decorations `none` launching an invisible window on Windows
- Alacritty turning transparent when opening another window on macOS with chunkwm
- Startup mode `Maximized` having no effect on Windows
- Inserting Emojis using `Super+.` or compose sequences on Windows
- Change mouse cursor depending on mode with Wayland
- Hide mouse cursor when typing if the `mouse.hide_when_typing` option is set on Wayland
- Glitches when DPI changes on Windows
- Crash when resuming after suspension
- Crash when trying to start on X11 with a Wayland compositor running
- Crash with a virtual display connected on X11
- Use `\` instead of `\\` as path separators on Windows for logging config file location
- Underline/strikeout drawn above visual bell
- Terminal going transparent during visual bell
- Selection not being cleared when sending chars through a binding
- Mouse protocols/encodings not being mutually exclusive within themselves
- Escape `CSI Ps M` deleting lines above cursor when at the bottom of the viewport
- Cell reset not clearing underline, strikeout and foreground color
- Escape `CSI Ps c` honored with a wrong `Ps`
- Ignore `ESC` escapes with invalid intermediates
- Blank lines after each line when pasting from GTK apps on Wayland

### Removed

- Bindings for Super/Command + F1-F12
- Automatic config generation
- Deprecated `scrolling.faux_multiplier`, the alternate scroll escape can now be used to disable it
    and `scrolling.multiplier` controls the number of scrolled lines

## 0.3.3

### Packaging

- Add appstream metadata, located at /extra/linux/io.alacritty.Alacritty.xml
- The xclip dependency has been removed
- On macOS, Alacritty now requests NSSystemAdministrationUsageDescription to
   avoid permission failures
- Minimum Rust version has been bumped to 1.32.0

### Added

- Added ToggleFullscreen action
- On macOS, there's a ToggleSimpleFullscreen action which allows switching to
    fullscreen without occupying another space
- A new window option `window.startup_mode` which controls how the window is created
- `_NET_WM_ICON` property is set on X11 now, allowing for WMs to show icons in titlebars
- Current Git commit hash to `alacritty --version`
- Config options `window.title` and `window.class`
- Config option `working_directory`
- Config group `debug` with the options `debug.log_level`, `debug.print_events`
    and `debug.ref_test`
- Select until next matching bracket when double-clicking a bracket
- Added foreground/background escape code request sequences
- Escape sequences now support 1, 3, and 4 digit hex colors

### Changed

- On Windows, Alacritty will now use the native DirectWrite font API
- The `start_maximized` window option is now `startup_mode: Maximized`
- Cells with identical foreground and background will now show their text upon selection/inversion
- Default Window padding to 0x0
- Moved config option `render_timer` and `persistent_logging` to the `debug` group
- When the cursor is in the selection, it will be inverted again, making it visible

### Fixed

- Double-width characters in URLs only being highlit on the left half
- PTY size not getting updated when message bar is shown
- Text Cursor disappearing
- Incorrect positioning of zero-width characters over double-width characters
- Mouse mode generating events when the cell has not changed
- Selections not automatically expanding across double-width characters
- On macOS, automatic graphics switching has been enabled again
- Text getting recognized as URLs without slashes separating the scheme
- URL parser dropping trailing slashes from valid URLs
- UTF-8 BOM skipped when reading config file
- Terminfo backspace escape sequence (`kbs`)

### Removed

- Deprecated `mouse.faux_scrollback_lines` config field
- Deprecated `custom_cursor_colors` config field
- Deprecated `hide_cursor_when_typing` config field
- Deprecated `cursor_style` config field
- Deprecated `unfocused_hollow_cursor` config field
- Deprecated `dimensions` config field

## Version 0.3.2

### Fixed

- Panic on startup when using Conpty on Windows

## Version 0.3.1

### Added

- Added ScrollLineUp and ScrollLineDown actions for scrolling line by line
- Native clipboard support on X11 and Wayland

### Changed

- Alacritty now has a fixed minimum supported Rust version of 1.31.0

### Fixed

- Reset scrolling region when the RIS escape sequence is received
- Subprocess spawning on macos
- Unnecessary resize at startup
- Text getting blurry after live-reloading shaders with padding active
- Resize events are not send to the shell anymore if dimensions haven't changed
- Minor performance issues with underline and strikeout checks
- Rare bug which would extend underline and strikeout beyond the end of line
- Cursors not spanning two lines when over double-width characters
- Incorrect cursor dimensions if the font offset isn't `0`

## Version 0.3.0

### Packaging

- On Linux, the .desktop file now uses `Alacritty` as icon name, which can be
    found at `extra/logo/alacritty-term.svg`

### Added

- MSI installer for Windows is now available
- New default key bindings Alt+Home, Alt+End, Alt+PageUp and Alt+PageDown
- Dynamic title support on Windows
- Ability to specify starting position with the `--position` flag
- New configuration field `window.position` allows specifying the starting position
- Added the ability to change the selection color
- Text will reflow instead of truncating when resizing Alacritty
- Underline text and change cursor when hovering over URLs with required modifiers pressed

### Changed

- Clicking on non-alphabetical characters in front of URLs will no longer open them
- Command keybindings on Windows will no longer open new cmd.exe console windows
- On macOS, automatic graphics switching has been temporarily disabled due to a macos bug

### Fixed

- Fix panic which could occur when quitting Alacritty on Windows if using the Conpty backend
- Automatic copying of selection to clipboard when mouse is released outside of Alacritty
- Scrollback history live reload only working when shrinking lines
- Crash when decreasing scrollback history in config while scrolled in history
- Resetting the terminal while in the alt screen will no longer disable scrollback
- Cursor jumping around when leaving alt screen while not in the alt screen
- Text lingering around when resetting while scrolled up in the history
- Terminfo support for extended capabilities
- Allow mouse presses and beginning of mouse selection in padding
- Windows: Conpty backend could close immediately on startup in certain situations
- FreeBSD: SpawnNewInstance will now open new instances in the shell's current
    working directory as long as linprocfs(5) is mounted on `/compat/linux/proc`
- Fix lingering Alacritty window after child process has exited
- Growing the terminal while scrolled up will no longer move the content down
- Support for alternate keyboard layouts on macOS
- Slow startup time on some X11 systems
- The AltGr key no longer sends escapes (like Alt)
- Fixes increase/decrease font-size keybindings on international keyboards
- On Wayland, the `--title` flag will set the Window title now
- Parsing issues with URLs starting in the first or ending in the last column
- URLs stopping at double-width characters
- Fix `start_maximized` option on X11
- Error when parsing URLs ending with Unicode outside of the ascii range
- On Windows, focusing a Window will no longer start a selection

## Version 0.2.9

### Changed

- Accept fonts which are smaller in width or height than a single pixel

### Fixed

- Incorrect font spacing after moving Alacritty between displays

## Version 0.2.8

### Added

- Window class on Wayland is set to `Alacritty` by default
- Log file location is stored in the `ALACRITTY_LOG` environment variable
- Close button has been added to the error/warning messages

### Changed

- Improve scrolling accuracy with devices sending fractional updates (like touchpads)
- `scrolling.multiplier` now affects normal scrolling with touchpads
- Error/Warning bar doesn't overwrite the terminal anymore
- Full error/warning messages are displayed
- Config error messages are automatically removed when the config is fixed
- Scroll history on Shift+PgUp/PgDown when scrollback history is available

### Fixed

- Resolved off-by-one issue with erasing characters in the last column
- Excessive polling every 100ms with `live_config_reload` enabled
- Unicode characters at the beginning of URLs are now properly ignored
- Remove error message when reloading an empty config
- Allow disabling URL launching by setting the value of `mouse.url.launcher` to `None`
- Corrected the `window.decorations` config documentation for macOS
- Fix IME position on HiDPI displays
- URLs not opening while terminal is scrolled
- Reliably remove log file when Alacritty is closed and persistent logging is disabled
- Remove selections when clearing the screen partially (scrolling horizontally in less)
- Crash/Freeze when shrinking the font size too far
- Documentation of the `--dimensions` flag have been updated to display the correct default

### Removed

- `clear` doesn't remove error/warning messages anymore

## Version 0.2.7

### Fixed

- Crash when trying to start Alacritty on Windows

## Version 0.2.6

### Added

- New `alt_send_esc` option for controlling if alt key should send escape sequences

### Changed

- All options in the configuration file are now optional

### Fixed

- Replaced `Command` with `Super` in the Linux and Windows config documentation
- Prevent semantic and line selection from starting with the right or middle mouse button
- Prevent Alacritty from crashing when started on a system without any free space
- Resolve issue with high CPU usage after moving Alacritty between displays
- Characters will no longer be deleted when using ncurses with the hard tab optimization
- Crash on non-linux operating systems when using the `SpawnNewInstance` action

### Removed

- Windows and macOS configuration files (`alacritty.yml` is now platform independent)

## Version 0.2.5

### Added

- New configuration field `visual_bell.color` allows changing the visual bell color
- Crashes on Windows are now also reported with a popup in addition to stderr
- Windows: New configuration field `enable_experimental_conpty_backend` which enables support
    for the Pseudoconsole API (ConPTY) added in Windows 10 October 2018 (1809) update
- New mouse and key action `SpawnNewInstance` for launching another instance of Alacritty

### Changed

- Log messages are now consistent in style, and some have been removed
- Windows configuration location has been moved from %USERPROFILE%\alacritty.yml
    to %APPDATA%\alacritty\alacritty.yml
- Windows default shell is now PowerShell instead of cmd
- URL schemes have been limited to http, https, mailto, news, file, git, ssh and ftp

### Fixed

- Fix color issue in ncurses programs by updating terminfo pairs from 0x10000 to 0x7FFF
- Fix panic after quitting Alacritty on macOS
- Tabs are no longer replaced by spaces when copying them to the clipboard
- Alt modifier is no longer sent separately from the modified key
- Various Windows issues, like color support and performance, through the new ConPTY
- Fixed rendering non default mouse cursors in terminal mouse mode (linux)
- Fix the `Copy` `mouse_bindings` action ([#1963](https://github.com/alacritty/alacritty/issues/1963))
- URLs are only launched when left-clicking
- Removal of extra characters (like `,`) at the end of URLs has been improved
- Single quotes (`'`) are removed from URLs when there is no matching opening quote
- Precompiled binaries now work with macOS versions before 10.13 (10.11 and above)

## Version 0.2.4

### Added

- Option for evenly spreading extra padding around the terminal (`window.dynamic_padding`)
- Option for maximizing alacritty on start (`window.start_maximized`)
- Display notice about errors and warnings inside Alacritty
- Log all messages to both stderr and a log file in the system's temporary directory
- New configuration option `persistent_logging` and CLI flag `--persistent-logging`,
    for keeping the log file after closing Alacritty
- `ClearLogNotice` action for removing the warning and error message
- Terminal bells on macOS will now request the user's attention in the window
- Alacritty now requests privacy permissions on macOS

### Changed

- Extra padding is not evenly spread around the terminal by default anymore
- When the config file is empty, Alacritty now logs an info instead of an error message

### Fixed

- Fixed a bad type conversion which could cause underflow on a window resize
- Alacritty now spawns a login shell on macOS, as with Terminal.app and iTerm2
- Fixed zombie processes sticking around after launching URLs
- Zero-width characters are now properly rendered without progressing the cursor

## Version 0.2.3

### Fixed

- Mouse cursor alignment issues and truncated last line caused by incorrect padding calculations

## Version 0.2.2

### Added

- Add support for Windows
- Add terminfo capabilities advertising support for changing the window title
- Allow using scancodes in the key_bindings section
- When `mouse.url.launcher` is set, clicking on URLs will now open them with the specified program
- New `mouse.url.modifiers` option to specify keyboard modifiers for opening URLs on click
- Binaries for macOS, Windows and Debian-based systems are now published with GitHub releases
- The keys F16-F24 have been added as options for key bindings
- DEB file adds Alacritty as option to `update-alternatives --config x-terminal-emulator`

### Changed

- The `colors.cursor.text` and `colors.cursor.cursor` fields are optional now
- Moved `cursor_style` to `cursor.style`
- Moved `unfocused_hollow_cursor` to `cursor.unfocused_hollow`
- Moved `hide_cursor_when_typing` to `mouse.hide_when_typing`
- Mouse bindings now ignore additional modifiers
- Extra padding is now spread evenly around the terminal grid
- DEB file installs to `usr/bin` instead of `usr/local/bin`

### Fixed

- Fixed erroneous results when using the `indexed_colors` config option
- Fixed rendering cursors other than rectangular with the RustType backend
- Selection memory leak and glitches in the alternate screen buffer
- Invalid default configuration on macOS and Linux
- Middle mouse pasting if mouse mode is enabled
- Selections now properly update as you scroll the scrollback buffer while selecting
- NUL character at the end of window titles
- DPI Scaling when moving windows across monitors
- On macOS, issues with Command-[KEY] and Control-Tab keybindings have been fixed
- Incorrect number of columns/lines when using the `window.dimensions` option
- On Wayland, windows will no longer be spawned outside of the visible region
- Resizing of windows without decorations
- On Wayland, key repetition works again
- On macOS, Alacritty will now use the integrated GPU again when available
- On Linux, the `WINIT_HIDPI_FACTOR` environment variable can be set from the config now

### Removed

- The `custom_cursor_colors` config field was deleted, remove the `colors.cursor.*` options
  to achieve the same behavior as setting it to `false`
- The `scale_with_dpi` configuration value has been removed, on Linux the env
    variable `WINIT_HIDPI_FACTOR=1` can be set instead to disable DPI scaling

## Version 0.2.1

### Added

- Implement the `hidden` escape sequence (`echo -e "\e[8mTEST"`)
- Add support for macOS systemwide dark mode
- Set the environment variable `COLORTERM="truecolor"` to advertise 24-bit color support
- On macOS, there are two new values for the config option `window.decorations`:
    - `transparent` - This makes the title bar transparent and allows the
        viewport to extend to the top of the window.
    - `buttonless` - Similar to transparent but also removed the buttons.
- Add support for changing the colors from 16 to 256 in the `indexed_colors` config section
- Add `save_to_clipboard` configuration option for copying selected text to the system clipboard
- New terminfo entry, `alacritty-direct`, that advertises 24-bit color support
- Add support for CSI sequences Cursor Next Line (`\e[nE`) and Cursor Previous Line (`\e[nF`)

### Changed

- Inverse/Selection color is now modelled after XTerm/VTE instead of URxvt to improve consistency
- First click on unfocused Alacritty windows is no longer ignored on platforms other than macOS
- Reduce memory usage significantly by only initializing part of the scrollback buffer at startup
- The `alacritty` terminfo entry no longer requires the `xterm` definition to be
  present on the system
- The default `TERM` value is no longer static; the `alacritty` entry is used if
  available, otherwise the `xterm-256color` entry is used instead
- The values `true` and `false` for the config option `window.decorations` have been replaced with
    `full` and `none`

### Fixed

- Rendering now occurs without the terminal locked which improves performance
- Clear screen properly before rendering of content to prevent various graphical glitches
- Fix build failure on 32-bit systems
- Windows started as unfocused now show the hollow cursor if the setting is enabled
- Empty lines in selections are now properly copied to the clipboard
- Selection start point lagging behind initial cursor position
- Rendering of selections which start above the visible area and end below it
- Bracketed paste mode now filters escape sequences beginning with \x1b

### Removed

- The terminfo entry `alacritty-256color`. It is replaced by the `alacritty`
  entry (which also advertises 256 colors)

## Version 0.2.0

### Added

- Add a scrollback history buffer (10_000 lines by default)
- CHANGELOG has been added for documenting relevant user-facing changes
- Add `ClearHistory` key binding action and the `Erase Saved Lines` control sequence
- When growing the window height, Alacritty will now try to load additional lines out of the
  scrollback history
- Support the dim foreground color (`echo -e '\033[2mDimmed Text'`)
- Add support for the LCD-V pixel mode (vertical screens)
- Pressing enter on the numpad should now insert a newline
- The mouse bindings now support keyboard modifiers (shift/ctrl/alt/super)
- Add support for the bright foreground color
- Support for setting foreground, background colors in one escape sequence

### Changed

- Multiple key/mouse bindings for a single key will now all be executed instead of picking one and
  ignoring the rest
- Improve text scrolling performance (affects applications like `yes`, not scrolling the history)

### Fixed

- Clear the visible region when the RIS escape sequence (`echo -ne '\033c'`) is received
- Prevent logger from crashing Alacritty when stdout/stderr is not available
- Fix a crash when sending the IL escape sequence with a large number of lines<|MERGE_RESOLUTION|>--- conflicted
+++ resolved
@@ -12,11 +12,9 @@
 
 ### Fixed
 
-<<<<<<< HEAD
+
 - Crash when trying to create a new tab without decorations enabled
-=======
 - New window being treated as focused when it's not on Wayland
->>>>>>> d2886885
 
 ### Changed
 
